--- conflicted
+++ resolved
@@ -53,12 +53,11 @@
     fi
 
 elif [[ $ID == "rhel" ]]; then
-<<<<<<< HEAD
     sudo yum -y install python36-devel libffi-devel ipmitool debootstrap gcc \
         vim bridge-utils cpp flex bison unzip cmake fping gcc-c++ patch \
         perl-ExtUtils-MakeMaker perl-Thread-Queue ncurses-devel \
         bash-completion yum-utils createrepo sshpass python-tabulate \
-        openssl-devel
+        openssl-devel tcpdump
     if ! type "docker"; then
         sudo yum -y install device-mapper-persistent-data lvm2
         if [ $(uname -m) = "x86_64" ]; then
@@ -77,16 +76,6 @@
 if ! docker container ls &> /dev/null; then
     sudo usermod -aG docker $USER  # user needs to logout & login
 fi
-=======
-    sudo yum -y install python36-devel libffi-devel \
-        lxc lxc-devel lxc-extra lxc-templates libvirt ipmitool\
-        debootstrap gcc vim bridge-utils cpp flex bison unzip cmake \
-        fping gcc-c++ patch perl-ExtUtils-MakeMaker perl-Thread-Queue \
-        ncurses-devel bash-completion yum-utils createrepo sshpass \
-        python-tabulate openssl-devel tcpdump
-    sudo systemctl start lxc.service
-    sudo systemctl start libvirtd
->>>>>>> d9a80162
 
 else
     echo "Unsupported OS"
