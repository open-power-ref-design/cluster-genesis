#!/bin/bash
# Copyright 2018 IBM Corp.
#
# All Rights Reserved.
#
# Licensed under the Apache License, Version 2.0 (the "License");
# you may not use this file except in compliance with the License.
# You may obtain a copy of the License at
#
#     http://www.apache.org/licenses/LICENSE-2.0
#
# Unless required by applicable law or agreed to in writing, software
# distributed under the License is distributed on an "AS IS" BASIS,
# WITHOUT WARRANTIES OR CONDITIONS OF ANY KIND, either express or implied.
# See the License for the specific language governing permissions and
# limitations under the License.

set -e
sudo yum -y install python36
sudo python36 -m ensurepip --default-pip
source /etc/os-release

if [[ $ID == "ubuntu" ]]; then
    # Needs update for Python36
    sudo apt-get update
    sudo apt-get -y install python-pip python-dev libffi-dev libssl-dev \
    # sudo apt-get -y install python36-dev libffi-dev libssl-dev \
        python-netaddr ipmitool aptitude lxc vim vlan bridge-utils gcc cpp \
        python-tabulate fping g++ make unzip libncurses5 libncurses5-dev \
        sshpass

    if [[ $VERSION_ID == "14.04" ]]; then
        sudo apt-get -y install lxc-dev liblxc1
    elif [[ $VERSION_ID == "16.04" ]]; then
        sudo apt-get -y install python-lxc
    fi

elif [[ $ID == "rhel" ]]; then
<<<<<<< HEAD
    sudo yum -y install python-devel python36-devel libffi-devel openssl-devel \
        lxc lxc-devel lxc-extra lxc-templates libvirt ipmitool\
=======
    sudo yum -y install python2-pip python36-devel libffi-devel openssl-devel \
        lxc lxc-devel lxc-extra lxc-templates libvirt ipmitool \
>>>>>>> 4b8f6435
        debootstrap gcc vim vlan bridge-utils cpp flex bison unzip cmake \
        fping gcc-c++ patch perl-ExtUtils-MakeMaker perl-Thread-Queue \
        ncurses-devel bash-completion yum-utils createrepo sshpass
    sudo systemctl start lxc.service
    sudo systemctl start libvirtd


else
    echo "Unsupported OS"
    exit 1
fi

sudo -E -H pip install --upgrade pip==18.0
sudo -E -H pip install --upgrade setuptools
sudo -E -H pip install --upgrade wheel

/bin/bash "${BASH_SOURCE%/*}/venv_install.sh"

# Create empty log file to ensure user is owner
if [ ! -d "logs" ]; then
    mkdir logs
    if [ ! -f logs/gen ]; then
        touch logs/gen
    fi
fi<|MERGE_RESOLUTION|>--- conflicted
+++ resolved
@@ -36,16 +36,11 @@
     fi
 
 elif [[ $ID == "rhel" ]]; then
-<<<<<<< HEAD
-    sudo yum -y install python-devel python36-devel libffi-devel openssl-devel \
+    sudo yum -y install python2-pip python-devel python36-devel libffi-devel \
         lxc lxc-devel lxc-extra lxc-templates libvirt ipmitool\
-=======
-    sudo yum -y install python2-pip python36-devel libffi-devel openssl-devel \
-        lxc lxc-devel lxc-extra lxc-templates libvirt ipmitool \
->>>>>>> 4b8f6435
         debootstrap gcc vim vlan bridge-utils cpp flex bison unzip cmake \
         fping gcc-c++ patch perl-ExtUtils-MakeMaker perl-Thread-Queue \
-        ncurses-devel bash-completion yum-utils createrepo sshpass
+        ncurses-devel bash-completion yum-utils createrepo sshpass openssl-devel
     sudo systemctl start lxc.service
     sudo systemctl start libvirtd
 
