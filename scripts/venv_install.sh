--- conflicted
+++ resolved
@@ -33,11 +33,7 @@
     'tabulate==0.8.2' \
     'gitpython==2.1.9' \
     'netaddr==0.7.19' \
-<<<<<<< HEAD
     'click==6.7' \
-    'ansible-vault==1.1.1'
-=======
-    'click==6.7 ' \
+    'ansible-vault==1.1.1' \
     'pip2pi==0.7.0'
->>>>>>> 9eb7e48f
 deactivate