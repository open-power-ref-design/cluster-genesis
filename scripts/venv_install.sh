--- conflicted
+++ resolved
@@ -15,28 +15,18 @@
 # See the License for the specific language governing permissions and
 # limitations under the License.
 
-<<<<<<< HEAD
-=======
 set -e
 
->>>>>>> e8d9a5a7
 python3.6 -m venv ${1}pup-venv
 source ${1}pup-venv/bin/activate
 pip install --upgrade pip
 pip install --upgrade setuptools==40.0.0
 pip install \
-<<<<<<< HEAD
-    'ansible==2.5.5' \
-    'orderedattrdict==1.5' \
-    'pyroute2==0.5.0' \
-    'jsonschema==2.6.0' \
-=======
     'ansible==2.7.0' \
     'ansible-vault==1.2.0' \
     'click==7.0' \
     'filelock==3.0.9' \
     'gitpython==2.1.11' \
->>>>>>> e8d9a5a7
     'jsl==0.2.4' \
     'jsonschema==2.6.0' \
     'netaddr==0.7.19' \
@@ -50,13 +40,5 @@
     'pyroute2==0.5.3' \
     'pysnmp==4.4.6' \
     'tabulate==0.8.2' \
-<<<<<<< HEAD
-    'gitpython==2.1.9' \
-    'netaddr==0.7.19' \
-    'click==6.7' \
-    'ansible-vault==1.1.1' \
-    'pip2pi==0.7.0'
-=======
     'wget==3.2'
->>>>>>> e8d9a5a7
 deactivate