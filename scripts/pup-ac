--- conflicted
+++ resolved
@@ -34,11 +34,7 @@
 
     cmd="pup"
 
-<<<<<<< HEAD
-    sub_cmds="setup config validate deploy post-deploy osinstall software utils --help"
-=======
     sub_cmds=" setup config validate deploy post-deploy software utils osinstall"
->>>>>>> aac16045
     comm_opts=" --help --all --log-level-file --log-level-print"
 
     if [[ ${prev} == "$cmd" ]] && [[ ${cur} == -* ]]; then
@@ -71,8 +67,6 @@
         return 0
     fi
 
-<<<<<<< HEAD
-
     if ([[ ${second} == deploy ]] || [[ ${second} == post-deploy ]] || [[ ${second} == osinstall ]]); then
         if ([[ ${cur} != -* ]] && [[ ${prev} != *.yml ]]); then
             files=`ls "$pup_path"*.yml | sed -E 's/(.+)\///'`
@@ -83,10 +77,6 @@
 
     if ([[ ${second} == setup ]] || [[ ${second} == config ]] || \
         [[ ${second} == validate ]] || [[ ${second} == utils ]]); then
-=======
-    array=(setup config validate utils deploy post-deploy osinstall)
-    if [[ " ${array[@]} " =~ " ${second} " ]]; then
->>>>>>> aac16045
         if ([[ ${cur} != -* ]] && [[ ${prev} != *.yml ]]); then
             files=`ls "$pup_path"*.yml | sed -E 's/(.+)\///'`
             COMPREPLY=( $( compgen -W "${files[@]}" -- ${cur} ) )
@@ -95,11 +85,7 @@
     fi
 
     if [[ ${prev} == osinstall ]]; then
-<<<<<<< HEAD
-        opts="--setup-interfacess --gateway"
-=======
         opts="--setup-interfaces --gateway"
->>>>>>> aac16045
     elif [[ ${prev} == setup ]]; then
         opts="--networks --gateway"
     elif [[ ${prev} == config ]]; then
