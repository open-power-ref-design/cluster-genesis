# copyright 2019 IBM Corp.
#
# All Rights Reserved.
#
# Licensed under the Apache License, Version 2.0 (the "License");
# you may not use this file except in compliance with the License.
# You may obtain a copy of the License at
#
#     http://www.apache.org/licenses/LICENSE-2.0
#
# Unless required by applicable law or agreed to in writing, software
# distributed under the License is distributed on an "AS IS" BASIS,
# WITHOUT WARRANTIES OR CONDITIONS OF ANY KIND, either express or implied.
# See the License for the specific language governing permissions and
# limitations under the License.

import sys
import platform
import os.path
import subprocess
import re
import yaml


PROJECT_NAME = "power-up"
HOME = os.path.expanduser('~')
GEN_PATH = (os.path.abspath(
    os.path.join(os.path.dirname(__file__), "../../../")) + "/")
GEN_SCRIPTS_PATH = os.path.join(GEN_PATH, 'scripts', '')
GEN_SCRIPTS_PYTHON_PATH = os.path.join(GEN_SCRIPTS_PATH, 'python', '')
GEN_PLAY_PATH = os.path.join(GEN_PATH, 'playbooks', '')
GEN_PASSIVE_PATH = os.path.join(GEN_PATH, 'passive', '')
GEN_LOGS_PATH = os.path.join(GEN_PATH, 'logs', '')
GEN_SOFTWARE_PATH = os.path.join(GEN_PATH, 'software', '')
OPSYS = platform.dist()[0]
DEFAULT_CONTAINER_NAME = PROJECT_NAME
CONTAINER_PACKAGE_PATH = '/opt/' + PROJECT_NAME
CONTAINER_ID_FILE = 'container'
VENV_DIR = 'pup-venv'
DEPLOYER_VENV_DIR = 'pup-venv'
PYTHON_EXE = 'bin/python'
SCRIPTS_DIR = 'scripts'
PYTHON_DIR = 'python'
OS_IMAGES_DIR = 'os-images'
PLAYBOOKS_DIR = 'playbooks'
HOSTS_FILE = 'hosts'
DYNAMIC_INVENTORY = 'inventory.py'
CONFIG_FILE = 'config.yml'
SSH_PRIVATE_KEY_FILE = os.path.expanduser('~/.ssh/gen')
SSH_PRIVATE_KEY_FILE_CONTAINER = '/root/.ssh/gen'
SSH_PUBLIC_KEY_FILE = SSH_PRIVATE_KEY_FILE + '.pub'
CFG_FILE_NAME = 'config.yml'
CFG_FILE = GEN_PATH + CFG_FILE_NAME
INV_FILE_NAME = 'inventory.yml'
INV_FILE = GEN_PATH + INV_FILE_NAME
ANSIBLE = 'ansible'
ANSIBLE_PLAYBOOK = 'ansible-playbook'
ANSIBLE_VAULT = 'ansible-vault'
POWER_TIME_OUT = 60
POWER_WAIT = 10
POWER_SLEEP_TIME = 2 * 60
COBBLER_INSTALL_DIR = '/opt/cobbler'
COBBLER_USER = 'cobbler'
COBBLER_PASS = 'cobbler'
DHCP_POOL_START = 21
SWITCH_LOCK_PATH = '/var/lock/'


class Color:
    black = '\033[90m'
    red = '\033[91m'
    green = '\033[92m'
    yellow = '\033[93m'
    blue = '\033[94m'
    purple = '\033[95m'
    cyan = '\033[96m'
    white = '\033[97m'
    bold = '\033[1m'
    underline = '\033[4m'
    sol = '\033[1G'
    clr_to_eol = '\033[K'
    clr_to_bot = '\033[J'
    scroll_five = '\n\n\n\n\n'
    scroll_ten = '\n\n\n\n\n\n\n\n\n\n'
    up_one = '\033[1A'
    up_five = '\033[5A'
    up_ten = '\033[10A'
    header1 = '          ' + bold + underline
    endc = '\033[0m'


def get_switch_lock_path():
    if is_container():
        match = re.search(r'(/\w+)/', CONTAINER_PACKAGE_PATH).group(1)
        path = os.path.join(match, SWITCH_LOCK_PATH[1:])
    else:
        path = SWITCH_LOCK_PATH
    return path


def load_localhost(filename):
    try:
        return yaml.safe_load(open(filename))
    except:
        sys.exit('Could not load file: ' + filename)


def get_symlink_path(config_path=None):
    from lib.config import Config
    cfg = Config(config_path)
    cont_vlan = str(cfg.get_depl_netw_client_vlan(if_type='pxe')[0])
    file_name = INV_FILE_NAME.replace('.', cont_vlan + '.')
    return os.path.join(GEN_PATH, file_name)


def get_symlink_realpath(config_path=None):
    return os.path.realpath(get_symlink_path(config_path))


def get_inventory_realpath(config_path=None):
    # If called inside a POWER_Up container, return the path to the inventory.yml
    # file.  If callled outside the container, returns the realpath of the
    # inventory.yml file corresponding to the specified config file.
    if is_container():
        return get_container_inventory_realpath()
    return os.path.realpath(get_symlink_path(config_path))


def get_container_inventory_realpath():
    return os.path.join(CONTAINER_PACKAGE_PATH, INV_FILE_NAME)


def get_container_name(config_path=None):
    from lib.config import Config
    cfg = Config()
    cont_vlan = str(cfg.get_depl_netw_client_vlan(if_type='pxe')[0])
    return DEFAULT_CONTAINER_NAME + '-pxe' + cont_vlan


<<<<<<< HEAD
=======
def is_container_running():
    cont_running = False
    lxc_ls_output = subprocess.check_output(['bash', '-c', 'lxc-ls -f']
                                            ).decode("utf-8")
    lxc_ls_output_search = re.search(r'^%s\d+\s+RUNNING' %
                                     (DEFAULT_CONTAINER_NAME + '-pxe'),
                                     lxc_ls_output, re.MULTILINE)
    if lxc_ls_output_search is not None:
        cont_running = True
    return cont_running


def container_addr():
    cont_address = None
    lxc_ls_output = subprocess.check_output(['bash', '-c', 'sudo lxc-ls -f']
                                            ).decode("utf-8")
    cont_address = re.search(r'(\S+),\s+(\S+),', lxc_ls_output, re.MULTILINE)
    if cont_address is None:
        return None
    return cont_address.group(2)


>>>>>>> 1201fec5
def is_container():
    return os.path.isfile(os.path.join(
        CONTAINER_PACKAGE_PATH, CONTAINER_ID_FILE))


def get_project_name():
    return PROJECT_NAME


def get_container_package_path():
    return CONTAINER_PACKAGE_PATH


def get_container_id_file():
    return os.path.join(CONTAINER_PACKAGE_PATH, CONTAINER_ID_FILE)


def get_container_venv_path():
    return os.path.join(CONTAINER_PACKAGE_PATH, VENV_DIR)


def get_container_venv_python_exe():
    return os.path.join(CONTAINER_PACKAGE_PATH, VENV_DIR, PYTHON_EXE)


def get_container_scripts_path():
    return os.path.join(CONTAINER_PACKAGE_PATH, SCRIPTS_DIR)


def get_container_python_path():
    return os.path.join(CONTAINER_PACKAGE_PATH, SCRIPTS_DIR, PYTHON_DIR)


def get_container_os_images_path():
    return os.path.join(CONTAINER_PACKAGE_PATH, OS_IMAGES_DIR)


def get_container_playbooks_path():
    return os.path.join(CONTAINER_PACKAGE_PATH, PLAYBOOKS_DIR)


def get_package_path():
    if is_container():
        return get_container_package_path()
    return GEN_PATH


def get_scripts_path():
    if is_container():
        return get_container_scripts_path()
    return os.path.join(GEN_PATH, SCRIPTS_DIR)


def get_python_path():
    if is_container():
        return get_container_python_path()
    return os.path.join(GEN_PATH, SCRIPTS_DIR, PYTHON_DIR)


def get_ansible_path():
    return os.path.join(get_venv_path(), 'bin', ANSIBLE)


def get_ansible_playbook_path():
    return os.path.join(get_venv_path(), 'bin', ANSIBLE_PLAYBOOK)


def get_ansible_vault_path():
    return os.path.join(get_venv_path(), 'bin', ANSIBLE_VAULT)


def get_os_images_path():
    if is_container():
        return get_container_os_images_path()
    return os.path.join(GEN_PATH, OS_IMAGES_DIR)


def get_playbooks_path():
    if is_container():
        return get_container_playbooks_path()
    return os.path.join(GEN_PATH, PLAYBOOKS_DIR)


def get_hosts_file_path():
    return os.path.join(get_playbooks_path(), HOSTS_FILE)


def get_dynamic_inventory_path():
    return os.path.join(get_python_path(), DYNAMIC_INVENTORY)


def get_config_file_name():
    return CONFIG_FILE


def get_ssh_private_key_file():
    if is_container():
        return SSH_PRIVATE_KEY_FILE_CONTAINER
    return SSH_PRIVATE_KEY_FILE


def get_ssh_public_key_file():
    return SSH_PUBLIC_KEY_FILE


def get_venv_path():
    if is_container():
        return get_container_venv_path()
    return os.path.join(GEN_PATH, DEPLOYER_VENV_DIR)


def get_power_time_out():
    return POWER_TIME_OUT


def get_power_wait():
    return POWER_WAIT


def get_power_sleep_time():
    return POWER_SLEEP_TIME


def get_cobbler_install_dir():
    return COBBLER_INSTALL_DIR


def get_cobbler_user():
    return COBBLER_USER


def get_cobbler_pass():
    return COBBLER_PASS


def get_dhcp_pool_start():
    return DHCP_POOL_START


def check_os_profile(profile):
    ubuntu_lts_pointers = {
        "ubuntu-14.04-server-amd64": "ubuntu-14.04.5-server-amd64",
        "ubuntu-16.04-server-amd64": "ubuntu-16.04.5-server-amd64",
        "ubuntu-16.04-server-ppc64el": "ubuntu-16.04.5-server-ppc64el",
        "ubuntu-18.04-live-server-amd64": "ubuntu-18.04.1-live-server-amd64",
        "ubuntu-18.04-server-amd64": "ubuntu-18.04.1-server-amd64",
        "ubuntu-18.04-server-ppc64el": "ubuntu-18.04.1-server-ppc64el"}
    if profile in list(ubuntu_lts_pointers):
        return ubuntu_lts_pointers[profile]
    else:
        return profile


if os.path.isfile(GEN_PATH + "playbooks/host_vars/localhost"):
    localhost_content = load_localhost(GEN_PATH + "playbooks/host_vars/localhost")
    container_name = localhost_content['container_name']<|MERGE_RESOLUTION|>--- conflicted
+++ resolved
@@ -137,31 +137,6 @@
     return DEFAULT_CONTAINER_NAME + '-pxe' + cont_vlan
 
 
-<<<<<<< HEAD
-=======
-def is_container_running():
-    cont_running = False
-    lxc_ls_output = subprocess.check_output(['bash', '-c', 'lxc-ls -f']
-                                            ).decode("utf-8")
-    lxc_ls_output_search = re.search(r'^%s\d+\s+RUNNING' %
-                                     (DEFAULT_CONTAINER_NAME + '-pxe'),
-                                     lxc_ls_output, re.MULTILINE)
-    if lxc_ls_output_search is not None:
-        cont_running = True
-    return cont_running
-
-
-def container_addr():
-    cont_address = None
-    lxc_ls_output = subprocess.check_output(['bash', '-c', 'sudo lxc-ls -f']
-                                            ).decode("utf-8")
-    cont_address = re.search(r'(\S+),\s+(\S+),', lxc_ls_output, re.MULTILINE)
-    if cont_address is None:
-        return None
-    return cont_address.group(2)
-
-
->>>>>>> 1201fec5
 def is_container():
     return os.path.isfile(os.path.join(
         CONTAINER_PACKAGE_PATH, CONTAINER_ID_FILE))
