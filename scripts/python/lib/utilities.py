# Copyright 2018 IBM Corp.
#
# All Rights Reserved.
#
# Licensed under the Apache License, Version 2.0 (the "License");
# you may not use this file except in compliance with the License.
# You may obtain a copy of the License at
#
#     http://www.apache.org/licenses/LICENSE-2.0
#
# Unless required by applicable law or agreed to in writing, software
# distributed under the License is distributed on an "AS IS" BASIS,
# WITHOUT WARRANTIES OR CONDITIONS OF ANY KIND, either express or implied.
# See the License for the specific language governing permissions and
# limitations under the License.

<<<<<<< HEAD
from glob import glob
=======
>>>>>>> fa2f71ad
import os
import re
import sys
import time
import subprocess
import fileinput
<<<<<<< HEAD
import readline
from shutil import copy2
from subprocess import Popen, PIPE
from netaddr import IPNetwork, IPAddress
from tabulate import tabulate
=======
from subprocess import Popen, PIPE
from shutil import copy2
from netaddr import IPNetwork, IPAddress
from pyghmi.ipmi import command
from pyghmi.ipmi.private import session
>>>>>>> fa2f71ad

from lib.config import Config
import lib.logger as logger

PATTERN_MAC = '[\da-fA-F]{2}:){5}[\da-fA-F]{2}'
CalledProcessError = subprocess.CalledProcessError


<<<<<<< HEAD
=======
class Color:
    black = '\033[90m'
    red = '\033[91m'
    green = '\033[92m'
    yellow = '\033[93m'
    blue = '\033[94m'
    purple = '\033[95m'
    cyan = '\033[96m'
    white = '\033[97m'
    bold = '\033[1m'
    underline = '\033[4m'
    sol = '\033[1G'
    clr_to_eol = '\033[K'
    clr_to_bot = '\033[J'
    scroll_five = '\n\n\n\n\n'
    scroll_ten = '\n\n\n\n\n\n\n\n\n\n'
    up_one = '\033[1A'
    up_five = '\033[5A'
    up_ten = '\033[10A'
    header1 = '          ' + bold + underline
    endc = '\033[0m'


def bold(text):
    return Color.bold + text + Color.endc


>>>>>>> fa2f71ad
def get_network_addr(ipaddr, prefix):
    return str(IPNetwork(f'{ipaddr}/{prefix}').network)


def get_netmask(prefix):
    return str(IPNetwork(f'0.0.0.0/{prefix}').netmask)


def get_prefix(netmask):
    return IPAddress(netmask).netmask_bits()


def bash_cmd(cmd):
    """Run command in Bash subprocess

    Args:
        cmd (str): Command to run

    Returns:
        output (str): stdout from command
    """
    log = logger.getlogger()
    command = ['bash', '-c', cmd]
    log.debug('Run subprocess: %s' % ' '.join(command))
    output = subprocess.check_output(command, universal_newlines=True,
                                     stderr=subprocess.STDOUT)
<<<<<<< HEAD
=======
    try:
        output = output.decode('utf-8')
    except AttributeError:
        pass
>>>>>>> fa2f71ad
    log.debug(output)

    return output


def backup_file(path, suffix='.orig', multi=True):
    """Save backup copy of file

    Backup copy is saved as the name of the original with the value of suffix
    appended. If multi is True, and a backup already exists, an additional
    backup is made with a numeric index value appended to the name. The backup
    copy filemode is set to read-only.

    Args:
        path (str): Path of file to backup
        suffix (str): String to append to the filename of the backup
        multi (bin): Set False to only make a backup if one does not exist
            already.
    """
    log = logger.getlogger()
    backup_path = path + suffix
    version = 0
    while os.path.exists(backup_path) and multi:
        version += 1
        backup_path += "." + str(version)
    log.debug('Make backup copy of orignal file: \'%s\'' % backup_path)
    copy2(path, backup_path)
    os.chmod(backup_path, 0o444)


def append_line(path, line, check_exists=True):
    """Append line to end of text file

    Args:
        path (str): Path of file
        line (str): String to append
        check_exists(bool): Check if line exists before appending
    """
    log = logger.getlogger()
    log.debug('Add line \'%s\' to file \'%s\'' % (line, path))

    if not line.endswith('\n'):
        line += '\n'

    exists = False
    if check_exists:
        with open(path, 'r') as file_in:
            for read_line in file_in:
                if read_line == line:
                    exists = True

    if not exists:
        with open(path, 'a') as file_out:
            file_out.write(line)


def remove_line(path, regex):
    """Remove line(s) from file containing a regex pattern

    Any lines matching the regex pattern will be removed.

    Args:
        path (str): Path of file
        regex (str): Regex pattern
    """
    log = logger.getlogger()
    log.debug('Remove lines containing regex \'%s\' from file \'%s\'' %
              (regex, path))
    for line in fileinput.input(path, inplace=1):
        if not re.match(regex, line):
            print(line, end='')


def line_in_file(path, regex, replace, backup=None):
    """If 'regex' exists in the file specified by path, then replace it with
    the value in 'replace'. Else append 'replace' to the end of the file. This
    facilitates simplified changing of a parameter to a desired value if it
    already exists in the file or adding the paramater if it does not exist.
    Inputs:
        path (str): path to the file
        regex (str): Python regular expression
        replace (str): Replacement string
        backup (str): If specified, a backup of the orginal file will be made
            if a backup does not already exist. The backup is made in the same
            directory as the original file by appending the value of backup to
            the filename.
    """
    if os.path.isfile(path):
        if backup:
            backup_file(path, multi=False)
        try:
            with open(path, 'r') as f:
                data = f.read()
        except FileNotFoundError as exc:
            print(f'File not found: {path}')
        else:
            data = data.splitlines()
            in_file = False
            # open 'r+' to maintain owner
            with open(path, 'r+') as f:
                for line in data:
                    in_line = re.search(regex, line)
                    if in_line:
                        line = re.sub(regex, replace, line)
                        in_file = True
                    f.write(line + '\n')
                if not in_file:
                    f.write(replace + '\n')


def replace_regex(path, regex, replace):
    """Replace line(s) from file containing a regex pattern

    Any lines matching the regex pattern will be removed and replaced
    with the 'replace' string.

    Args:
        path (str): Path of file
        regex (str): Regex pattern
        replace (str): String to replace matching line
    """
    log = logger.getlogger()
    log.debug('Replace regex \'%s\' with \'%s\' in file \'%s\'' %
              (regex, replace, path))
    for line in fileinput.input(path, inplace=1):
        print(re.sub(regex, replace, line), end='')


def copy_file(source, dest):
    """Copy a file to a given destination

    Args:
        source (str): Path of source file
        dest (str): Destination path to copy file to
    """
    log = logger.getlogger()
    log.debug('Copy file, source:%s dest:%s' % (source, dest))
    copy2(source, dest)


def sub_proc_launch(cmd, stdout=PIPE, stderr=PIPE):
    """Launch a subprocess and return the Popen process object.
    This is non blocking. This is useful for long running processes.
    """
    proc = Popen(cmd.split(), stdout=stdout, stderr=stderr)
    return proc


def sub_proc_exec(cmd, stdout=PIPE, stderr=PIPE, shell=False):
    """Launch a subprocess wait for the process to finish.
    Returns stdout from the process
    This is blocking
    """
    if not shell:
        cmd = cmd.split()
    proc = Popen(cmd, stdout=stdout, stderr=stderr, shell=shell)
    stdout, stderr = proc.communicate()
<<<<<<< HEAD
    return stdout.decode('utf-8'), stderr.decode('utf-8'), proc.returncode
=======
    try:
        stdout = stdout.decode('utf-8')
    except AttributeError:
        pass
    try:
        stderr = stderr.decode('utf-8')
    except AttributeError:
        pass
    return stdout, stderr, proc.returncode
>>>>>>> fa2f71ad


def sub_proc_display(cmd, stdout=None, stderr=None, shell=False):
    """Popen subprocess created without PIPES to allow subprocess printing
    to the parent screen. This is a blocking function.
    """
    if not shell:
        cmd = cmd.split()
    proc = Popen(cmd, stdout=stdout, stderr=stderr, shell=shell)
    proc.wait()
    rc = proc.returncode
    return rc


def sub_proc_wait(proc):
    """Launch a subprocess and display a simple time counter while waiting.
    This is a blocking wait. NOTE: sleeping (time.sleep()) in the wait loop
    dramatically reduces performace of the subprocess. It would appear the
    subprocess does not get it's own thread.
    """
    cnt = 0
    rc = None
    while rc is None:
        rc = proc.poll()
        print('\rwaiting for process to finish. Time elapsed: {:2}:{:2}:{:2}'.
              format(cnt // 3600, cnt % 3600 // 60, cnt % 60), end="")
        sys.stdout.flush()
        cnt += 1
    print('\n')
    resp, err = proc.communicate()
    print(resp)
    return rc

# def sub_proc_launch(cmd, stdout=subprocess.PIPE, stderr=subprocess.PIPE):
#     """Launch a subprocess and return the Popen process object.
#     This is non blocking. This is useful for long running processes.
#     """
#     proc = subprocess.Popen(cmd.split(), stdout=stdout, stderr=stderr)
#     return proc
#
#
# def sub_proc_exec(cmd, stdout=subprocess.PIPE, stderr=subprocess.PIPE):
#     """Launch a subprocess wait for the process to finish.
#     Returns stdout from the process
#     This is blocking
#     """
#     proc = subprocess.Popen(cmd.split(), stdout=stdout, stderr=stderr)
#     stdout, stderr = proc.communicate()
#     return stdout, proc.returncode
#
#
# def sub_proc_display(cmd, stdout=None, stderr=None):
#     """Popen subprocess created without PIPES to allow subprocess printing
#     to the parent screen. This is a blocking function.
#     """
#     proc = subprocess.Popen(cmd.split(), stdout=stdout, stderr=stderr)
#     proc.wait()
#     rc = proc.returncode
#     return rc
#
#
# def sub_proc_wait(proc):
#     """Launch a subprocess and display a simple time counter while waiting.
#     This is a blocking wait. NOTE: sleeping (time.sleep()) in the wait loop
#     dramatically reduces performace of the subprocess. It would appear the
#     subprocess does not get it's own thread.
#     """
#     cnt = 0
#     rc = None
#     while rc is None:
#         rc = proc.poll()
#         print('\rwaiting for process to finish. Time elapsed: {:2}:{:2}:{:2}'.
#               format(cnt // 3600, cnt % 3600 // 60, cnt % 60), end="")
#         sys.stdout.flush()
#         cnt += 1
#     print('\n')
#     resp, err = proc.communicate()
#     print(resp)
#     return rc


class Color:
    black = '\033[90m'
    red = '\033[91m'
    green = '\033[92m'
    yellow = '\033[93m'
    blue = '\033[94m'
    purple = '\033[95m'
    cyan = '\033[96m'
    white = '\033[97m'
    bold = '\033[1m'
    underline = '\033[4m'
    sol = '\033[1G'
    clr_to_eol = '\033[K'
    clr_to_bot = '\033[J'
    scroll_five = '\n\n\n\n\n'
    scroll_ten = '\n\n\n\n\n\n\n\n\n\n'
    up_one = '\033[1A'
    up_five = '\033[5A'
    up_ten = '\033[10A'
    header1 = '          ' + bold + underline
    endc = '\033[0m'


def heading1(text='-', width=79):
    text1 = f'          {Color.bold}{Color.underline}{text}{Color.endc}'
    print(f'\n{text1: <{width + 8}}')


def bold(text):
    return Color.bold + text + Color.endc


def rlinput(prompt, prefill=''):
    readline.set_startup_hook(lambda: readline.insert_text(prefill))
    try:
        return input(prompt)
    finally:
        readline.set_startup_hook()


def files_present(url, fileglobs, _all=True):
    """Return true if any/all of the fileglobs are present in the url.
    """
    any_present = False
    all_present = True
    fileglobsstr = ','.join(fileglobs)
    if fileglobs:
        cmd = (f'wget -r -l 10 -nd -np --spider --accept={fileglobsstr} {url}')
        reply, err, rc = sub_proc_exec(cmd)
        err = err.replace('%2B', '+')
        if rc == 0:
            for fileglob in fileglobs:
                regx = fileglob_to_regx(fileglob)
                res = re.findall(regx, err)
                any_present = any_present or res != []
                all_present = all_present and res != []
    if not fileglobs:
        return True
    if _all:
        return all_present
    else:
        return any_present


def fileglob_to_regx(fileglob):
    regx = fileglob.replace('.', '\.')
    regx = regx.replace('+', '\+')
    regx = regx.replace(']*', '][0-9]{0,3}')
    regx = regx.replace('*', '.*')
    regx = 'http.+' + regx
    return regx


def get_url(url='http://', fileglob='', prompt_name='', repo_chk='', contains=[],
            excludes=[], filelist=[]):
    """Input a URL from user. The URL is checked for validity using curl and
    wget and the user can continue modifying it indefinitely until a response
    is obtained or he can enter 'sss' to skip (stop) entry.

    If a fileglob is specified, the specified url is searched
    recursively (crawled) up to 10 levels deep looking for matches.

    If repo_chk is specified, the url is searched recursively looking for a
    marker specific to that repo type. If multiple URL's are found, the
    list of found url's is filtered using 'contains', 'excludes' and
    'files_present'. The user is again prompted to make a selection.

    fileglob and repo_chk are mutually exclusive.

    If neither fileglob nor repo_chk are specified, and the url does not end in '/'
    then the url is assumed to be looking for a file.

    Inputs:
        url (str). Valid URLs are http:, https:, and file:
        fileglob (str) standard linux fileglobs with *, ? or []
        repo_chk (str) 'yum', 'ana' or 'pypi'
        contains (list of strings) Filter criteria to be used in combination with
            repo_chk. After finding repos of the type in 'repo_chk', the list is
            restricted to those urls that contain elements from 'contains' and no
            elements of 'excludes'.
        excludes (list of strings)
        filelist (list of strings) Can be globs. Used to validate a repo. The
            specified files must be present
        prompt_name (str) Used for prompting only.
    Output:
        url (str) URL for one file or repository directory
    """
    print(f'Enter {prompt_name} URL. ("sss" at end of URL to skip)')
    if fileglob:
        print('Do not include filenames in the URL. A search of the URL')
        print('will be made up to 10 levels deep')
    while True:
        url = rlinput(f'Enter URL: ', url)
        if url.endswith('sss'):
            url = None
            break
        if repo_chk:
            url = url if url.endswith('/') else url + '/'
        try:
            # Basic response test
            cmd = f'curl --max-time 2 -I {url}'
            url_info, err, rc = sub_proc_exec(cmd)
        except:
            pass
        else:
            if 'http:' in url or 'https:' in url:
                response = re.search(r'HTTP\/\d+.\d+\s+200\s+ok', url_info, re.IGNORECASE)
                if response:
                    repo_mrkr = {'yum': '/repodata/', 'ana': 'repodata.json',
                                 'pypi': '/simple/'}
                    print(response.group(0))
                    if repo_chk:
                        ss = repo_mrkr[repo_chk]
                    elif fileglob:
                        ss = fileglob
                    elif url[-1] != '/':
                        ss = os.path.basename(url)
                        url = os.path.dirname(url)
                    cmd = ('wget -r -l 10 -nd -np --spider '
                           f'--accept={ss} {url}')
                    reply, err, rc = sub_proc_exec(cmd)
                    err = err.replace('%2B', '+')
                    if rc == 0:
                        if repo_chk:
                            regx = 'http.+' + repo_mrkr[repo_chk]
                        elif fileglob:
                            regx = fileglob_to_regx(fileglob)
                        _found = re.findall(regx, err)
                        # remove dups
                        _found = list(set(_found))

                        found = []
                        # Include items containing any element of 'contains'
                        # and exclude items containing any element of 'excludes'
                        # If no item meets criteria, then use any / all
                        # items but include a warning.
                        if repo_chk:
                            for _url in _found:
                                if (any([item for item in contains if item in
                                         _url]) and not any([item for item in
                                                             excludes if item
                                                             in _url])):
                                    found.append(_url)

                        if found:
                            _list = found
                        elif _found:
                            _list = _found
                            if repo_chk:
                                print(bold('\nWarning. The following url(s) were '
                                           'found but do not match the '
                                           'search criteria'))
                        else:
                            _list = []
                        if _list:
                            ch, sel = get_selection(_list, allow_none=True)
                            if ch != 'N':
                                if repo_chk:
                                    sel = sel.rstrip('/')
                                    url = os.path.dirname(sel)
                                    if files_present(url, filelist):
                                        break
                                    else:
                                        print('\nChosen URL does not appear to '
                                              'be valid. File check failed.')
                                        if get_yesno('Use selection anyway'):
                                            break
                                else:
                                    url = sel
                                    break

                        else:
                            print('No match found.')
                    else:
                        print(f'Error reading url.  {reply}')

                else:
                    print('Invalid url')
                    err = re.search('curl: .+', err)
                    if err:
                        print(err.group(0))
                    tmp = re.search(r'HTTP\/\d+.\d+\s+.+', url_info)
                    if tmp:
                        print(tmp.group(0))

            elif 'file:///' in url:
                response = re.search(r'Content-Length:\s+\d+', url_info)
                if response:
                    if repo_chk == 'yum':
                        ss = '/repodata'
                    elif repo_chk == 'ana':
                        ss = '/repodata.json'
                    elif repo_chk == 'pypi':
                        ss = '/simple'
                    if repo_chk:
                        ss = url + ss
                    elif fileglob:
                        ss = url + fileglob
                    ss = '/' + ss.lstrip('file:/')
                    files = glob(ss, recursive=True)

                    if files:
                        ch, sel = get_selection(files, allow_none=True)
                        if ch != 'N':
                            url = 'file://' + os.path.dirname(sel) + '/'
                            break
                    else:
                        print('No match found.')

            elif 'file:' in url:
                print('Proper file url format: "file:///path/to/file')
                response = ''
            else:
                response = ''
    return url


def get_yesno(prompt='', yesno='y/n', default=''):
    r = ' '
    yn = yesno.split('/')
    while r not in yn:
        r = rlinput(f'{prompt}({yesno})? ', default)
    if r == yn[0]:
        return True
    return False


def get_dir(src_dir):
    """Interactive selection of a source dir. Searching starts in the cwd.
    Returns:
        path (str or None) : Selected path
    """
    rows = 10
    log = logger.getlogger()
    if not src_dir:
        path = os.path.abspath('.')
    else:
        path = src_dir
    # path = os.getcwd()
    while True:
        path = rlinput(f'Enter an absolute directory location (S to skip): ', path)
        if path == 'S':
            return None
        if os.path.exists(path):
            rpm_filelist = []
            non_rpm_filelist = []
            print()
            top, dirs, files = next(os.walk(path))
            files.sort()
            rpm_cnt = 0
            non_rpm_cnt = 0
            for f in files:
                if f.endswith('.rpm'):
                    rpm_filelist.append(f)
                    rpm_cnt += 1
                else:
                    non_rpm_filelist.append(f)
                    non_rpm_cnt += 1
            cnt = min(10, max(rpm_cnt, non_rpm_cnt))
            rpm_filelist += rows * ['']
            list1 = rpm_filelist[:cnt]
            non_rpm_filelist += rows * ['']
            list2 = non_rpm_filelist[:cnt]
            print('\n' + bold(path))
            print(tabulate(list(zip(list1, list2)), headers=[bold('RPM Files'),
                  bold('Other files')], tablefmt='psql'))

            if rpm_cnt > 0:
                print(bold(f'{rpm_cnt} rpm files found'))
                print(f'including the {min(10, rpm_cnt)} files above.\n')
            else:
                print(bold('No rpm files found\n'))
            if non_rpm_cnt > 0:
                print(bold(f'{non_rpm_cnt} other files found'))
                print(f'including the {min(10, non_rpm_cnt)} files above.')
            else:
                print(bold('No non rpm files found'))

            print('\nSub directories of the entered directory: ')
            dirs.sort()
            print(dirs)

            print(f'\nThe entered path was: {top}')
            if get_yesno('Use the entered path '):
                return path


def scan_ping_network(network_type='all', config_path=None):
    cfg = Config(config_path)
    type_ = cfg.get_depl_netw_client_type()
    if network_type == 'pxe' or network_type == 'all':
        net_type = 'pxe'
        idx = type_.index(net_type)
        cip = cfg.get_depl_netw_client_cont_ip()[idx]
        netprefix = cfg.get_depl_netw_client_prefix()[idx]
        cidr_cip = IPNetwork(cip + '/' + str(netprefix))
        net_c = str(IPNetwork(cidr_cip).network)
        cmd = 'fping -a -r0 -g ' + net_c + '/' + str(netprefix)
        result, err, rc = sub_proc_exec(cmd)
        print(result)

    if network_type == 'ipmi' or network_type == 'all':
        net_type = 'ipmi'
        idx = type_.index(net_type)
        cip = cfg.get_depl_netw_client_cont_ip()[idx]
        netprefix = cfg.get_depl_netw_client_prefix()[idx]
        cidr_cip = IPNetwork(cip + '/' + str(netprefix))
        net_c = str(IPNetwork(cidr_cip).network)
        cmd = 'fping -a -r0 -g ' + net_c + '/' + str(netprefix)
        result, err, rc = sub_proc_exec(cmd)
        print(result)


def get_selection(items, choices=None, prompt='Enter a selection: ', sep='\n',
                  allow_none=False, allow_retry=False):
    """Prompt user to select a choice. Entered choice can be a member of choices or
    items, but a member of choices is always returned as choice. If choices is not
    specified a numeric list is generated. Note that if choices or items is a string
    it will be 'split' using sep. If you wish to include sep in the displayed
    choices or items, an alternate seperator can be specified.
    ex: ch, item = get_selection('Apple pie\nChocolate cake')
    ex: ch, item = get_selection('Apple pie.Chocolate cake', 'Item 1.Item 2', sep='.')
    Inputs:
        choices (str or list or tuple): Choices. If not specified, a numeric list is
        generated.
        items (str or list or tuple): Description of choices or items to select
    returns:
       ch (str): One of the elements in choices
       item (str): mathing item from items
    """
    if not items:
        return None, None
    if not isinstance(items, (list, tuple)):
        items = items.rstrip(sep)
        items = items.split(sep)
    if not choices:
        choices = [str(i) for i in range(1, 1 + len(items))]
    if not isinstance(choices, (list, tuple)):
        choices = choices.rstrip(sep)
        choices = choices.split(sep)
    if allow_none:
        choices.append('N')
        items.append('Return without making a selection.')
    if allow_retry:
        choices.append('R')
        items.append('Retry the search.')
    if len(choices) == 1:
        return choices[0], items[0]
    maxw = 1
    for ch in choices:
        maxw = max(maxw, len(ch))
    print()
    for i in range(min(len(choices), len(items))):
        print(bold(f'{choices[i]: <{maxw}}') + ' - ' + items[i])
    print()
    ch = ' '
    while not (ch in choices or ch in items):
        ch = input(f'{Color.bold}{prompt}{Color.endc}')
        if not (ch in choices or ch in items):
            print('Not a valid selection')
            print(f'Choose from {choices}')
            ch = ' '
    if ch not in choices:
        # not in choices so it must be in items
        ch = choices[items.index(ch)]
    item = items[choices.index(ch)]
    if item == 'Return without making a selection.':
        item = None
    print()
    return ch, item


<<<<<<< HEAD
def get_src_path(src_name):
    """Search local disk for src_name and allow interactive selection if more than
    one match. Note that the user is not given the option to change the search
    criteria. Searching starts recursively in the /home directory and expands to
    entire file system if no match in /home.
    """
    log = logger.getlogger()
    while True:
        cmd = (f'find /home -name {src_name}')
        resp1, err, rc1 = sub_proc_exec(cmd)
        if rc1 != 0:
            log.error(f'Error searching for {src_name}')

        cmd = (f'find /root -name {src_name}')
        resp2, err, rc2 = sub_proc_exec(cmd)
        if rc2 != 0:
            log.error(f'Error searching for {src_name}')
        if rc1 != 0 and rc2 != 0:
            return None

        resp = resp1 + resp2
        if not resp:
            cmd = (f'find / -name {src_name}')
            resp, err, rc = sub_proc_exec(cmd)
            if rc != 0:
                log.error(f'Error searching for {src_name}')
                return None
            if not resp:
                print(f'Source file {src_name} not found')
                if not get_yesno('Search again', 'y/no', default='y'):
                    log.error(f'Source file {src_name} not found.\n {src_name} is not'
                              ' setup in the POWER-Up software server.')
                    return None
            else:
                ch, src_path = get_selection(resp, prompt='Select a source file: ',
                                             allow_none=True, allow_retry=True)
                if ch != 'R':
                    return src_path
        else:
            ch, src_path = get_selection(resp, prompt='Select a source file: ',
                                         allow_none=True, allow_retry=True)
            if ch != 'R':
                return src_path


def get_file_path(filename='/home'):
    """Interactive search and selection of a file path.
    Returns:
        path to file or None
    """
    print(bold('\nFile search hints:'))
    print('/home/user1/abc.*         Search for abc.* under home/user1/')
    print('/home/user1/**/abc.*      Search recursively for abc.* under /home/user1/')
    print('/home/user1/myfile[56].2  Search for myfile5.2 or myfile6.2 under /home/user1/')
    print('/home/user1/*/            List directories under /home/user1')
    print()
    maxl = 40
    while True:
        print("Enter a file name to search for ('L' to leave without making a selction): ")
        filename = rlinput(bold("File: "), filename)
        print()
        if filename == 'L' or filename == "'L'":
            return None
        files = glob(filename, recursive=True)
        if files:
            print(bold(f'Found {len(files)} matching'))
            if len(files) > maxl:
                print(f'\nSearch returned more than {maxl} items. Showing first {maxl}')
                files = files[:40]
            choices = [str(i + 1) for i in range(len(files))]
            choices.append('S')
            choices.append('L')
            files.append('Search again')
            files.append('Leave without selecting')
            ch, item = get_selection(files, choices)
            print()
            if item is not None and os.path.isfile(item):
                print(f'\n{item}')
                if get_yesno("Confirm selection: ", default='y'):
                    return item
                else:
                    item = 'Search again'
            elif item == 'Leave without selecting':
                return None
            if item != 'Search again':
                filename = item


def ansible_pprint(ansible_output):
    """Ansible pretty print

    Args:
        ansible_output (str): Raw ansible output

    Returns:
        str: Ansible output formatted for visual parsing
    """
    pretty_out = ""
    indent_str = "    "
    indentation = ""
    for item in ['{', '}']:
        ansible_output = ansible_output.replace(f'{item}', f'\n{item}')
    ansible_output = ansible_output.replace(': ["', ':\n["')
    ansible_output = ansible_output.replace('\\r\\n"', '"')
    ansible_output = ansible_output.replace('\\r\\n', '\n')
    ansible_output = ansible_output.replace('\\n', '\n')
    ansible_output = ansible_output.replace('\\r', '\n')
    index_indent = False
    for line in ansible_output.splitlines():
        for element in line.split(','):

            element = element.lstrip()

            if element.startswith('{'):
                pretty_out += indentation + "{\n"
                indentation += indent_str
                element = element[1:]
            elif element.startswith('['):
                indentation += indent_str
            elif element.endswith('}'):
                indentation = indentation[len(indent_str):]

            if element != '':
                pretty_out += indentation + element + "\n"

            if element.count("\"") == 3:
                index_indent = True
                index = element.find("\"")
                index = element.find("\"", index + 1)
                index = element.find("\"", index + 1)
                indentation += index * ' '

            if element.endswith(']'):
                indentation = indentation[len(indent_str):]
            elif index_indent and element.endswith('"'):
                indentation = indentation[index:]
                index_indent = False

    return pretty_out
=======
def bmc_ipmi_login(node, userid, password):
    """Open new IPMI connection

    Args:
        node (str): BMC hostname or IP address
        userid (str): IPMI login userid
        password (str): IPMI login password

    Returns:
        object: pyghmi.ipmi.command instance
    """
    log = logger.getlogger()
    log.debug(f'Attempting to open IPMI connection to: {node} / '
              f'{userid} / {password}')
    session.Session.initting_sessions = {}
    return command.Command(bmc=node,
                           userid=userid,
                           password=password)


def bmc_ipmi_logout(bmc):
    """Logout and close IPMI connection

    Args:
        bmc (pyghmi.ipmi.command object): command instance to logout
    """
    log = logger.getlogger()
    rc = bmc.ipmi_session.logout()
    log.debug(f'Closing IPMI connection to: {bmc.bmc} rc: {rc["success"]}')
    del bmc.ipmi_session.initialized
>>>>>>> fa2f71ad
<|MERGE_RESOLUTION|>--- conflicted
+++ resolved
@@ -14,29 +14,20 @@
 # See the License for the specific language governing permissions and
 # limitations under the License.
 
-<<<<<<< HEAD
 from glob import glob
-=======
->>>>>>> fa2f71ad
 import os
 import re
 import sys
 import time
 import subprocess
 import fileinput
-<<<<<<< HEAD
 import readline
 from shutil import copy2
 from subprocess import Popen, PIPE
 from netaddr import IPNetwork, IPAddress
 from tabulate import tabulate
-=======
-from subprocess import Popen, PIPE
-from shutil import copy2
-from netaddr import IPNetwork, IPAddress
 from pyghmi.ipmi import command
 from pyghmi.ipmi.private import session
->>>>>>> fa2f71ad
 
 from lib.config import Config
 import lib.logger as logger
@@ -45,36 +36,6 @@
 CalledProcessError = subprocess.CalledProcessError
 
 
-<<<<<<< HEAD
-=======
-class Color:
-    black = '\033[90m'
-    red = '\033[91m'
-    green = '\033[92m'
-    yellow = '\033[93m'
-    blue = '\033[94m'
-    purple = '\033[95m'
-    cyan = '\033[96m'
-    white = '\033[97m'
-    bold = '\033[1m'
-    underline = '\033[4m'
-    sol = '\033[1G'
-    clr_to_eol = '\033[K'
-    clr_to_bot = '\033[J'
-    scroll_five = '\n\n\n\n\n'
-    scroll_ten = '\n\n\n\n\n\n\n\n\n\n'
-    up_one = '\033[1A'
-    up_five = '\033[5A'
-    up_ten = '\033[10A'
-    header1 = '          ' + bold + underline
-    endc = '\033[0m'
-
-
-def bold(text):
-    return Color.bold + text + Color.endc
-
-
->>>>>>> fa2f71ad
 def get_network_addr(ipaddr, prefix):
     return str(IPNetwork(f'{ipaddr}/{prefix}').network)
 
@@ -101,13 +62,10 @@
     log.debug('Run subprocess: %s' % ' '.join(command))
     output = subprocess.check_output(command, universal_newlines=True,
                                      stderr=subprocess.STDOUT)
-<<<<<<< HEAD
-=======
     try:
         output = output.decode('utf-8')
     except AttributeError:
         pass
->>>>>>> fa2f71ad
     log.debug(output)
 
     return output
@@ -265,9 +223,6 @@
         cmd = cmd.split()
     proc = Popen(cmd, stdout=stdout, stderr=stderr, shell=shell)
     stdout, stderr = proc.communicate()
-<<<<<<< HEAD
-    return stdout.decode('utf-8'), stderr.decode('utf-8'), proc.returncode
-=======
     try:
         stdout = stdout.decode('utf-8')
     except AttributeError:
@@ -277,7 +232,6 @@
     except AttributeError:
         pass
     return stdout, stderr, proc.returncode
->>>>>>> fa2f71ad
 
 
 def sub_proc_display(cmd, stdout=None, stderr=None, shell=False):
@@ -310,53 +264,6 @@
     resp, err = proc.communicate()
     print(resp)
     return rc
-
-# def sub_proc_launch(cmd, stdout=subprocess.PIPE, stderr=subprocess.PIPE):
-#     """Launch a subprocess and return the Popen process object.
-#     This is non blocking. This is useful for long running processes.
-#     """
-#     proc = subprocess.Popen(cmd.split(), stdout=stdout, stderr=stderr)
-#     return proc
-#
-#
-# def sub_proc_exec(cmd, stdout=subprocess.PIPE, stderr=subprocess.PIPE):
-#     """Launch a subprocess wait for the process to finish.
-#     Returns stdout from the process
-#     This is blocking
-#     """
-#     proc = subprocess.Popen(cmd.split(), stdout=stdout, stderr=stderr)
-#     stdout, stderr = proc.communicate()
-#     return stdout, proc.returncode
-#
-#
-# def sub_proc_display(cmd, stdout=None, stderr=None):
-#     """Popen subprocess created without PIPES to allow subprocess printing
-#     to the parent screen. This is a blocking function.
-#     """
-#     proc = subprocess.Popen(cmd.split(), stdout=stdout, stderr=stderr)
-#     proc.wait()
-#     rc = proc.returncode
-#     return rc
-#
-#
-# def sub_proc_wait(proc):
-#     """Launch a subprocess and display a simple time counter while waiting.
-#     This is a blocking wait. NOTE: sleeping (time.sleep()) in the wait loop
-#     dramatically reduces performace of the subprocess. It would appear the
-#     subprocess does not get it's own thread.
-#     """
-#     cnt = 0
-#     rc = None
-#     while rc is None:
-#         rc = proc.poll()
-#         print('\rwaiting for process to finish. Time elapsed: {:2}:{:2}:{:2}'.
-#               format(cnt // 3600, cnt % 3600 // 60, cnt % 60), end="")
-#         sys.stdout.flush()
-#         cnt += 1
-#     print('\n')
-#     resp, err = proc.communicate()
-#     print(resp)
-#     return rc
 
 
 class Color:
@@ -751,7 +658,6 @@
     return ch, item
 
 
-<<<<<<< HEAD
 def get_src_path(src_name):
     """Search local disk for src_name and allow interactive selection if more than
     one match. Note that the user is not given the option to change the search
@@ -891,7 +797,8 @@
                 index_indent = False
 
     return pretty_out
-=======
+
+
 def bmc_ipmi_login(node, userid, password):
     """Open new IPMI connection
 
@@ -921,5 +828,4 @@
     log = logger.getlogger()
     rc = bmc.ipmi_session.logout()
     log.debug(f'Closing IPMI connection to: {bmc.bmc} rc: {rc["success"]}')
-    del bmc.ipmi_session.initialized
->>>>>>> fa2f71ad
+    del bmc.ipmi_session.initialized