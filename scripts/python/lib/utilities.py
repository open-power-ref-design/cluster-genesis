# Copyright 2019 IBM Corp.
#
# All Rights Reserved.
#
# Licensed under the Apache License, Version 2.0 (the "License");
# you may not use this file except in compliance with the License.
# You may obtain a copy of the License at
#
#     http://www.apache.org/licenses/LICENSE-2.0
#
# Unless required by applicable law or agreed to in writing, software
# distributed under the License is distributed on an "AS IS" BASIS,
# WITHOUT WARRANTIES OR CONDITIONS OF ANY KIND, either express or implied.
# See the License for the specific language governing permissions and
# limitations under the License.

from glob import glob
import os
import re
import sys
import datetime
import subprocess
import fileinput
import readline
from shutil import copy2
from subprocess import Popen, PIPE
from netaddr import IPNetwork, IPAddress, IPSet
from tabulate import tabulate
from textwrap import dedent

from lib.config import Config
import lib.logger as logger
from lib.exception import UserException

PATTERN_DHCP = r"^\|_*\s+(.+):(.+)"
PATTERN_MAC = r'([\da-fA-F]{2}:){5}[\da-fA-F]{2}'
PATTERN_IP = (r'^(?:(?:25[0-5]|2[0-4][0-9]|[01]?[0-9][0-9]?)\.){3}'
              r'(?:25[0-5]|2[0-4][0-9]|[01]?[0-9][0-9]?)$')
PATTERN_EMBEDDED_IP = (r'(?:(?:25[0-5]|2[0-4][0-9]|[01]?[0-9][0-9]?)\.){3}'
                       r'(?:25[0-5]|2[0-4][0-9]|[01]?[0-9][0-9]?)')

CalledProcessError = subprocess.CalledProcessError

LOG = logger.getlogger()
DHCP_SERVER_CMD = "sudo nmap --script broadcast-dhcp-discover -e {0}"


def parse_dhcp_servers(nmap_response):
    """ parse nmap output response

    Args:
        nmap_response (str): Output of nmap --script broadcast-dhcp-discover -e

    Returns:
        data (dict): dictionary parsed from data

        {'Broadcast Address': '192.168.12.255',
        'DHCP Message Type': 'DHCPOFFER',
        'Domain Name Server': '192.168.12.2',
        'IP Address Lease Time: 0 days, 0:02': '00',
        'IP Offered': '192.168.12.249',
        'Rebinding Time Value: 0 days, 0:01': '45',
        'Renewal Time Value: 0 days, 0:01': '00',
        'Router': '192.168.12.3',
        'Server Identifier': '192.168.12.2',
        'Subnet Mask': '255.255.255.0',
        'broadcast-dhcp-discover': ''}
    """
    matches = re.findall(PATTERN_DHCP, nmap_response, re.MULTILINE)
    data = {a: b.strip() for a, b in matches}
    return data


def get_dhcp_servers(interface):
    """ get dhcp servers by running nmap

    Args:
        interface (str): interface to query for dhcp servers

    Returns:
        output (str): string output of command
    """
    cmd = DHCP_SERVER_CMD.format(interface)
    output = ""
    data = None
    try:
        output = bash_cmd(cmd)
    except Exception as e:
        LOG.error("{0}".format(e))
        raise e
    else:
        data = parse_dhcp_servers(output)
    return data


def has_dhcp_servers(interface):
    """ does interface have dhcp servers

    Args:
        interface (str): interface to query for dhcp servers

    Returns:
         isTrue (int): true or false
    """
    try:
        dct = get_dhcp_servers(interface)
        return 'DHCPOFFER' in dct['DHCP Message Type']
    except:
        pass
    return False


def scan_subnet(cidr):
    cmd = f'sudo nmap -sn {cidr}'
    res, err, rc = sub_proc_exec(cmd)
    items = []
    if rc != 0:
        LOG.error(f'Error while scanning subnet {cidr}, rc: {rc}')
    for line in res.split('Nmap scan report'):
        match = re.search(PATTERN_EMBEDDED_IP, line)
        if match:
            ip = match.group(0)
            match2 = re.search(PATTERN_MAC, line)
            if match2:
                mac = match2.group(0)
            else:
                mac = ''
            items += [(ip, mac)]
    return items


def is_ipaddr(ip):
    if re.search(PATTERN_IP, ip):
        return True


def get_network_addr(ipaddr, prefix):
    """ Return the base address of the subnet in which the ipaddr / prefix
        reside.
    """
    return str(IPNetwork(f'{ipaddr}/{prefix}').network)


def get_netmask(prefix):
    return str(IPNetwork(f'0.0.0.0/{prefix}').netmask)


def get_prefix(netmask):
    return IPAddress(netmask).netmask_bits()


def get_network_size(cidr):
    """ return the decimal size of the cidr address
    """
    return IPNetwork(cidr).size


def add_offset_to_address(addr, offset):
    """calculates an address with an offset added. offset can be negative.
    Args:
        addr (str): ipv4 or cidr representation of address
        offset (int): integer offset
    Returns:
        addr_.ip (str) address in ipv4 representation
    """
    addr_ = IPNetwork(addr)
    addr_.value += offset
    return str(addr_.ip)


def is_overlapping_addr(subnet1, subnet2):
    """ Checks if two ipv4 subnets are overlapping
    Inputs:
        subnet1,subnet2 (str) ipv4 subnet in cidr format
    Returns:
        True if the two subnets overlap, False if they do not.
    """
    if IPSet([subnet1]).intersection(IPSet([subnet2])):
        return True
    else:
        return False


def bash_cmd(cmd):
    """Run command in Bash subprocess

    Args:
        cmd (str): Command to run

    Returns:
        output (str): stdout from command
    """
    log = logger.getlogger()
    _cmd = ['bash', '-c', cmd]
    log.debug('Run subprocess: %s' % ' '.join(_cmd))
    output = subprocess.check_output(_cmd, universal_newlines=True,
                                     stderr=subprocess.STDOUT)
    try:
        output = output.decode('utf-8')
    except AttributeError:
        pass
    log.debug(output)

    return output


def backup_file(path, suffix='.orig', multi=True):
    """Save backup copy of file

    Backup copy is saved as the name of the original with the value of suffix
    appended. If multi is True, and a backup already exists, an additional
    backup is made with a numeric index value appended to the name. The backup
    copy filemode is set to read-only.

    Args:
        path (str): Path of file to backup
        suffix (str): String to append to the filename of the backup
        multi (bin): Set False to only make a backup if one does not exist
            already.
    """
    log = logger.getlogger()
    backup_path = path + suffix
    version = 0
    while os.path.exists(backup_path) and multi:
        version += 1
        backup_path += "." + str(version)
    log.debug('Make backup copy of orignal file: \'%s\'' % backup_path)
    copy2(path, backup_path)
    os.chmod(backup_path, 0o444)


def append_line(path, line, check_exists=True):
    """Append line to end of text file

    Args:
        path (str): Path of file
        line (str): String to append
        check_exists(bool): Check if line exists before appending
    """
    log = logger.getlogger()
    log.debug('Add line \'%s\' to file \'%s\'' % (line, path))

    if not line.endswith('\n'):
        line += '\n'

    exists = False
    if check_exists:
        with open(path, 'r') as file_in:
            for read_line in file_in:
                if read_line == line:
                    exists = True

    if not exists:
        with open(path, 'a') as file_out:
            file_out.write(line)


def remove_line(path, regex):
    """Remove line(s) from file containing a regex pattern

    Any lines matching the regex pattern will be removed.

    Args:
        path (str): Path of file
        regex (str): Regex pattern
    """
    log = logger.getlogger()
    log.debug('Remove lines containing regex \'%s\' from file \'%s\'' %
              (regex, path))
    for line in fileinput.input(path, inplace=1):
        if not re.match(regex, line):
            print(line, end='')


def line_in_file(path, regex, replace, backup=None):
    """If 'regex' exists in the file specified by path, then replace it with
    the value in 'replace'. Else append 'replace' to the end of the file. This
    facilitates simplified changing of a parameter to a desired value if it
    already exists in the file or adding the paramater if it does not exist.
    Inputs:
        path (str): path to the file
        regex (str): Python regular expression
        replace (str): Replacement string
        backup (str): If specified, a backup of the orginal file will be made
            if a backup does not already exist. The backup is made in the same
            directory as the original file by appending the value of backup to
            the filename.
    """
    if os.path.isfile(path):
        if backup:
            backup_file(path, multi=False)
        try:
            with open(path, 'r') as f:
                data = f.read()
        except FileNotFoundError as exc:
            print(f'File not found: {path}. Err: {exc}')
        else:
            data = data.splitlines()
            in_file = False
            # open 'r+' to maintain owner
            with open(path, 'r+') as f:
                for line in data:
                    in_line = re.search(regex, line)
                    if in_line:
                        line = re.sub(regex, replace, line)
                        in_file = True
                    f.write(line + '\n')
                if not in_file:
                    f.write(replace + '\n')


def replace_regex(path, regex, replace):
    """Replace line(s) from file containing a regex pattern

    Any lines matching the regex pattern will be removed and replaced
    with the 'replace' string.

    Args:
        path (str): Path of file
        regex (str): Regex pattern
        replace (str): String to replace matching line
    """
    log = logger.getlogger()
    log.debug('Replace regex \'%s\' with \'%s\' in file \'%s\'' %
              (regex, replace, path))
    for line in fileinput.input(path, inplace=1):
        print(re.sub(regex, replace, line), end='')


def copy_file(source, dest):
    """Copy a file to a given destination

    Args:
        source (str): Path of source file
        dest (str): Destination path to copy file to
    """
    log = logger.getlogger()
    log.debug('Copy file, source:%s dest:%s' % (source, dest))
    copy2(source, dest)


def sub_proc_launch(cmd, stdout=PIPE, stderr=PIPE):
    """Launch a subprocess and return the Popen process object.
    This is non blocking. This is useful for long running processes.
    """
    proc = Popen(cmd.split(), stdout=stdout, stderr=stderr)
    return proc


def sub_proc_exec(cmd, stdout=PIPE, stderr=PIPE, shell=False):
    """Launch a subprocess wait for the process to finish.
    Returns stdout from the process
    This is blocking
    """
    if not shell:
        cmd = cmd.split()
    proc = Popen(cmd, stdout=stdout, stderr=stderr, shell=shell)
    stdout, stderr = proc.communicate()
    try:
        stdout = stdout.decode('utf-8')
    except AttributeError:
        pass
    try:
        stderr = stderr.decode('utf-8')
    except AttributeError:
        pass
    return stdout, stderr, proc.returncode


def sub_proc_display(cmd, stdout=None, stderr=None, shell=False):
    """Popen subprocess created without PIPES to allow subprocess printing
    to the parent screen. This is a blocking function.
    """
    if not shell:
        cmd = cmd.split()
    proc = Popen(cmd, stdout=stdout, stderr=stderr, shell=shell)
    proc.wait()
    rc = proc.returncode
    return rc


def sub_proc_wait(proc):
    """Launch a subprocess and display a simple time counter while waiting.
    This is a blocking wait. NOTE: sleeping (time.sleep()) in the wait loop
    dramatically reduces performace of the subprocess. It would appear the
    subprocess does not get it's own thread.
    """
    cnt = 0
    rc = None
    while rc is None:
        rc = proc.poll()
        print('\rwaiting for process to finish. Time elapsed: {:2}:{:2}:{:2}'.
              format(cnt // 3600, cnt % 3600 // 60, cnt % 60), end="")
        sys.stdout.flush()
        cnt += 1
    print('\n')
    resp, err = proc.communicate()
    print(resp)
    return rc


class Color:
    black = '\033[90m'
    red = '\033[91m'
    green = '\033[92m'
    yellow = '\033[93m'
    blue = '\033[94m'
    purple = '\033[95m'
    cyan = '\033[96m'
    white = '\033[97m'
    bold = '\033[1m'
    underline = '\033[4m'
    sol = '\033[1G'
    clr_to_eol = '\033[K'
    clr_to_bot = '\033[J'
    scroll_five = '\n\n\n\n\n'
    scroll_ten = '\n\n\n\n\n\n\n\n\n\n'
    up_one = '\033[1A'
    up_five = '\033[5A'
    up_ten = '\033[10A'
    header1 = '          ' + bold + underline
    endc = '\033[0m'


def heading1(text='-', width=79):
    text1 = f'          {Color.bold}{Color.underline}{text}{Color.endc}'
    print(f'\n{text1: <{width + 8}}')


def bold(text):
    return Color.bold + text + Color.endc


def rlinput(prompt, prefill=''):
    readline.set_startup_hook(lambda: readline.insert_text(prefill))
    try:
        return input(prompt)
    finally:
        readline.set_startup_hook()


def files_present(url, fileglobs, _all=True):
    """Return true if any/all of the fileglobs are present in the url.
    """
    any_present = False
    all_present = True
    fileglobsstr = ','.join(fileglobs)
    if fileglobs:
        cmd = (f'wget -r -l 10 -nd -np --spider --accept={fileglobsstr} {url}')
        reply, err, rc = sub_proc_exec(cmd)
        err = err.replace('%2B', '+')
        if rc == 0:
            for fileglob in fileglobs:
                regx = fileglob_to_regx(fileglob)
                res = re.findall(regx, err)
                any_present = any_present or res != []
                all_present = all_present and res != []
    if not fileglobs:
        return True
    if _all:
        return all_present
    else:
        return any_present


def fileglob_to_regx(fileglob):
    regx = fileglob.replace('.', r'\.')
    regx = regx.replace('+', r'\+')
    regx = regx.replace(']*', '][0-9]{0,3}')
    regx = regx.replace('*', '.*')
    regx = 'http.+' + regx
    return regx


def get_url(url='http://', fileglob='', prompt_name='', repo_chk='', contains=[],
            excludes=[], filelist=[]):
    """Input a URL from user. The URL is checked for validity using curl and
    wget and the user can continue modifying it indefinitely until a response
    is obtained or he can enter 'sss' to skip (stop) entry.

    If a fileglob is specified, the specified url is searched
    recursively (crawled) up to 10 levels deep looking for matches.

    If repo_chk is specified, the url is searched recursively looking for a
    marker specific to that repo type. If multiple URL's are found, the
    list of found url's is filtered using 'contains', 'excludes' and
    'files_present'. The user is again prompted to make a selection.

    fileglob and repo_chk are mutually exclusive.

    If neither fileglob nor repo_chk are specified, and the url does not end in '/'
    then the url is assumed to be looking for a file.

    Inputs:
        url (str). Valid URLs are http:, https:, and file:
        fileglob (str) standard linux fileglobs with *, ? or []
        repo_chk (str) 'yum', 'ana' or 'pypi'
        contains (list of strings) Filter criteria to be used in combination with
            repo_chk. After finding repos of the type in 'repo_chk', the list is
            restricted to those urls that contain elements from 'contains' and no
            elements of 'excludes'.
        excludes (list of strings)
        filelist (list of strings) Can be globs. Used to validate a repo. The
            specified files must be present
        prompt_name (str) Used for prompting only.
    Output:
        url (str) URL for one file or repository directory
    """
    print(f'Enter {prompt_name} URL. ("sss" at end of URL to skip)')
    if fileglob:
        print('Do not include filenames in the URL. A search of the URL')
        print('will be made up to 10 levels deep')
    while True:
        url = rlinput(f'Enter URL: ', url)
        if url.endswith('sss'):
            url = None
            break
        if repo_chk:
            url = url if url.endswith('/') else url + '/'
        try:
            # Basic response test
            cmd = f'curl --max-time 2 -I {url}'
            url_info, err, rc = sub_proc_exec(cmd)
        except:
            pass
        else:
            if 'http:' in url or 'https:' in url:
                response = re.search(r'HTTP\/\d+.\d+\s+200\s+ok', url_info, re.IGNORECASE)
                if response:
                    repo_mrkr = {'yum': '/repodata/', 'ana': 'repodata.json',
                                 'pypi': '/simple/'}
                    print(response.group(0))
                    if repo_chk:
                        ss = repo_mrkr[repo_chk]
                    elif fileglob:
                        ss = fileglob
                    elif url[-1] != '/':
                        ss = os.path.basename(url)
                        url = os.path.dirname(url)
                    cmd = ('wget -r -l 10 -nd -np --spider '
                           f'--accept={ss} {url}')
                    reply, err, rc = sub_proc_exec(cmd)
                    err = err.replace('%2B', '+')
                    if rc == 0:
                        if repo_chk:
                            regx = 'http.+' + repo_mrkr[repo_chk]
                        elif fileglob:
                            regx = fileglob_to_regx(fileglob)
                        _found = re.findall(regx, err)
                        # remove dups
                        _found = list(set(_found))

                        found = []
                        # Include items containing any element of 'contains'
                        # and exclude items containing any element of 'excludes'
                        # If no item meets criteria, then use any / all
                        # items but include a warning.
                        if repo_chk:
                            for _url in _found:
                                if (any([item for item in contains if item in
                                         _url]) and not any([item for item in
                                                             excludes if item
                                                             in _url])):
                                    found.append(_url)

                        if found:
                            _list = found
                        elif _found:
                            _list = _found
                            if repo_chk:
                                print(bold('\nWarning. The following url(s) were '
                                           'found but do not match the '
                                           'search criteria'))
                        else:
                            _list = []
                        if _list:
                            ch, sel = get_selection(_list, allow_none=True)
                            if ch != 'N':
                                if repo_chk:
                                    sel = sel.rstrip('/')
                                    url = os.path.dirname(sel)
                                    if files_present(url, filelist):
                                        break
                                    else:
                                        print('\nChosen URL does not appear to '
                                              'be valid. File check failed.')
                                        if get_yesno('Use selection anyway'):
                                            break
                                else:
                                    url = sel
                                    break

                        else:
                            print('No match found.')
                    else:
                        print(f'Error reading url.  {reply}')

                else:
                    print('Invalid url')
                    err = re.search('curl: .+', err)
                    if err:
                        print(err.group(0))
                    tmp = re.search(r'HTTP\/\d+.\d+\s+.+', url_info)
                    if tmp:
                        print(tmp.group(0))

            elif 'file:///' in url:
                response = re.search(r'Content-Length:\s+\d+', url_info)
                if response:
                    if repo_chk == 'yum':
                        ss = '/repodata'
                    elif repo_chk == 'ana':
                        ss = '/repodata.json'
                    elif repo_chk == 'pypi':
                        ss = '/simple'
                    if repo_chk:
                        ss = url + ss
                    elif fileglob:
                        ss = url + fileglob
                    ss = '/' + ss.lstrip('file:/')
                    files = glob(ss, recursive=True)

                    if files:
                        ch, sel = get_selection(files, allow_none=True)
                        if ch != 'N':
                            url = 'file://' + os.path.dirname(sel) + '/'
                            break
                    else:
                        print('No match found.')

            elif 'file:' in url:
                print('Proper file url format: "file:///path/to/file')
                response = ''
            else:
                response = ''
    return url


def get_yesno(prompt='', yesno='y/n', default=''):
    r = ' '
    yn = yesno.split('/')
    while r not in yn:
        r = rlinput(f'{prompt}({yesno})? ', default)
    if r == yn[0]:
        return True
    return False


def get_dir(src_dir):
    """Interactive selection of a source dir. Searching starts in the cwd.
    Returns:
        path (str or None) : Selected path
    """
    rows = 10
    if not src_dir:
        path = os.path.abspath('.')
    else:
        path = src_dir
    # path = os.getcwd()
    while True:
        path = rlinput(f'Enter an absolute directory location (S to skip): ', path)
        if path == 'S':
            return None
        if os.path.exists(path):
            rpm_filelist = []
            non_rpm_filelist = []
            print()
            top, dirs, files = next(os.walk(path))
            files.sort()
            rpm_cnt = 0
            non_rpm_cnt = 0
            for f in files:
                if f.endswith('.rpm'):
                    rpm_filelist.append(f)
                    rpm_cnt += 1
                else:
                    non_rpm_filelist.append(f)
                    non_rpm_cnt += 1
            cnt = min(10, max(rpm_cnt, non_rpm_cnt))
            rpm_filelist += rows * ['']
            list1 = rpm_filelist[:cnt]
            non_rpm_filelist += rows * ['']
            list2 = non_rpm_filelist[:cnt]
            print('\n' + bold(path))
            print(tabulate(list(zip(list1, list2)), headers=[bold('RPM Files'),
                  bold('Other files')], tablefmt='psql'))

            if rpm_cnt > 0:
                print(bold(f'{rpm_cnt} rpm files found'))
                print(f'including the {min(10, rpm_cnt)} files above.\n')
            else:
                print(bold('No rpm files found\n'))
            if non_rpm_cnt > 0:
                print(bold(f'{non_rpm_cnt} other files found'))
                print(f'including the {min(10, non_rpm_cnt)} files above.')
            else:
                print(bold('No non rpm files found'))

            print('\nSub directories of the entered directory: ')
            dirs.sort()
            print(dirs)

            print(f'\nThe entered path was: {top}')
            if get_yesno('Use the entered path '):
                return path


def scan_ping_network(network_type='all', config_path=None):
    cfg = Config(config_path)
    type_ = cfg.get_depl_netw_client_type()
    if network_type == 'pxe' or network_type == 'all':
        net_type = 'pxe'
        idx = type_.index(net_type)
        cip = cfg.get_depl_netw_client_cont_ip()[idx]
        netprefix = cfg.get_depl_netw_client_prefix()[idx]
        cidr_cip = IPNetwork(cip + '/' + str(netprefix))
        net_c = str(IPNetwork(cidr_cip).network)
        cmd = 'fping -a -r0 -g ' + net_c + '/' + str(netprefix)
        result, err, rc = sub_proc_exec(cmd)
        print(result)

    if network_type == 'ipmi' or network_type == 'all':
        net_type = 'ipmi'
        idx = type_.index(net_type)
        cip = cfg.get_depl_netw_client_cont_ip()[idx]
        netprefix = cfg.get_depl_netw_client_prefix()[idx]
        cidr_cip = IPNetwork(cip + '/' + str(netprefix))
        net_c = str(IPNetwork(cidr_cip).network)
        cmd = 'fping -a -r0 -g ' + net_c + '/' + str(netprefix)
        result, err, rc = sub_proc_exec(cmd)
        print(result)


def get_selection(items, choices=None, prompt='Enter a selection: ', sep='\n',
                  allow_none=False, allow_retry=False):
    """Prompt user to select a choice. Entered choice can be a member of choices or
    items, but a member of choices is always returned as choice. If choices is not
    specified a numeric list is generated. Note that if choices or items is a string
    it will be 'split' using sep. If you wish to include sep in the displayed
    choices or items, an alternate seperator can be specified.
    ex: ch, item = get_selection('Apple pie\nChocolate cake')
    ex: ch, item = get_selection('Apple pie.Chocolate cake', 'Item 1.Item 2', sep='.')
    Inputs:
        choices (str or list or tuple): Choices. If not specified, a numeric list is
        generated.
        items (str or list or tuple): Description of choices or items to select
    returns:
       ch (str): One of the elements in choices
       item (str): mathing item from items
    """
    if not items:
        return None, None
    if not isinstance(items, (list, tuple)):
        items = items.rstrip(sep)
        items = items.split(sep)
    if not choices:
        choices = [str(i) for i in range(1, 1 + len(items))]
    if not isinstance(choices, (list, tuple)):
        choices = choices.rstrip(sep)
        choices = choices.split(sep)
    if allow_none:
        choices.append('N')
        items.append('Return without making a selection.')
    if allow_retry:
        choices.append('R')
        items.append('Retry the search.')
    if len(choices) == 1:
        return choices[0], items[0]
    maxw = 1
    for ch in choices:
        maxw = max(maxw, len(ch))
    print()
    for i in range(min(len(choices), len(items))):
        print(bold(f'{choices[i]: <{maxw}}') + ' - ' + items[i])
    print()
    ch = ' '
    while not (ch in choices or ch in items):
        ch = input(f'{Color.bold}{prompt}{Color.endc}')
        if not (ch in choices or ch in items):
            print('Not a valid selection')
            print(f'Choose from {choices}')
            ch = ' '
    if ch not in choices:
        # not in choices so it must be in items
        ch = choices[items.index(ch)]
    item = items[choices.index(ch)]
    if item == 'Return without making a selection.':
        item = None
    print()
    return ch, item


def get_src_path(src_name):
    """Search local disk for src_name and allow interactive selection if more than
    one match. Note that the user is not given the option to change the search
    criteria. Searching starts recursively in the /home directory and expands to
    entire file system if no match in /home.
    """
    log = logger.getlogger()
    while True:
        cmd = (f'find /home -name {src_name}')
        resp1, err, rc1 = sub_proc_exec(cmd)
        if rc1 != 0:
            log.error(f'Error searching for {src_name}')

        cmd = (f'find /root -name {src_name}')
        resp2, err, rc2 = sub_proc_exec(cmd)
        if rc2 != 0:
            log.error(f'Error searching for {src_name}')
        if rc1 != 0 and rc2 != 0:
            return None

        resp = resp1 + resp2
        if not resp:
            cmd = (f'find / -name {src_name}')
            resp, err, rc = sub_proc_exec(cmd)
            if rc != 0:
                log.error(f'Error searching for {src_name}')
                return None
            if not resp:
                print(f'Source file {src_name} not found')
                if not get_yesno('Search again', 'y/no', default='y'):
                    log.error(f'Source file {src_name} not found.\n {src_name} is not'
                              ' setup in the POWER-Up software server.')
                    return None
            else:
                ch, src_path = get_selection(resp, prompt='Select a source file: ',
                                             allow_none=True, allow_retry=True)
                if ch != 'R':
                    return src_path
        else:
            ch, src_path = get_selection(resp, prompt='Select a source file: ',
                                         allow_none=True, allow_retry=True)
            if ch != 'R':
                return src_path


def get_file_path(filename='/home'):
    """Interactive search and selection of a file path.
    Returns:
        path to file or None
    """
    print(bold('\nFile search hints:'))
    print('/home/user1/abc.*         Search for abc.* under home/user1/')
    print('/home/user1/**/abc.*      Search recursively for abc.* under /home/user1/')
    print('/home/user1/myfile[56].2  Search for myfile5.2 or myfile6.2 under /home/user1/')
    print('/home/user1/*/            List directories under /home/user1')
    print()
    maxl = 40
    while True:
        print("Enter a file name to search for ('L' to leave without making a selction): ")
        filename = rlinput(bold("File: "), filename)
        print()
        if filename == 'L' or filename == "'L'":
            return None
        files = glob(filename, recursive=True)
        if files:
            print(bold(f'Found {len(files)} matching'))
            if len(files) > maxl:
                print(f'\nSearch returned more than {maxl} items. Showing first {maxl}')
                files = files[:40]
            choices = [str(i + 1) for i in range(len(files))]
            choices.append('S')
            choices.append('L')
            files.append('Search again')
            files.append('Leave without selecting')
            ch, item = get_selection(files, choices)
            print()
            if item is not None and os.path.isfile(item):
                print(f'\n{item}')
                if get_yesno("Confirm selection: ", default='y'):
                    return item
                else:
                    item = 'Search again'
            elif item == 'Leave without selecting':
                return None
            if item != 'Search again':
                filename = item


def ansible_pprint(ansible_output):
    """Ansible pretty print

    Args:
        ansible_output (str): Raw ansible output

    Returns:
        str: Ansible output formatted for visual parsing
    """
    pretty_out = ""
    indent_str = "    "
    indentation = ""
    for item in ['{', '}']:
        ansible_output = ansible_output.replace(f'{item}', f'\n{item}')
    ansible_output = ansible_output.replace(': ["', ':\n["')
    ansible_output = ansible_output.replace('\\r\\n"', '"')
    ansible_output = ansible_output.replace('\\r\\n', '\n')
    ansible_output = ansible_output.replace('\\n', '\n')
    ansible_output = ansible_output.replace('\\r', '\n')
    index_indent = False
    for line in ansible_output.splitlines():
        for element in line.split(','):

            element = element.lstrip()

            if element.startswith('{'):
                pretty_out += indentation + "{\n"
                indentation += indent_str
                element = element[1:]
            elif element.startswith('['):
                indentation += indent_str
            elif element.endswith('}'):
                indentation = indentation[len(indent_str):]

            if element != '':
                pretty_out += indentation + element + "\n"

            if element.count("\"") == 3:
                index_indent = True
                index = element.find("\"")
                index = element.find("\"", index + 1)
                index = element.find("\"", index + 1)
                indentation += index * ' '

            if element.endswith(']'):
                indentation = indentation[len(indent_str):]
            elif index_indent and element.endswith('"'):
                indentation = indentation[index:]
                index_indent = False

    return pretty_out


def get_col_pos(tbl, hdrs, row_char='-'):
    """Gets the indices for the column positions in a text table
    Inputs:
        tbl (str): Text table with rows terminated with '\n'
        hdrs (tuple of str): Each element of the tuple is a column header. Note
             that hdrs are treated at regular expressions. Characters such as
             '([{)}]' need to be escaped with a '\'.
        row_char (scalar str): Character used in the table row which separates
            the headers from the table rows

    For example, for the table below, the following call;
    get_col_pos(tbl, ('col 1', 'col 2', 'last col'), '-' 'this data')

    will return;
    {'col 2': (10, 18), 'col 1': (0, 8), 'last col': (20, 30)}

    tbl:
    'Data from somewhere with a table\n'
    'this data has a table with a my col 1, a my col 2, and a last col\n'
    '\n'
    '          my col 2
    'my col 1   wraps     last col\n'
    '--------  --------  ----------\n'
    'abcdef     ijklm    pqrstuvwxy'
    """
    log = logger.getlogger()
    tbl = tbl.splitlines()
    hdr_span = {}
    col_idx = {}

    for row in tbl:
        dashes_span = re.search(fr'{row_char}+\s+{row_char}+', row)
        if dashes_span:
            dashes_span = list(re.finditer(r'-+', row))
            col_span = [x.span() for x in dashes_span]
            break

        for hdr in hdrs:
            idx = re.search(hdr, row, re.IGNORECASE)
            if idx:
                hdr_span[hdr] = idx.span()

    log.debug(f'Seperator row: {row}')
    for hdr in hdr_span:
        for col in col_span:
            col_idx[hdr] = (0, 0)
            if hdr_span[hdr][0] >= col[0] and hdr_span[hdr][1] <= col[1]:
                col_idx[hdr] = col
                break

    return col_idx


<<<<<<< HEAD
def nginx_modify_conf(conf_path, directives={}, locations={}, reload=True,
                      clear=False):
    """Create/modify nginx configuration file

    Directives are defined in a dictionary, e.g.:

        directives={'listen': 80', 'server_name': 'powerup'}

    Locations are defined in a dictionary with values as strings or
    lists, e.g.:

        locations={'/': ['root /srv', 'autoindex on'],
                   '/cobbler': 'alias /var/www/cobbler'}

    *note: Semicolons (;) are auto added if not present

    Args:
        conf_path (str): Path to nginx configuration file
        directives (dict, optional): Server directives
        locations (dict, optional): Location definitions
        reload (bool, optional): Reload nginx after writing config
        clear (bool, optional): Remove any existing configuration data

    Returns:
        int: Return code from nginx syntax check ('nginx -t')
             If syntax check rc=0 and reload=True the return code
             from 'systemctl restart nginx.service'
    """

    collecting_directive_data = False
    collecting_location_data = False
    current_location = None

    if not clear and os.path.isfile(conf_path):
        LOG.debug(f"Loading existing nginx config: '{conf_path}")
        with open(conf_path, 'r') as file_object:
            for line in file_object:
                if 'server {' in line:
                    collecting_directive_data = True
                elif 'location' in line:
                    collecting_directive_data = False
                    current_location = line.strip()[9:-2]
                    if current_location not in locations:
                        collecting_location_data = True
                        locations[current_location] = []
                    else:
                        current_location = None
                elif '}' in line and collecting_location_data:
                    collecting_location_data = False
                    current_location = None
                elif collecting_location_data:
                    locations[current_location].append(line.strip())
                elif '}' in line and collecting_directive_data:
                    collecting_directive_data = False
                elif collecting_directive_data:
                    data_split = line.split(maxsplit=1)
                    if data_split[0] not in directives:
                        directives[data_split[0]] = data_split[1].strip()

    LOG.debug(f"Writing nginx config: '{conf_path}")
    with open(conf_path, 'w') as file_object:
        file_object.write('server {\n')

        for key, value in directives.items():
            if not value.endswith(';'):
                value = value + ';'
            file_object.write(f'    {key} {value}\n')

        for key, value_list in locations.items():
            file_object.write(f'    location {key} ' + '{\n')
            if type(value_list) is str:
                value_list = value_list.split('\n')
            for value in value_list:
                if not value.endswith(';'):
                    value = value + ';'
                file_object.write(f'        {value}\n')
            file_object.write('    }\n')

        file_object.write('}\n')

    cmd = (f'nginx -t')
    stdout, stderr, rc = sub_proc_exec(cmd)
    LOG.debug(f"Command: \'{cmd}\'\nstdout: \'{stdout}\'\n"
              f"stderr: \'{stderr}\'\nrc: {rc}")
    if rc != 0:
        LOG.warning('Nginx configuration check failed')
    elif reload:
        cmd = ('systemctl restart nginx.service')
        stdout, stderr, rc = sub_proc_exec(cmd)
        LOG.debug(f"Command: \'{cmd}\'\nstdout: \'{stdout}\'\n"
                  f"stderr: \'{stderr}\'\nrc: {rc}")
        if rc != 0:
            LOG.warning('Nginx failed to start')

    return rc


def dnsmasq_add_dhcp_range(dhcp_range,
                           lease_time='1h',
                           conf_path='/etc/dnsmasq.conf',
                           reload=True):
    """Add DHCP range to existing dnsmasq configuration

    Args:
        dhcp_range (str, optional): Range of IP addresses to lease to clients
                                    formatted as "<start_ip>,<end_ip>"
        lease_time (str, optional): Time duration of IP leases
        conf_path (str, optional): Path to dnsmasq configuration file
        reload (bool, optional): Reload dnsmasq after writing config

    Returns:
        int: Return code from nginx syntax check ('dnsmasq --test')
             If syntax check rc=0 and reload=True the return code
             from 'systemctl restart dnsmasq.service'
    """

    append_line(conf_path, f'dhcp-range={dhcp_range},{lease_time}',
                check_exists=True)
    cmd = (f'dnsmasq --test')
    stdout, stderr, rc = sub_proc_exec(cmd)
    LOG.debug(f"Command: \'{cmd}\'\nstdout: \'{stdout}\'\n"
              f"stderr: \'{stderr}\'\nrc: {rc}")
    if rc != 0:
        LOG.warning('dnsmasq configuration check failed')
    elif reload:
        cmd = ('systemctl restart dnsmasq.service')
        stdout, stderr, rc = sub_proc_exec(cmd)
        LOG.debug(f"Command: \'{cmd}\'\nstdout: \'{stdout}\'\n"
                  f"stderr: \'{stderr}\'\nrc: {rc}")
        if rc != 0:
            LOG.error('dnsmasq service restart failed')

    return rc


def dnsmasq_config_pxelinux(interface=None,
                            dhcp_range=None,
                            lease_time='1h',
                            default_route=None,
                            tftp_root='/var/lib/tftpboot',
                            conf_path='/etc/dnsmasq.conf',
                            reload=True):
    """Create dnsmasq configuration to support PXE boots

    *note*: This is overwrite any existing configuration located at
            'conf_path'!

    Args:
        interface (str, optional): Only listen for requests on given interface
        dhcp_range (str, optional): Range of IP addresses to lease to clients
                                    formatted as "<start_ip>,<end_ip>"
        lease_time (str, optional): Time duration of IP leases
        default_route (str, optional): IP pushed to clients as default route
        conf_path (str, optional): Path to dnsmasq configuration file
        reload (bool, optional): Reload dnsmasq after writing config

    Returns:
        int: Return code from nginx syntax check ('dnsmasq --test')
             If syntax check rc=0 and reload=True the return code
             from 'systemctl restart dnsmasq.service'
    """

    backup_file(conf_path)

    with open(conf_path, 'w') as file_object:
        file_object.write(
            "# POWER-Up generated configuration file for dnsmasq\n\n")

        if interface is not None:
            file_object.write(f"interface={interface}\n\n")

        file_object.write(dedent(f"""\
            dhcp-lease-max=1000
            dhcp-authoritative
            dhcp-boot=pxelinux.0

            enable-tftp
            tftp-root={tftp_root}
            user=root
        \n"""))

        if default_route is not None:
            file_object.write(f"dhcp-option=3,{default_route}\n\n")

        if dhcp_range is not None:
            file_object.write(f"dhcp-range={dhcp_range},{lease_time}\n")

    cmd = (f'dnsmasq --test')
    stdout, stderr, rc = sub_proc_exec(cmd)
    LOG.debug(f"Command: \'{cmd}\'\nstdout: \'{stdout}\'\n"
              f"stderr: \'{stderr}\'\nrc: {rc}")
    if rc != 0:
        LOG.warning('dnsmasq configuration check failed')
    elif reload:
        cmd = 'systemctl enable dnsmasq.service'
        resp, err, rc = sub_proc_exec(cmd)
        if rc != 0:
            LOG.error('Failed to enable dnsmasq service')

        cmd = 'systemctl restart dnsmasq.service'
        stdout, stderr, rc = sub_proc_exec(cmd)
        LOG.debug(f"Command: \'{cmd}\'\nstdout: \'{stdout}\'\n"
                  f"stderr: \'{stderr}\'\nrc: {rc}")
        if rc != 0:
            LOG.error('dnsmasq service restart failed')

    return rc


def pxelinux_set_default(server,
                         kernel,
                         initrd,
                         kickstart=None,
                         kopts=None,
                         dir_path='/var/lib/tftpboot/pxelinux.cfg/'):
    """Create default pxelinux profile

    This function assumes that the server is hosting the kernel,
    initrd, and kickstart (if specified) over http. The default
    'dir_path' requires root access.

    Args:
        server (str): IP or hostname of http server hosting files
        kernel (str): HTTP path to installer kernel
        initrd (str): HTTP path to installer initrd
        kickstart (str, optional): HTTP path to installer kickstart
        kopts (str, optional): Any additional kernel options
        dir_path (str, optional): Path to pxelinux directory
    """

    kopts_base = (f"ksdevice=bootif lang=  kssendmac text")

    if kickstart is not None:
        kopts_base += f"  ks=http://{server}/{kickstart}"

    if kopts is not None:
        kopts = kopts_base + f"  {kopts}"
    else:
        kopts = kopts_base

    default = os.path.join(dir_path, 'default')
    os.makedirs(dir_path, exist_ok=True)

    with open(default, 'w') as file_object:
        file_object.write(dedent(f"""\
            default linux

            label linux
              kernel http://{server}/{kernel}
              initrd http://{server}/{initrd}
              ipappend 2
              append  {kopts}

        """))


def firewall_add_services(services):
    """Add services to be allowed in firewall rules

    Args:
        services (str or list): Service(s) to be permanently allowed

    Returns:
        int: Binary error code
    """

    if type(services) is str:
        services = [services]

    fw_err = 0
    cmd = 'systemctl status firewalld.service'
    resp, err, rc = sub_proc_exec(cmd)
    if 'Active: active (running)' in resp.splitlines()[2]:
        LOG.debug('Firewall is running')
    else:
        cmd = 'systemctl enable firewalld.service'
        resp, err, rc = sub_proc_exec(cmd)
        if rc != 0:
            fw_err += 1
            LOG.error('Failed to enable firewall service')

        cmd = 'systemctl start firewalld.service'
        resp, err, rc = sub_proc_exec(cmd)
        if rc != 0:
            fw_err += 10
            LOG.error('Failed to start firewall')

    for service in services:
        cmd = f'firewall-cmd --permanent --add-service={service}'
        resp, err, rc = sub_proc_exec(cmd)
        if rc != 0:
            fw_err += 100
            LOG.error(f'Failed to enable {service} service on firewall')

    cmd = 'firewall-cmd --reload'
    resp, err, rc = sub_proc_exec(cmd)
    if 'success' not in resp:
        fw_err += 1000
        LOG.error('Error attempting to restart firewall')

    return fw_err


def extract_iso_image(iso_path, dest_dir):
    """Extract ISO image into directory

    If a (non-empty) directory matching the iso file already exists in
    the destination directory extraction is not attempted.

    Args:
        iso_path (str): Path to ISO file
        dest_dir (str): Path to an existing directory that the ISO will
                        be extracted into. A subdirectory matching the
                        image filename will be created.

    Returns:
        tuple: ('str: Relative path to kernel',
                'str: Relative path to initrd')

    Raises:
        UserException: iso_path is not a valid file path
                       iso_path does not end in '.iso'
                       can't find kernel or initrd in extracted image
    """

    if not os.path.isfile(iso_path):
        raise UserException(f"Invalid iso_path: '{iso_path}")
    elif not iso_path.lower().endswith('.iso'):
        raise UserException(f"File does not end with '.iso': '{iso_path}'")

    name = os.path.basename(iso_path)[:-4]
    iso_dir = os.path.join(dest_dir, name)

    if not os.path.isdir(iso_dir):
        os.makedirs(iso_dir)

    if len(os.listdir(iso_dir)) == 0:
        bash_cmd(f'xorriso -osirrox on -indev {iso_path} -extract / {iso_dir}')
        bash_cmd(f'chmod 755 {iso_dir}')

    filename_parsed = {item.lower() for item in name.split('-')}
    kernel = None
    initrd = None
    if {'ubuntu', 'amd64'}.issubset(filename_parsed):
        sub_path = 'install/netboot/ubuntu-installer/amd64'
        kernel = os.path.join(name, sub_path, 'linux')
        initrd = os.path.join(name, sub_path, 'initrd.gz')
    elif {'ubuntu', 'ppc64el'}.issubset(filename_parsed):
        sub_path = 'install/netboot/ubuntu-installer/ppc64el'
        kernel = os.path.join(name, sub_path, 'vmlinux')
        initrd = os.path.join(name, sub_path, 'initrd.gz')
    elif ({'rhel', 'x86_64'}.issubset(filename_parsed) or
            {'centos', 'x86_64'}.issubset(filename_parsed)):
        sub_path = 'images/pxeboot'
        kernel = os.path.join(name, sub_path, 'vmlinuz')
        initrd = os.path.join(name, sub_path, 'initrd.img')
    elif ({'rhel', 'ppc64le'}.issubset(filename_parsed) or
            {'centos', 'ppc64le'}.issubset(filename_parsed)):
        sub_path = 'ppc/ppc64'
        kernel = os.path.join(name, sub_path, 'vmlinuz')
        initrd = os.path.join(name, sub_path, 'initrd.img')

    if not os.path.isfile(kernel):
        kernel = None
    if not os.path.isfile(initrd):
        initrd = None

    # If kernel or initrd isn't in the above matrix search for them
    if kernel is None or initrd is None:
        kernel_names = {'linux', 'vmlinux', 'vmlinuz'}
        initrd_names = {'initrd.gz', 'initrd.img', 'initrd'}

        for dirpath, dirnames, filenames in os.walk(iso_dir):
            if kernel is None and not kernel_names.isdisjoint(set(filenames)):
                rel_dir = os.path.relpath(dirpath, dest_dir)
                kernel = (os.path.join(
                    rel_dir, kernel_names.intersection(set(filenames)).pop()))
            if initrd is None and not initrd_names.isdisjoint(set(filenames)):
                rel_dir = os.path.relpath(dirpath, dest_dir)
                initrd = (os.path.join(
                    rel_dir, initrd_names.intersection(set(filenames)).pop()))
            if kernel is not None and initrd is not None:
                break

    if kernel is None or initrd is None:
        raise UserException("Unable to find kernel and/or initrd in ISO image:"
                            f" kernel: '{kernel}' initrd: '{initrd}'")

    return kernel, initrd
=======
def timestamp():
    return datetime.datetime.now().strftime("%d-%h-%Y-%H-%M-%S")
>>>>>>> a6ecb521
<|MERGE_RESOLUTION|>--- conflicted
+++ resolved
@@ -984,7 +984,6 @@
     return col_idx
 
 
-<<<<<<< HEAD
 def nginx_modify_conf(conf_path, directives={}, locations={}, reload=True,
                       clear=False):
     """Create/modify nginx configuration file
@@ -1374,7 +1373,7 @@
                             f" kernel: '{kernel}' initrd: '{initrd}'")
 
     return kernel, initrd
-=======
+
+
 def timestamp():
-    return datetime.datetime.now().strftime("%d-%h-%Y-%H-%M-%S")
->>>>>>> a6ecb521
+    return datetime.datetime.now().strftime("%d-%h-%Y-%H-%M-%S")