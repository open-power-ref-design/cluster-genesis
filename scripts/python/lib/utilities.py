--- conflicted
+++ resolved
@@ -920,14 +920,9 @@
         if files:
             print(bold(f'Found {len(files)} matching'))
             if len(files) > maxl:
-<<<<<<< HEAD
-                print(f'\nSearch returned more than {maxl} items. Showing first {maxl}')
-                files = files[:maxl]
-=======
                 print(f'\nSearch returned more than {maxl} items. Showing '
                       f'first {maxl}')
                 files = files[:40]
->>>>>>> b5ff6a8b
             choices = [str(i + 1) for i in range(len(files))]
             choices.append('S')
             choices.append('L')
