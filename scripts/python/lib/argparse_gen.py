"""Cluster Genesis 'gen' command argument parser"""

# Copyright 2018 IBM Corp.
#
# All Rights Reserved.
#
# Licensed under the Apache License, Version 2.0 (the "License");
# you may not use this file except in compliance with the License.
# You may obtain a copy of the License at
#
#     http://www.apache.org/licenses/LICENSE-2.0
#
# Unless required by applicable law or agreed to in writing, software
# distributed under the License is distributed on an "AS IS" BASIS,
# WITHOUT WARRANTIES OR CONDITIONS OF ANY KIND, either express or implied.
# See the License for the specific language governing permissions and
# limitations under the License.

from enum import Enum
from argparse import ArgumentParser, RawTextHelpFormatter

PROJECT = 'Cluster Genesis'
SETUP_CMD = 'setup'
CONFIG_CMD = 'config'
VALIDATE_CMD = 'validate'
DEPLOY_CMD = 'deploy'
SOFTWARE_CMD = 'software'
# UTIL_CMD = 'util'
POST_DEPLOY_CMD = 'post-deploy'
SETUP_DESC = 'Setup deployment environment (requires root privileges)'
CONFIG_DESC = 'Configure deployment environment'
VALIDATE_DESC = 'Validate deployment environment'
DEPLOY_DESC = 'Deploy cluster'
POST_DEPLOY_DESC = 'Configure cluster nodes and data switches'
UTIL_DESC = 'Execute utility functions'
SOFTWARE_DESC = 'Install software stack on client nodes'
GITHUB = 'https://github.com/open-power-ref-design-toolkit/cluster-genesis'
EPILOG = 'home page:\n  %s' % GITHUB
ABSENT = '\u009fabsent\u009c'
LOG_LEVEL_CHOICES = ['nolog', 'debug', 'info', 'warning', 'error', 'critical']
LOG_LEVEL_FILE = ['debug']
LOG_LEVEL_PRINT = ['info']


class Cmd(Enum):
    SETUP = SETUP_CMD
    CONFIG = CONFIG_CMD
    VALIDATE = VALIDATE_CMD
    DEPLOY = DEPLOY_CMD
    POST_DEPLOY = POST_DEPLOY_CMD
    SOFTWARE = SOFTWARE_CMD
#    UTIL = UTIL_CMD


def get_args(parser_args=False):
    """Get 'gen' command arguments"""

    parser = ArgumentParser(
        description=PROJECT,
        epilog=EPILOG,
        formatter_class=RawTextHelpFormatter)
    subparsers = parser.add_subparsers()
    common_parser = ArgumentParser(add_help=False)

    # Common arguments
    common_parser.add_argument(
        '-f', '--log-level-file',
        nargs=1,
        default=LOG_LEVEL_FILE,
        choices=LOG_LEVEL_CHOICES,
        metavar='LOG-LEVEL',
        help='Add log to file\nChoices: {}\nDefault: {}'.format(
            ','.join(LOG_LEVEL_CHOICES), LOG_LEVEL_FILE[0]))

    common_parser.add_argument(
        '-p', '--log-level-print',
        nargs=1,
        default=LOG_LEVEL_PRINT,
        choices=LOG_LEVEL_CHOICES,
        metavar='LOG-LEVEL',
        help='Add log to stdout/stderr\nChoices: {}\nDefault: {}'.format(
            ','.join(LOG_LEVEL_CHOICES), LOG_LEVEL_PRINT[0]))

    # Subparsers
    parser_setup = subparsers.add_parser(
        SETUP_CMD,
        description='%s - %s' % (PROJECT, SETUP_DESC),
        help=SETUP_DESC,
        epilog=EPILOG,
        parents=[common_parser],
        formatter_class=RawTextHelpFormatter)

    parser_config = subparsers.add_parser(
        CONFIG_CMD,
        description='%s - %s' % (PROJECT, CONFIG_DESC),
        help=CONFIG_DESC,
        epilog=EPILOG,
        parents=[common_parser],
        formatter_class=RawTextHelpFormatter)

    parser_validate = subparsers.add_parser(
        VALIDATE_CMD,
        description='%s - %s' % (PROJECT, VALIDATE_DESC),
        help=VALIDATE_DESC,
        epilog=EPILOG,
        parents=[common_parser],
        formatter_class=RawTextHelpFormatter)

    parser_deploy = subparsers.add_parser(
        DEPLOY_CMD,
        description='%s - %s' % (PROJECT, DEPLOY_DESC),
        help=DEPLOY_DESC,
        epilog=EPILOG,
        parents=[common_parser],
        formatter_class=RawTextHelpFormatter)

    parser_post_deploy = subparsers.add_parser(
        POST_DEPLOY_CMD,
        description='%s - %s' % (PROJECT, POST_DEPLOY_DESC),
        help=POST_DEPLOY_DESC,
        epilog=EPILOG,
        parents=[common_parser],
        formatter_class=RawTextHelpFormatter)

#    parser_util = subparsers.add_parser(
#        UTIL_CMD,
#        description='%s - %s' % (PROJECT, UTIL_DESC),
#        help=UTIL_DESC,
#        epilog=EPILOG,
#        parents=[common_parser],
#        formatter_class=RawTextHelpFormatter)

    parser_software = subparsers.add_parser(
        SOFTWARE_CMD,
        description='%s - %s' % (PROJECT, SOFTWARE_DESC),
        help=SOFTWARE_DESC,
        epilog=EPILOG,
        parents=[common_parser],
        formatter_class=RawTextHelpFormatter)

    # 'setup' subcommand arguments
    parser_setup.set_defaults(
        setup=True)

    parser_setup.add_argument(
        '--networks',
        action='store_true',
        help='Create deployer interfaces, vlans and bridges')

    parser_setup.add_argument(
        '--gateway',
        action='store_true',
        help='Configure PXE network gateway and NAT record')

    parser_setup.add_argument(
        'config_file_name',
        nargs='?',
        default='config.yml',
        metavar='CONFIG-FILE-NAME',
        help='Config file name. Specify relative to the power-up directory.')

    parser_setup.add_argument(
        '-a', '--all',
        action='store_true',
        help='Run all cluster setup steps')

    # 'config' subcommand arguments
    parser_config.set_defaults(
        config=True)

    parser_config.add_argument(
        '--mgmt-switches',
        action='store_true',
        help='Configure the cluster management switches')

    parser_config.add_argument(
        '--data-switches',
        action='store_true',
        help='Configure the cluster data switches')

    parser_config.add_argument(
        '--create-container',
        action='store_true',
        help='Create deployer container')

    parser_config.add_argument(
        'config_file_name',
        nargs='?',
        default='config.yml',
        metavar='CONFIG-FILE-NAME',
        help='Config file name. Specify relative to the power-up directory.')

    # 'validate' subcommand arguments
    parser_validate.set_defaults(
        validate=True)

    parser_validate.add_argument(
        '--config-file',
        action='store_true',
        help='Schema and logic config file validation')

    parser_validate.add_argument(
        'config_file_name',
        nargs='?',
        default='config.yml',
        metavar='CONFIG-FILE-NAME',
        help='Config file name. Specify relative to the power-up directory.')

    parser_validate.add_argument(
        '--cluster-hardware',
        action='store_true',
        help='Cluster hardware discovery and validation')

    # 'deploy' subcommand arguments
    parser_deploy.set_defaults(
        deploy=True)

    parser_deploy.add_argument(
        '--create-inventory',
        action='store_true',
        help='Create inventory')

    parser_deploy.add_argument(
        '--install-cobbler',
        action='store_true',
        help='Install Cobbler')

    parser_deploy.add_argument(
        '--download-os-images',
        action='store_true',
        help='Download OS images')

    parser_deploy.add_argument(
        '--inv-add-ports-ipmi',
        action='store_true',
        help='Discover and add IPMI ports to inventory')

    parser_deploy.add_argument(
        '--inv-add-ports-pxe',
        action='store_true',
        help='Discover and add PXE ports to inventory')

    parser_deploy.add_argument(
        '--reserve-ipmi-pxe-ips',
        action='store_true',
        help='Configure DHCP IP reservations for IPMI and PXE interfaces')

    parser_deploy.add_argument(
        '--add-cobbler-distros',
        action='store_true',
        help='Add Cobbler distros and profiles')

    parser_deploy.add_argument(
        '--add-cobbler-systems',
        action='store_true',
        help='Add Cobbler systems')

    parser_deploy.add_argument(
        '--install-client-os',
        action='store_true',
        help='Initiate client OS installation(s)')

    parser_deploy.add_argument(
        'config_file_name',
        nargs='?',
        default='config.yml',
        metavar='CONFIG-FILE-NAME',
        help='Config file name. Specify relative to the power-up directory.')

    parser_deploy.add_argument(
        '-a', '--all',
        action='store_true',
        help='Run all cluster deployment steps')

    # 'post-deploy' subcommand arguments
    parser_post_deploy.set_defaults(post_deploy=True)

    parser_post_deploy.add_argument(
        '--ssh-keyscan',
        action='store_true',
        help='Scan SSH keys')

    parser_post_deploy.add_argument(
        '--gather-mac-addr',
        action='store_true',
        help='Gather MAC addresses from switches and update inventory')

    parser_post_deploy.add_argument(
        '--lookup-interface-names',
        action='store_true',
        help=('Lookup OS assigned name of all interfaces configured with '
              '\'rename: false\' and update inventory'))

    parser_post_deploy.add_argument(
        '--config-client-os',
        action='store_true',
        help='Configure cluster nodes client OS')

    parser_post_deploy.add_argument(
        'config_file_name',
        nargs='?',
        default='config.yml',
        metavar='CONFIG-FILE-NAME',
        help='Config file name. Config files need to reside in the power-up directory.')

    parser_post_deploy.add_argument(
        '-a', '--all',
        action='store_true',
        help='Run all cluster post deployment steps')

    # 'software' subcommand arguments
    parser_software.set_defaults(software=True)

    parser_software.add_argument(
        'name', nargs='?',
        help='Software module name')

    parser_software.add_argument(
        '--prep',
        default=ABSENT,
        action='store_true',
        help='Download software packages and pre-requisite repositories and sets\n'
             'up this node as the server for the software')

    parser_software.add_argument(
        '--init-clients',
        default=ABSENT,
        action='store_true',
        help='Initialize the cluster clients to access the POWER-Up software server')

    parser_software.add_argument(
        '--install',
        default=ABSENT,
        action='store_true',
        help='Install the specified software to cluster nodes')

    parser_software.add_argument(
        '--README',
        default=ABSENT,
        action='store_true',
        help='Display software install module help')

    parser_software.add_argument(
        '--status',
        default=ABSENT,
        action='store_true',
        help='Display software install module preparation status')

    parser_software.add_argument(
        '-a', '--all',
        action='store_true',
        help='Run all software prep and install steps')

    if parser_args:
        return (parser, parser_setup, parser_config, parser_validate,
                parser_deploy, parser_post_deploy, parser_software)
    return parser

#    # 'util' subcommand arguments
#    parser_util.set_defaults(util=True)
#
#    parser_util.add_argument(
#        '--scan-pxe-network',
#        action='store_true',
#        help='Ping all addresses in PXE subnet')
#
#    parser_util.add_argument(
#        '--scan-ipmi-network',
#        action='store_true',
#        help='Ping all addresses in IPMI subnet')


def _check_setup(args, subparser):
    if not args.bridges and not args.gateway and not args.all:
        subparser.error(
            'one of the arguments --networks --gateway -a/--all is required')


def _check_config(args, subparser):
    if not args.mgmt_switches and args.data_switches == ABSENT and \
            args.create_container == ABSENT:
        subparser.error(
            'one of the arguments --mgmt-switches --data-switches'
            ' --create-container is required')


def _check_validate(args, subparser):
    if args.config_file == ABSENT and args.cluster_hardware == ABSENT:
        subparser.error(
            'one of the arguments --config-file --cluster-hardware is'
            ' required')


def _check_deploy(args, subparser):
    if (not args.create_inventory and
            args.install_cobbler == ABSENT and
            args.download_os_images == ABSENT and
            args.inv_add_ports_ipmi == ABSENT and
            args.inv_add_ports_pxe == ABSENT and
            args.reserve_ipmi_pxe_ips == ABSENT and
            args.add_cobbler_distros == ABSENT and
            args.add_cobbler_systems == ABSENT and
            args.install_client_os == ABSENT and
            args.ssh_keyscan == ABSENT and
            args.gather_mac_addr == ABSENT and
            args.config_client_os == ABSENT and
            args.all == ABSENT):
        subparser.error(
            'one of the arguments --create-inventory --install-cobbler'
            ' --inv-add-ports-pxe --inv-add-ports-ipmi --download-os-images'
            ' --reserve-ipmi-pxe-ips --add-cobbler-distros'
            ' --add-cobbler-systems --install-client-os -a/--all is required')


def _check_post_deploy(args, subparser):
    if (args.ssh_keyscan == ABSENT and args.gather_mac_addr == ABSENT and
            args.config_client_os == ABSENT and args.data_switches == ABSENT and
            args.all == ABSENT):
        subparser.error(
            'one of the arguments --ssh-keyscan --gather-mac-addr'
            '--config-client-os -a/--all is required')


# def _check_util(args, subparser):
#     if not args.scan-pxe-network and not args.scan-ipmi-networks:
#         subparser.error(
#             'one of the arguments --scan-pxe-networks --scan-ipmi-networks is required')


def _check_software(args, subparser):
<<<<<<< HEAD
    if not args.setup and not args.install and not args.name and not args.about \
            and not args.init_clients and not args.all:
        subparser.error('one of the arguments --about --prep --status-prep'
                        '--init-clients --install -a/--all plus a software '
                        'installer module name is required')
=======
    if not args.setup and not args.install and not args.name and not args.README \
            and not args.status and not args.all:
        subparser.error('one of the arguments --README --prep --status'
                        '--install -a/--all is required')
>>>>>>> af593456


def is_arg_present(arg):
    if arg == ABSENT or arg is False:
        return False
    return True


def get_parsed_args():
    """Get parsed 'gen' command arguments"""

    parser, parser_setup, parser_config, parser_validate, parser_deploy, \
        parser_post_deploy, parser_software = get_args(parser_args=True)
    args = parser.parse_args()

    # Check arguments
    try:
        if args.setup:
            _check_setup(args, parser_setup)
    except AttributeError:
        pass
    try:
        if args.config:
            _check_config(args, parser_config)
    except AttributeError:
        pass
    try:
        if args.validate:
            _check_validate(args, parser_validate)
    except AttributeError:
        pass
    try:
        if args.deploy:
            _check_deploy(args, parser_deploy)
    except AttributeError:
        pass
    try:
        if args.post_deploy:
            _check_post_deploy(args, parser_post_deploy)
    except AttributeError:
        pass
    try:
        if args.software:
            _check_software(args, parser_software)
    except AttributeError:
        pass

    return args<|MERGE_RESOLUTION|>--- conflicted
+++ resolved
@@ -421,25 +421,12 @@
             '--config-client-os -a/--all is required')
 
 
-# def _check_util(args, subparser):
-#     if not args.scan-pxe-network and not args.scan-ipmi-networks:
-#         subparser.error(
-#             'one of the arguments --scan-pxe-networks --scan-ipmi-networks is required')
-
-
 def _check_software(args, subparser):
-<<<<<<< HEAD
-    if not args.setup and not args.install and not args.name and not args.about \
+    if not args.setup and not args.install and not args.name and not args.README \
             and not args.init_clients and not args.all:
         subparser.error('one of the arguments --about --prep --status-prep'
                         '--init-clients --install -a/--all plus a software '
                         'installer module name is required')
-=======
-    if not args.setup and not args.install and not args.name and not args.README \
-            and not args.status and not args.all:
-        subparser.error('one of the arguments --README --prep --status'
-                        '--install -a/--all is required')
->>>>>>> af593456
 
 
 def is_arg_present(arg):
