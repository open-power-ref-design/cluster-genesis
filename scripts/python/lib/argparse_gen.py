"""POWER-Up 'pup.py' command argument parser"""

# Copyright 2018 IBM Corp.
#
# All Rights Reserved.
#
# Licensed under the Apache License, Version 2.0 (the "License");
# you may not use this file except in compliance with the License.
# You may obtain a copy of the License at
#
#     http://www.apache.org/licenses/LICENSE-2.0
#
# Unless required by applicable law or agreed to in writing, software
# distributed under the License is distributed on an "AS IS" BASIS,
# WITHOUT WARRANTIES OR CONDITIONS OF ANY KIND, either express or implied.
# See the License for the specific language governing permissions and
# limitations under the License.

from enum import Enum
from argparse import ArgumentParser, RawTextHelpFormatter

PROJECT = 'POWER-Up'
SETUP_CMD = 'setup'
CONFIG_CMD = 'config'
VALIDATE_CMD = 'validate'
DEPLOY_CMD = 'deploy'
<<<<<<< HEAD
SOFTWARE_CMD = 'software'
# UTIL_CMD = 'util'
=======
UTIL_CMD = 'utils'
>>>>>>> e8d9a5a7
POST_DEPLOY_CMD = 'post-deploy'
SETUP_DESC = 'Setup deployment environment (requires root privileges)'
CONFIG_DESC = 'Configure deployment environment'
VALIDATE_DESC = 'Validate deployment environment'
DEPLOY_DESC = 'Deploy cluster'
POST_DEPLOY_DESC = 'Configure cluster nodes and data switches'
UTIL_DESC = 'Execute utility functions'
SOFTWARE_DESC = 'Install software stack on client nodes'
<<<<<<< HEAD
GITHUB = 'https://github.com/open-power-ref-design-toolkit/power-up'
=======
GITHUB = 'https://github.com/open-power-ref-design-toolkit/cluster-genesis'
>>>>>>> e8d9a5a7
EPILOG = 'home page:\n  %s' % GITHUB
ABSENT = '\u009fabsent\u009c'
LOG_LEVEL_CHOICES = ['nolog', 'debug', 'info', 'warning', 'error', 'critical']
LOG_LEVEL_FILE = ['debug']
LOG_LEVEL_PRINT = ['info']


class Cmd(Enum):
    SETUP = SETUP_CMD
    CONFIG = CONFIG_CMD
    VALIDATE = VALIDATE_CMD
    DEPLOY = DEPLOY_CMD
    POST_DEPLOY = POST_DEPLOY_CMD
<<<<<<< HEAD
    SOFTWARE = SOFTWARE_CMD
#    UTIL = UTIL_CMD
=======
    UTIL = UTIL_CMD
>>>>>>> e8d9a5a7


def get_args(parser_args=False):
    """Get 'pup' command arguments"""

    parser = ArgumentParser(
        description=PROJECT,
        epilog=EPILOG,
        formatter_class=RawTextHelpFormatter,
        prog='pup')
    subparsers = parser.add_subparsers()
    common_parser = ArgumentParser(add_help=False)

    # Common arguments
    common_parser.add_argument(
        '-f', '--log-level-file',
        nargs=1,
        default=LOG_LEVEL_FILE,
        choices=LOG_LEVEL_CHOICES,
        metavar='LOG-LEVEL',
        help='Add log to file\nChoices: {}\nDefault: {}'.format(
            ','.join(LOG_LEVEL_CHOICES), LOG_LEVEL_FILE[0]))

    common_parser.add_argument(
        '-p', '--log-level-print',
        nargs=1,
        default=LOG_LEVEL_PRINT,
        choices=LOG_LEVEL_CHOICES,
        metavar='LOG-LEVEL',
        help='Add log to stdout/stderr\nChoices: {}\nDefault: {}'.format(
            ','.join(LOG_LEVEL_CHOICES), LOG_LEVEL_PRINT[0]))

    # Subparsers
    parser_setup = subparsers.add_parser(
        SETUP_CMD,
        description='%s - %s' % (PROJECT, SETUP_DESC),
        help=SETUP_DESC,
        epilog=EPILOG,
        parents=[common_parser],
        formatter_class=RawTextHelpFormatter)

    parser_config = subparsers.add_parser(
        CONFIG_CMD,
        description='%s - %s' % (PROJECT, CONFIG_DESC),
        help=CONFIG_DESC,
        epilog=EPILOG,
        parents=[common_parser],
        formatter_class=RawTextHelpFormatter)

    parser_validate = subparsers.add_parser(
        VALIDATE_CMD,
        description='%s - %s' % (PROJECT, VALIDATE_DESC),
        help=VALIDATE_DESC,
        epilog=EPILOG,
        parents=[common_parser],
        formatter_class=RawTextHelpFormatter)

    parser_deploy = subparsers.add_parser(
        DEPLOY_CMD,
        description='%s - %s' % (PROJECT, DEPLOY_DESC),
        help=DEPLOY_DESC,
        epilog=EPILOG,
        parents=[common_parser],
        formatter_class=RawTextHelpFormatter)

    parser_post_deploy = subparsers.add_parser(
        POST_DEPLOY_CMD,
        description='%s - %s' % (PROJECT, POST_DEPLOY_DESC),
        help=POST_DEPLOY_DESC,
        epilog=EPILOG,
        parents=[common_parser],
        formatter_class=RawTextHelpFormatter)

<<<<<<< HEAD
#    parser_util = subparsers.add_parser(
#        UTIL_CMD,
#        description='%s - %s' % (PROJECT, UTIL_DESC),
#        help=UTIL_DESC,
#        epilog=EPILOG,
#        parents=[common_parser],
#        formatter_class=RawTextHelpFormatter)

    parser_software = subparsers.add_parser(
        SOFTWARE_CMD,
        description='%s - %s' % (PROJECT, SOFTWARE_DESC),
        help=SOFTWARE_DESC,
=======
    parser_utils = subparsers.add_parser(
        UTIL_CMD,
        description='%s - %s' % (PROJECT, UTIL_DESC),
        help=UTIL_DESC,
>>>>>>> e8d9a5a7
        epilog=EPILOG,
        parents=[common_parser],
        formatter_class=RawTextHelpFormatter)

    # 'setup' subcommand arguments
    parser_setup.set_defaults(
        setup=True)

    parser_setup.add_argument(
        '--networks',
        action='store_true',
        help='Create deployer interfaces, vlans and bridges')

    parser_setup.add_argument(
        '--gateway',
        action='store_true',
        help='Configure PXE network gateway and NAT record')

    parser_setup.add_argument(
        'config_file_name',
        nargs='?',
        default='config.yml',
        metavar='CONFIG-FILE-NAME',
        help='Config file name. Specify relative to the power-up directory.')

    parser_setup.add_argument(
        '-a', '--all',
        action='store_true',
        help='Run all cluster setup steps')

    # 'config' subcommand arguments
    parser_config.set_defaults(
        config=True)

    parser_config.add_argument(
        '--mgmt-switches',
        action='store_true',
        help='Configure the cluster management switches')

    parser_config.add_argument(
        '--data-switches',
        action='store_true',
        help='Configure the cluster data switches')

    parser_config.add_argument(
        '--create-container',
        action='store_true',
        help='Create deployer container')

    parser_config.add_argument(
        'config_file_name',
        nargs='?',
        default='config.yml',
        metavar='CONFIG-FILE-NAME',
        help='Config file name. Specify relative to the power-up directory.')

    # 'validate' subcommand arguments
    parser_validate.set_defaults(
        validate=True)

    parser_validate.add_argument(
        '--config-file',
        action='store_true',
        help='Schema and logic config file validation')

    parser_validate.add_argument(
        'config_file_name',
        nargs='?',
        default='config.yml',
        metavar='CONFIG-FILE-NAME',
        help='Config file name. Specify relative to the power-up directory.')

    parser_validate.add_argument(
        '--cluster-hardware',
        action='store_true',
        help='Cluster hardware discovery and validation')

    # 'deploy' subcommand arguments
    parser_deploy.set_defaults(
        deploy=True)

    parser_deploy.add_argument(
        '--create-inventory',
        action='store_true',
        help='Create inventory')

    parser_deploy.add_argument(
        '--install-cobbler',
        action='store_true',
        help='Install Cobbler')

    parser_deploy.add_argument(
        '--download-os-images',
        action='store_true',
        help='Download OS images')

    parser_deploy.add_argument(
        '--inv-add-ports-ipmi',
        action='store_true',
        help='Discover and add IPMI ports to inventory')

    parser_deploy.add_argument(
        '--inv-add-ports-pxe',
        action='store_true',
        help='Discover and add PXE ports to inventory')

    parser_deploy.add_argument(
        '--reserve-ipmi-pxe-ips',
        action='store_true',
        help='Configure DHCP IP reservations for IPMI and PXE interfaces')

    parser_deploy.add_argument(
        '--add-cobbler-distros',
        action='store_true',
        help='Add Cobbler distros and profiles')

    parser_deploy.add_argument(
        '--add-cobbler-systems',
        action='store_true',
        help='Add Cobbler systems')

    parser_deploy.add_argument(
        '--install-client-os',
        action='store_true',
        help='Initiate client OS installation(s)')

    parser_deploy.add_argument(
        'config_file_name',
        nargs='?',
        default='config.yml',
        metavar='CONFIG-FILE-NAME',
        help='Config file name. Specify relative to the power-up directory.')

    parser_deploy.add_argument(
        '-a', '--all',
        action='store_true',
        help='Run all cluster deployment steps')

    # 'post-deploy' subcommand arguments
    parser_post_deploy.set_defaults(post_deploy=True)

    parser_post_deploy.add_argument(
        '--ssh-keyscan',
        action='store_true',
        help='Scan SSH keys')

    parser_post_deploy.add_argument(
        '--gather-mac-addr',
        action='store_true',
        help='Gather MAC addresses from switches and update inventory')

    parser_post_deploy.add_argument(
        '--lookup-interface-names',
        action='store_true',
        help=('Lookup OS assigned name of all interfaces configured with '
              '\'rename: false\' and update inventory'))

    parser_post_deploy.add_argument(
        '--config-client-os',
        action='store_true',
        help='Configure cluster nodes client OS')

    parser_post_deploy.add_argument(
        'config_file_name',
        nargs='?',
        default='config.yml',
        metavar='CONFIG-FILE-NAME',
        help='Config file name. Config files need to reside in the power-up directory.')

    parser_post_deploy.add_argument(
        '-a', '--all',
        action='store_true',
        help='Run all cluster post deployment steps')

<<<<<<< HEAD
    # 'software' subcommand arguments
    parser_software.set_defaults(software=True)

    parser_software.add_argument(
        'name', nargs='?',
        help='Software module name')

    parser_software.add_argument(
        '--prep',
        default=ABSENT,
        action='store_true',
        help='Download software packages and pre-requisite repositories and sets\n'
             'up this node as the server for the software')

    parser_software.add_argument(
        '--init-clients',
        default=ABSENT,
        action='store_true',
        help='Initialize the cluster clients to access the POWER-Up software server')

    parser_software.add_argument(
        '--install',
        default=ABSENT,
        action='store_true',
        help='Install the specified software to cluster nodes')

    parser_software.add_argument(
        '--README',
        default=ABSENT,
        action='store_true',
        help='Display software install module help')

    parser_software.add_argument(
        '--status',
        default=ABSENT,
        action='store_true',
        help='Display software install module preparation status')

    parser_software.add_argument(
        '--eval',
        default=False,
        action='store_true',
        help='Install the evaluation version of software if available')

    parser_software.add_argument(
        '--non-interactive',
        default=False,
        action='store_true',
        help='Runs the software phase with minimal user interaction')

    parser_software.add_argument(
        '-a', '--all',
        action='store_true',
        help='Run all software prep and install steps')

    if parser_args:
        return (parser, parser_setup, parser_config, parser_validate,
                parser_deploy, parser_post_deploy, parser_software)
=======
    # 'utils' subcommand arguments
    parser_utils.set_defaults(utils=True)

    parser_utils.add_argument(
        '--scan-pxe-network',
        action='store_true',
        help='Ping all addresses in PXE subnet')

    parser_utils.add_argument(
        '--scan-ipmi-network',
        action='store_true',
        help='Ping all addresses in IPMI subnet')

    parser_utils.add_argument(
        'config_file_name',
        nargs='?',
        default='config.yml',
        metavar='CONFIG-FILE-NAME',
        help='Config file name. Specify relative to the power-up directory.')

    if parser_args:
        return (parser, parser_setup, parser_config, parser_validate,
                parser_deploy, parser_post_deploy, parser_utils)
>>>>>>> e8d9a5a7
    return parser

#    # 'util' subcommand arguments
#    parser_util.set_defaults(util=True)
#
#    parser_util.add_argument(
#        '--scan-pxe-network',
#        action='store_true',
#        help='Ping all addresses in PXE subnet')
#
#    parser_util.add_argument(
#        '--scan-ipmi-network',
#        action='store_true',
#        help='Ping all addresses in IPMI subnet')


def _check_setup(args, subparser):
    if not args.bridges and not args.gateway and not args.all:
        subparser.error(
            'one of the arguments --networks --gateway -a/--all is required')


def _check_config(args, subparser):
    if not args.mgmt_switches and args.data_switches == ABSENT and \
            args.create_container == ABSENT:
        subparser.error(
            'one of the arguments --mgmt-switches --data-switches'
            ' --create-container is required')


def _check_validate(args, subparser):
    if args.config_file == ABSENT and args.cluster_hardware == ABSENT:
        subparser.error(
            'one of the arguments --config-file --cluster-hardware is'
            ' required')


def _check_deploy(args, subparser):
    if (not args.create_inventory and
            args.install_cobbler == ABSENT and
            args.download_os_images == ABSENT and
            args.inv_add_ports_ipmi == ABSENT and
            args.inv_add_ports_pxe == ABSENT and
            args.reserve_ipmi_pxe_ips == ABSENT and
            args.add_cobbler_distros == ABSENT and
            args.add_cobbler_systems == ABSENT and
            args.install_client_os == ABSENT and
            args.ssh_keyscan == ABSENT and
            args.gather_mac_addr == ABSENT and
            args.config_client_os == ABSENT and
            args.all == ABSENT):
        subparser.error(
            'one of the arguments --create-inventory --install-cobbler'
            ' --inv-add-ports-pxe --inv-add-ports-ipmi --download-os-images'
            ' --reserve-ipmi-pxe-ips --add-cobbler-distros'
            ' --add-cobbler-systems --install-client-os -a/--all is required')


def _check_post_deploy(args, subparser):
    if (args.ssh_keyscan == ABSENT and args.gather_mac_addr == ABSENT and
            args.config_client_os == ABSENT and args.data_switches == ABSENT and
            args.all == ABSENT):
        subparser.error(
            'one of the arguments --ssh-keyscan --gather-mac-addr'
            '--config-client-os -a/--all is required')


<<<<<<< HEAD
def _check_software(args, subparser):
    if not args.setup and not args.install and not args.name and not args.README \
            and not args.init_clients and not args.all:
        subparser.error('one of the arguments --about --prep --status --eval'
                        '--init-clients --install --non-interactive -a/--all '
                        'plus a software installer module name is required')
=======
def _check_utils(args, subparser):
    if not args.scan_pxe_network and not args.scan_ipmi_network:
        subparser.error(
            'one of the arguments --scan-pxe-network --scan-ipmi-network is required')
>>>>>>> e8d9a5a7


def is_arg_present(arg):
    if arg == ABSENT or arg is False:
        return False
    return True


def get_parsed_args():
    """Get parsed 'pup' command arguments"""

    parser, parser_setup, parser_config, parser_validate, parser_deploy, \
<<<<<<< HEAD
        parser_post_deploy, parser_software = get_args(parser_args=True)
=======
        parser_post_deploy, parser_utils = get_args(parser_args=True)
>>>>>>> e8d9a5a7
    args = parser.parse_args()

    # Check arguments
    try:
        if args.setup:
            _check_setup(args, parser_setup)
    except AttributeError:
        pass
    try:
        if args.config:
            _check_config(args, parser_config)
    except AttributeError:
        pass
    try:
        if args.validate:
            _check_validate(args, parser_validate)
    except AttributeError:
        pass
    try:
        if args.deploy:
            _check_deploy(args, parser_deploy)
    except AttributeError:
        pass
    try:
        if args.post_deploy:
            _check_post_deploy(args, parser_post_deploy)
    except AttributeError:
        pass
    try:
<<<<<<< HEAD
        if args.software:
            _check_software(args, parser_software)
=======
        if args.utils:
            _check_utils(args, parser_utils)
>>>>>>> e8d9a5a7
    except AttributeError:
        pass

    return args<|MERGE_RESOLUTION|>--- conflicted
+++ resolved
@@ -24,12 +24,8 @@
 CONFIG_CMD = 'config'
 VALIDATE_CMD = 'validate'
 DEPLOY_CMD = 'deploy'
-<<<<<<< HEAD
 SOFTWARE_CMD = 'software'
-# UTIL_CMD = 'util'
-=======
 UTIL_CMD = 'utils'
->>>>>>> e8d9a5a7
 POST_DEPLOY_CMD = 'post-deploy'
 SETUP_DESC = 'Setup deployment environment (requires root privileges)'
 CONFIG_DESC = 'Configure deployment environment'
@@ -38,11 +34,7 @@
 POST_DEPLOY_DESC = 'Configure cluster nodes and data switches'
 UTIL_DESC = 'Execute utility functions'
 SOFTWARE_DESC = 'Install software stack on client nodes'
-<<<<<<< HEAD
 GITHUB = 'https://github.com/open-power-ref-design-toolkit/power-up'
-=======
-GITHUB = 'https://github.com/open-power-ref-design-toolkit/cluster-genesis'
->>>>>>> e8d9a5a7
 EPILOG = 'home page:\n  %s' % GITHUB
 ABSENT = '\u009fabsent\u009c'
 LOG_LEVEL_CHOICES = ['nolog', 'debug', 'info', 'warning', 'error', 'critical']
@@ -56,12 +48,8 @@
     VALIDATE = VALIDATE_CMD
     DEPLOY = DEPLOY_CMD
     POST_DEPLOY = POST_DEPLOY_CMD
-<<<<<<< HEAD
     SOFTWARE = SOFTWARE_CMD
-#    UTIL = UTIL_CMD
-=======
     UTIL = UTIL_CMD
->>>>>>> e8d9a5a7
 
 
 def get_args(parser_args=False):
@@ -135,25 +123,18 @@
         parents=[common_parser],
         formatter_class=RawTextHelpFormatter)
 
-<<<<<<< HEAD
-#    parser_util = subparsers.add_parser(
-#        UTIL_CMD,
-#        description='%s - %s' % (PROJECT, UTIL_DESC),
-#        help=UTIL_DESC,
-#        epilog=EPILOG,
-#        parents=[common_parser],
-#        formatter_class=RawTextHelpFormatter)
-
     parser_software = subparsers.add_parser(
         SOFTWARE_CMD,
         description='%s - %s' % (PROJECT, SOFTWARE_DESC),
         help=SOFTWARE_DESC,
-=======
+        epilog=EPILOG,
+        parents=[common_parser],
+        formatter_class=RawTextHelpFormatter)
+
     parser_utils = subparsers.add_parser(
         UTIL_CMD,
         description='%s - %s' % (PROJECT, UTIL_DESC),
         help=UTIL_DESC,
->>>>>>> e8d9a5a7
         epilog=EPILOG,
         parents=[common_parser],
         formatter_class=RawTextHelpFormatter)
@@ -328,7 +309,6 @@
         action='store_true',
         help='Run all cluster post deployment steps')
 
-<<<<<<< HEAD
     # 'software' subcommand arguments
     parser_software.set_defaults(software=True)
 
@@ -384,10 +364,6 @@
         action='store_true',
         help='Run all software prep and install steps')
 
-    if parser_args:
-        return (parser, parser_setup, parser_config, parser_validate,
-                parser_deploy, parser_post_deploy, parser_software)
-=======
     # 'utils' subcommand arguments
     parser_utils.set_defaults(utils=True)
 
@@ -410,22 +386,10 @@
 
     if parser_args:
         return (parser, parser_setup, parser_config, parser_validate,
-                parser_deploy, parser_post_deploy, parser_utils)
->>>>>>> e8d9a5a7
+                parser_deploy, parser_post_deploy, parser_software,
+                parser_utils)
+
     return parser
-
-#    # 'util' subcommand arguments
-#    parser_util.set_defaults(util=True)
-#
-#    parser_util.add_argument(
-#        '--scan-pxe-network',
-#        action='store_true',
-#        help='Ping all addresses in PXE subnet')
-#
-#    parser_util.add_argument(
-#        '--scan-ipmi-network',
-#        action='store_true',
-#        help='Ping all addresses in IPMI subnet')
 
 
 def _check_setup(args, subparser):
@@ -479,19 +443,18 @@
             '--config-client-os -a/--all is required')
 
 
-<<<<<<< HEAD
 def _check_software(args, subparser):
     if not args.setup and not args.install and not args.name and not args.README \
             and not args.init_clients and not args.all:
         subparser.error('one of the arguments --about --prep --status --eval'
                         '--init-clients --install --non-interactive -a/--all '
                         'plus a software installer module name is required')
-=======
+
+
 def _check_utils(args, subparser):
     if not args.scan_pxe_network and not args.scan_ipmi_network:
         subparser.error(
             'one of the arguments --scan-pxe-network --scan-ipmi-network is required')
->>>>>>> e8d9a5a7
 
 
 def is_arg_present(arg):
@@ -504,11 +467,7 @@
     """Get parsed 'pup' command arguments"""
 
     parser, parser_setup, parser_config, parser_validate, parser_deploy, \
-<<<<<<< HEAD
-        parser_post_deploy, parser_software = get_args(parser_args=True)
-=======
-        parser_post_deploy, parser_utils = get_args(parser_args=True)
->>>>>>> e8d9a5a7
+        parser_post_deploy, parser_software, parser_utils = get_args(parser_args=True)
     args = parser.parse_args()
 
     # Check arguments
@@ -538,13 +497,13 @@
     except AttributeError:
         pass
     try:
-<<<<<<< HEAD
         if args.software:
             _check_software(args, parser_software)
-=======
+    except AttributeError:
+        pass
+    try:
         if args.utils:
             _check_utils(args, parser_utils)
->>>>>>> e8d9a5a7
     except AttributeError:
         pass
 
