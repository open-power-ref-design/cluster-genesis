#!/usr/bin/env python3
# Copyright 2019 IBM Corp.
#
# All Rights Reserved.
#
# Licensed under the Apache License, Version 2.0 (the "License");
# you may not use this file except in compliance with the License.
# You may obtain a copy of the License at
#
#     http://www.apache.org/licenses/LICENSE-2.0
#
# Unless required by applicable law or agreed to in writing, software
# distributed under the License is distributed on an "AS IS" BASIS,
# WITHOUT WARRANTIES OR CONDITIONS OF ANY KIND, either express or implied.
# See the License for the specific language governing permissions and
# limitations under the License.

from pyghmi import exceptions as pyghmi_exception
from pyghmi.ipmi import command
from pyghmi.ipmi.private import session
import re
from enum import Enum
import yaml
<<<<<<< HEAD
# import code
=======
>>>>>>> 7f7f623d

import lib.logger as logger
import lib.utilities as u


def login(host, username, pw, timeout=None):
    """
         Logs into the BMC and creates a session
    Args:
         host: (str), the hostname or IP address of the bmc to log into
         username: (str) The user name for the bmc to log into
         pw: (str) The password for the BMC to log into
         timeout (None) : Does nothing. Provides compatibility with open_bmc
                          args
         return: Session object
    """
    log = logger.getlogger()

    if timeout:
        log.debug('Timeout has no affect for ipmi hostBootSource')

    session.Session.initting_sessions = {}
    try:
        mysess = command.Command(host, username, pw)
<<<<<<< HEAD
        # mysess = Ipmi_cmd(host, username, pw)
=======
>>>>>>> 7f7f623d
    except pyghmi_exception.IpmiException as exc:
        log.error(f'Failed IPMI login to BMC {host}')
        log.error(exc)
        mysess = None
    return mysess


def logout(host, user, pw, bmc):
    """Logout and close IPMI connection

    Args:
        host, user, pw (str): Mostly for compatability with open_bmc
        bmc (pyghmi.ipmi.command object): command instance to logout
    """
    log = logger.getlogger()
    res = bmc.ipmi_session.logout()
    if isinstance(res, dict):
        res = res["success"]
    else:
        res = False
    log.debug(f'Closing IPMI connection to: {host} result: {res}')
    del bmc.ipmi_session.initialized
    return res


def ipmi_fru2dict(fru_str):
    """Convert the ipmitool fru output to a dictionary. The function first
        converts the input string to yaml, then yaml load is used to create a
        dictionary.
    Args:
        fru_str (str): Result of running 'ipmitool fru'
    returns: A dictionary who's keys are the FRUs
    """
    yaml_data = []
<<<<<<< HEAD
    # code.interact(banner='ipmi.ipmi_fru2dict',
    #               local=dict(globals(), **locals()))
=======
>>>>>>> 7f7f623d
    lines = fru_str.splitlines()
    for i, _line in enumerate(lines):
        # Strip out any excess white space (including tabs) around the ':'
        line = re.sub(r'\s*:\s*', ': ', _line)
        # Check for blank lines
        if re.search(r'^\s*$', line):
            yaml_data.append(line)
            continue
        if i < len(lines) - 1:
            # If indentation is increasing on the following line, then convert
            # the current line to a dictionary key.
            indent = re.search(r'[ \t]*', line).span()[1]
            next_indent = re.search(r'[ \t]*', lines[i + 1]).span()[1]
            if next_indent > indent:
                line = re.sub(r'\s*:\s*', ':', line)
                # if ':' in middle of line take the second half, else
                # take the beginning
                if line.split(':')[1]:
                    line = line.split(':')[1]
                else:
                    line = line.split(':')[0]
                yaml_data.append(line + ':')
            else:
                if ':' not in line:
                    line += ':'
                split = line.split(':', 1)
                # Add quotes around the value to handle non alphanumerics
                line = split[0] + ': "' + split[1] + '"'
                yaml_data.append(line)
    yaml_data = '\n'.join(yaml_data)
    return yaml.load(yaml_data)


def extract_system_sn_pn(ipmi_fru_str):
    fru_item = extract_system_info(ipmi_fru_str)
    fru_item = fru_item[list(fru_item.keys())[0]]

    return (fru_item['Chassis Serial'].strip(),
            fru_item['Chassis Part Number'].strip())


def extract_system_info(ipmi_fru_str):
    """ Extract the system information from the ipmitool fru result.
    The fru string is search for keywords to try to locate the system info.
    Args:
        ipmi_fru_str (str) : result of ipmitool fru command
    returns:
        dictionary with system fru info
    """
<<<<<<< HEAD
    # code.interact(banner='extract_system_info',
    #               local=dict(globals(), **locals()))
=======
>>>>>>> 7f7f623d
    yaml_dict = ipmi_fru2dict(ipmi_fru_str)
    fru_item = ''
    for item in yaml_dict:
        for srch_item in ['NODE', 'SYS', 'Backplane', 'MP', 'Mainboard']:
<<<<<<< HEAD
            # code.interact(banner='There', local=dict(globals(), **locals()))
=======
>>>>>>> 7f7f623d
            if srch_item in item:
                fru_item = yaml_dict[item]
                break
        if fru_item:
            fru_item = {item: fru_item}
            break
    if not fru_item:
        fru_item = yaml_dict
<<<<<<< HEAD
        # fru_item = yaml_dict[list(yaml_dict.keys())[0]]
=======
>>>>>>> 7f7f623d
    return fru_item


def get_system_inventory(host, user, pw):
    log = logger.getlogger()
    cmd = f'ipmitool -I lanplus -H {host} -U {user} -P {pw} fru'
<<<<<<< HEAD
    # code.interact(banner='ipmi.get_system_info',
    #               local=dict(globals(), **locals()))
=======
>>>>>>> 7f7f623d
    res, err, rc = u.sub_proc_exec(cmd)
    if rc == 0:
        return res
    else:
        log.debug(f'Unable to read system information from {host}, rc: {rc}')


def get_system_info(host, user, pw):
    log = logger.getlogger()
<<<<<<< HEAD
    # cmd = f'ipmitool -I lanplus -H {host} -U {user} -P {pw} fru'
    # code.interact(banner='ipmi.get_system_info',
    #               local=dict(globals(), **locals()))
    # res, err, rc = u.sub_proc_exec(cmd)
=======
>>>>>>> 7f7f623d
    inv = get_system_inventory(host, user, pw)

    if inv:
        sys_info = extract_system_info(inv)
        return sys_info
    else:
        log.debug(f'Unable to read system information from {host}')


def get_system_sn_pn(host, user, pw):
    sys_info = get_system_info(host, user, pw)
    if not sys_info:
        return
    else:
<<<<<<< HEAD
        # code.interact(banner='ipmi.get_system_sn_pn',
        #               local=dict(globals(), **locals()))
=======
>>>>>>> 7f7f623d
        key = list(sys_info.keys())[0]
        return (sys_info[key]['Chassis Serial'],
                sys_info[key]['Chassis Part Number'])


def get_system_inventory_in_background(host, user, pw):
    """ Launches a background subprocess (using Popen) to gather fru
    information from a target node. The reference to the subprocess class is
    returned. The background subprocess can be polled for completion using
    process.poll Fru information can be read using process.communicate

    example:
    p = get_system_inventory_in_background('192.168.36.21', 'ADMIN', 'admin')
    ready = False
    while not ready:
        if p.poll():
            ready = True
    sys_inv = p.communicate()
    sys_info = extract_system_info_from_inventory(sys_inv)  # returns dict
    sn, pn = extract_system_sn_pn_from_inventory(sys_inv)
    """
    log = logger.getlogger()
    cmd = f'ipmitool -I lanplus -H {host} -U {user} -P {pw} fru'
<<<<<<< HEAD
    # code.interact(banner='ipmi.get_system_info',
    #               local=dict(globals(), **locals()))
=======
>>>>>>> 7f7f623d
    try:
        process = u.sub_proc_launch(cmd)
    except OSError:
        log.error('An OS error occurred while attempting to run ipmitool fru '
                  'cmd')
    except ValueError:
        log.error('An incorrect argument was passed to the subprocess running '
                  'ipmitool')

    return process


def chassisPower(host, op, bmc, timeout=6):
    log = logger.getlogger()
    op = op.lower()

    class PowerOp(Enum):
        status = 'status'
        state = 'status'
        on = 'on'
        off = 'off'
        softoff = 'softoff'
        hardoff = 'off'
        reset = 'reset'
        cycle = 'reset'
        shutdown = 'softoff'
        diag = 'diag'

    msg = {
        'status': f'Getting power status for {host}',
        'state': f'Getting power status for {host}',
        'on': f'Attempting Power on for {host}',
        'softoff': f'Attempting gracefull power off for {host}',
        'hardoff': f'Attempting immediate power off for {host}',
        'off': f'Attempting immediate power off for {host}'
    }

    try:
        PowerOp[op]
    except KeyError as exc:
        log.error(f'Invalid chassis power operation: {op} Key error {exc}')
        raise

    log.debug(msg[PowerOp[op].value])

    if PowerOp[op].value in ('status', 'state'):
        try:
            res = bmc.get_power()
        except pyghmi_exception.IpmiException as exc:
            log.error(f'Failed IPMI get power from BMC {host}')
            log.error(exc)
            res = None
        else:
            res = res['powerstate']
    elif PowerOp[op].value in ('on', 'off', 'hardoff', 'softoff', 'cycle'):
        try:
            res = bmc.set_power(PowerOp[op].value, timeout)
        except pyghmi_exception.IpmiException as exc:
            log.error(f'Failed IPMI set power state {PowerOp[op].value} from '
                      f'BMC {host}')
            log.error(exc)
            res = None
        else:
            res = res['powerstate']
    return res


def hostBootSource(host, source, bmc, timeout=None):
    """Gets or sets the host boot source.
    Args:
        host: string, the hostname or IP address of the bmc
        source: (str) The source to boot from.
            If empty, returns the boot source.
        timeout (None) : Does nothing. Provides compatibility with open_bmc
                         args
    returns: (str) boot source
    """
    log = logger.getlogger()

    class BootSource(Enum):
        default = 'default'
        none = 'default'
        network = 'network'
        pxe = 'network'
        disk = 'hd'
        hd = 'hd'
        setup = 'setup'
        bios = 'setup'
        safe = 'safe'

    if timeout:
        log.debug('Timeout has no affect for ipmi hostBootSource')

    if source:
        try:
            BootSource[source]
        except KeyError as exc:
            log.error(f'Invalid boot source: {source} Key error {exc}')
            raise

        try:
            res = bmc.set_bootdev(BootSource[source].value, persist=False)
        except pyghmi_exception.IpmiException as exc:
            log.error('Failed IPMI set boot device '
                      f'{BootSource[source].value} from BMC {host}. {exc} ')
            res = None
        else:
            res = res['bootdev']
    else:
        try:
            res = bmc.get_bootdev()
        except pyghmi_exception.IpmiException as exc:
            log.error(f'Failed IPMI get boot device from BMC {host}')
            log.error(exc)
            res = None
        else:
            res = res['bootdev']
    return res


def hostBootMode(host, mode, bmc, timeout=None):
    """Gets or sets the host boot mode. For an ipmi device the
    set_bootdev and get_bootdev  functions are called.
    Args:
        host: string, the hostname or IP address of the bmc
        source: (str) The source to boot from.
        If empty, returns the boot source.
        timeout (None) : Does nothing. Provides compatibility with open_bmc
                         args
    returns (str) : boot mode
    """
    log = logger.getlogger()

    class BootMode(Enum):
        default = 'default'
        safe = 'safe'
        setup = 'setup'
        bios = 'setup'

    if timeout:
        log.debug('Timeout has no affect for ipmi hostBootMode')

    if mode:
        try:
            BootMode[mode]
        except KeyError as exc:
            log.error(f'Invalid host boot mode: {mode} Key error {exc}')
            raise

        try:
            res = bmc.set_bootdev(BootMode[mode].value, persist=False)
        except pyghmi_exception.IpmiException as exc:
            log.error(f'Failed IPMI set boot device {BootMode[mode].value} '
                      f'from BMC {host}')
            log.error(exc)
            res = None
        else:
            res = res['bootdev']
    else:
        try:
            res = bmc.get_bootdev()
        except pyghmi_exception.IpmiException as exc:
            log.error(f'Failed IPMI get boot device from BMC {host}')
            log.error(exc)
            res = None
        else:
            res = res['bootdev']
    return res


def bmcReset(host, op, bmc):
    """
         controls resetting the bmc. warm reset reboots the bmc, cold reset
         removes the configuration and reboots.
         Args:
            host: string, the hostname or IP address of the bmc
            args: contains additional arguments used by the bmcReset sub
                  command
            bmc: the active bmc connection to use
         returns : True if reset accepted, else False
    """
    log = logger.getlogger()
    op = op.lower()

    class BmcOp(Enum):
        # warm = 'warm'  # implemention in openbmctool is same as 'warm'
        cold = 'cold'

    try:
        BmcOp[op]
    except KeyError as exc:
        log.error(f'Invalid bmc operation: {op} Key error {exc}')
        raise

    if(BmcOp[op].value == "cold"):
        try:
            # 'raw_command used here instead of reset_bmc so as to get the
            #  response
            res = bmc.reset_bmc()
        except pyghmi_exception.IpmiException:
            log.error(f'Failed cold reboot of BMC {host}')
            res = False
        else:
            res = True
    return res<|MERGE_RESOLUTION|>--- conflicted
+++ resolved
@@ -21,10 +21,6 @@
 import re
 from enum import Enum
 import yaml
-<<<<<<< HEAD
-# import code
-=======
->>>>>>> 7f7f623d
 
 import lib.logger as logger
 import lib.utilities as u
@@ -49,10 +45,6 @@
     session.Session.initting_sessions = {}
     try:
         mysess = command.Command(host, username, pw)
-<<<<<<< HEAD
-        # mysess = Ipmi_cmd(host, username, pw)
-=======
->>>>>>> 7f7f623d
     except pyghmi_exception.IpmiException as exc:
         log.error(f'Failed IPMI login to BMC {host}')
         log.error(exc)
@@ -87,11 +79,6 @@
     returns: A dictionary who's keys are the FRUs
     """
     yaml_data = []
-<<<<<<< HEAD
-    # code.interact(banner='ipmi.ipmi_fru2dict',
-    #               local=dict(globals(), **locals()))
-=======
->>>>>>> 7f7f623d
     lines = fru_str.splitlines()
     for i, _line in enumerate(lines):
         # Strip out any excess white space (including tabs) around the ':'
@@ -141,19 +128,10 @@
     returns:
         dictionary with system fru info
     """
-<<<<<<< HEAD
-    # code.interact(banner='extract_system_info',
-    #               local=dict(globals(), **locals()))
-=======
->>>>>>> 7f7f623d
     yaml_dict = ipmi_fru2dict(ipmi_fru_str)
     fru_item = ''
     for item in yaml_dict:
         for srch_item in ['NODE', 'SYS', 'Backplane', 'MP', 'Mainboard']:
-<<<<<<< HEAD
-            # code.interact(banner='There', local=dict(globals(), **locals()))
-=======
->>>>>>> 7f7f623d
             if srch_item in item:
                 fru_item = yaml_dict[item]
                 break
@@ -162,21 +140,13 @@
             break
     if not fru_item:
         fru_item = yaml_dict
-<<<<<<< HEAD
-        # fru_item = yaml_dict[list(yaml_dict.keys())[0]]
-=======
->>>>>>> 7f7f623d
+
     return fru_item
 
 
 def get_system_inventory(host, user, pw):
     log = logger.getlogger()
     cmd = f'ipmitool -I lanplus -H {host} -U {user} -P {pw} fru'
-<<<<<<< HEAD
-    # code.interact(banner='ipmi.get_system_info',
-    #               local=dict(globals(), **locals()))
-=======
->>>>>>> 7f7f623d
     res, err, rc = u.sub_proc_exec(cmd)
     if rc == 0:
         return res
@@ -186,13 +156,7 @@
 
 def get_system_info(host, user, pw):
     log = logger.getlogger()
-<<<<<<< HEAD
-    # cmd = f'ipmitool -I lanplus -H {host} -U {user} -P {pw} fru'
-    # code.interact(banner='ipmi.get_system_info',
-    #               local=dict(globals(), **locals()))
-    # res, err, rc = u.sub_proc_exec(cmd)
-=======
->>>>>>> 7f7f623d
+
     inv = get_system_inventory(host, user, pw)
 
     if inv:
@@ -207,11 +171,6 @@
     if not sys_info:
         return
     else:
-<<<<<<< HEAD
-        # code.interact(banner='ipmi.get_system_sn_pn',
-        #               local=dict(globals(), **locals()))
-=======
->>>>>>> 7f7f623d
         key = list(sys_info.keys())[0]
         return (sys_info[key]['Chassis Serial'],
                 sys_info[key]['Chassis Part Number'])
@@ -235,11 +194,6 @@
     """
     log = logger.getlogger()
     cmd = f'ipmitool -I lanplus -H {host} -U {user} -P {pw} fru'
-<<<<<<< HEAD
-    # code.interact(banner='ipmi.get_system_info',
-    #               local=dict(globals(), **locals()))
-=======
->>>>>>> 7f7f623d
     try:
         process = u.sub_proc_launch(cmd)
     except OSError:
