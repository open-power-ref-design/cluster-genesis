#!/usr/bin/env python
"""Config logic validation"""

# Copyright 2018 IBM Corp.
#
# All Rights Reserved.
#
# Licensed under the Apache License, Version 2.0 (the "License");
# you may not use this file except in compliance with the License.
# You may obtain a copy of the License at
#
#     http://www.apache.org/licenses/LICENSE-2.0
#
# Unless required by applicable law or agreed to in writing, software
# distributed under the License is distributed on an "AS IS" BASIS,
# WITHOUT WARRANTIES OR CONDITIONS OF ANY KIND, either express or implied.
# See the License for the specific language governing permissions and
# limitations under the License.

from __future__ import nested_scopes, generators, division, absolute_import, \
    with_statement, print_function, unicode_literals

from netaddr import IPNetwork
import re

from lib.exception import UserException, UserCriticalException
import lib.logger as logger


class ValidateConfigLogic(object):
    """Config logic validation

    Args:
        config (object): Config
    """

    CONFIG_VERSION = 'v2.0'

    def __init__(self, config):
        self.config = config
        from lib.config import Config
<<<<<<< HEAD
        # Instantiate Config with supplied config object
        self.cfg = Config(cfg=self.config)
=======
        self.cfg = Config(self.config)
        self.exc = ''
>>>>>>> da64feda

    def _validate_version(self):
        """Validate version

        Exception:
            If config version is not supported
        """

        if self.config.version != self.CONFIG_VERSION:
            self.exc += "Config version '{}' is not supported".format(
                self.config.version)

    def _validate_netmask_prefix(self):
        """Validate netmask and prefix

        The netmask or prefix needs to be specified, but not both.

        Exception:
            If both or neither the netmask and prefix are specified.
        """
        msg_either = "Config 'deployer:' Either 'netmask' or 'prefix' \
            needs to be specified\n"
        msg_both = "Config 'deployer:' Both 'netmask' and 'prefix' can not \
            be specified\n"

        for element in (
                self.config.deployer.networks.mgmt,
                self.config.deployer.networks.client):
            for member in element:
                try:
                    netmask = member.netmask
                except AttributeError:
                    netmask = None
                try:
                    prefix = member.prefix
                except AttributeError:
                    prefix = None

                if netmask is None and prefix is None:
                    self.exc += "%s - %s %s" % (netmask, prefix, msg_either)
                if netmask is not None and prefix is not None:
                    self.exc += "%s - %s %s" % (netmask, prefix, msg_both)

    def _validate_physical_interfaces(self):
        """ Validate that;
            - no data switch ports are specified more than once
            - All physical interfaces reference valid interface definitions
            - All rename values are either 'true' or 'false'
        Exception:
            UserException if any of the above criteria fail
            in config.yml
        """

        def get_dupes(_list):
            found = []
            dupes = []
            for item in _list:
                if item in found:
                    dupes.append(item)
                else:
                    found.append(item)
            return dupes

        def validate_switch_defined(switch):
            global exc
            if switch not in sw_lbls:
                msg = ('\nSwitch "{}" in node template "{}" is not defined.'
                       '\nValid defined switches are: {}\n').format(
                    switch, ntmpl_lbl, sw_lbls)
                self.exc += msg

        def validate_interface_defined(phy_ifc_lbl):
            if phy_ifc_lbl not in ifc_lbls:
                msg = ('\nPhysical interface "{}" in node template "{}" '
                       '\nreferences an undefined interface.')
                self.exc += msg.format(phy_ifc_lbl, ntmpl_lbl)
                self.exc += '\nValid labels are: {}\n'.format(ifc_lbls)

        def _add_ports_to_ports_list(switch, ports):
            if switch in ports_list:
                ports_list[switch] += ports
            else:
                ports_list[switch] = ports

        ifcs = self.cfg.get_interfaces()
        ifc_lbls = []
        for ifc in ifcs:
            ifc_lbls.append(ifc['label'])

        sw_lbls = self.cfg.get_sw_mgmt_label()
        sw_lbls += self.cfg.get_sw_data_label()

        ports_list = {}
        for ntmpl_ind in self.cfg.yield_ntmpl_ind():
            ntmpl_lbl = self.cfg.get_ntmpl_label(ntmpl_ind)
            for phyintf_idx in self.cfg.yield_ntmpl_phyintf_data_ind(ntmpl_ind):
                phy_ifc_lbl = self.cfg.get_ntmpl_phyintf_data_ifc(
                    ntmpl_ind, phyintf_idx)
                validate_interface_defined(phy_ifc_lbl)
                rename = self.cfg.get_ntmpl_phyintf_data_rename(ntmpl_ind, phyintf_idx)
                if rename is not True and rename is not False:
                    msg = ('\nInvalid value for "rename:" ({}) in node template '
                           '"{}", \nphysical interface "{}"').format(
                        rename, ntmpl_lbl, phy_ifc_lbl)
                    msg += '\nValid values are "true" or "false"\n'
                    self.exc += msg
                switch = self.cfg.get_ntmpl_phyintf_data_switch(
                    ntmpl_ind, phyintf_idx)
                validate_switch_defined(switch)
                ports = self.cfg.get_ntmpl_phyintf_data_ports(
                    ntmpl_ind, phyintf_idx)
                _add_ports_to_ports_list(switch, ports)

            for phyintf_idx in self.cfg.yield_ntmpl_phyintf_pxe_ind(ntmpl_ind):
                phy_ifc_lbl = self.cfg.get_ntmpl_phyintf_pxe_interface(
                    ntmpl_ind, phyintf_idx)
                validate_interface_defined(phy_ifc_lbl)
                rename = self.cfg.get_ntmpl_phyintf_pxe_rename(ntmpl_ind, phyintf_idx)
                if rename is not True and rename is not False:
                    msg = ('\nInvalid value for "rename:" ({}) in node template '
                           '"{}", \nphysical interface "{}"').format(
                        rename, ntmpl_lbl, phy_ifc_lbl)
                    msg += '\nValid values are "true" or "false"\n'
                    self.exc += msg
                switch = self.cfg.get_ntmpl_phyintf_pxe_switch(
                    ntmpl_ind, phyintf_idx)
                validate_switch_defined(switch)
                ports = self.cfg.get_ntmpl_phyintf_pxe_ports(
                    ntmpl_ind, phyintf_idx)
                _add_ports_to_ports_list(switch, ports)

            for phyintf_idx in self.cfg.yield_ntmpl_phyintf_ipmi_ind(ntmpl_ind):
                switch = self.cfg.get_ntmpl_phyintf_ipmi_switch(
                    ntmpl_ind, phyintf_idx)
                validate_switch_defined(switch)
                ports = self.cfg.get_ntmpl_phyintf_ipmi_ports(
                    ntmpl_ind, phyintf_idx)
                _add_ports_to_ports_list(switch, ports)

        for switch in ports_list:
            dupes = get_dupes(ports_list[switch])
            if dupes:
                msg = ('\nDuplicate port(s) defined on switch "{}"'
                       '\nDuplicate ports: {}\n'.format(switch, dupes))
                self.exc += msg

    def _validate_deployer_networks(self):
        """ Validate that for each deployer pxe interface and ipmi interface;
            - The container_ipaddr and bridge_ipaddr are in the same subnet.
        """

        self._validate_netmask_prefix()

        netprefix = self.cfg.get_depl_netw_client_prefix()
        cont_ip = self.cfg.get_depl_netw_client_cont_ip()
        br_ip = self.cfg.get_depl_netw_client_brg_ip()
        for i, cip in enumerate(cont_ip):
            netp = netprefix[i]
            bip = br_ip[i]
            cidr_cip = IPNetwork(cip + '/' + str(netp))
            net_c = str(IPNetwork(cidr_cip).network)
            cidr_bip = IPNetwork(bip + '/' + str(netp))
            net_b = str(IPNetwork(cidr_bip).network)
            if net_c != net_b:
                self.exc += ("Config 'deployer: container_ipaddr:' and 'bridge_ipaddr:' "
                             "need to be in the same subnet.\nContainer network {} \n"
                             "Bridge network:   {}".format(net_c, net_b))

        netprefix = self.cfg.get_depl_netw_mgmt_prefix()
        cont_ip = self.cfg.get_depl_netw_mgmt_cont_ip()
        br_ip = self.cfg.get_depl_netw_mgmt_brg_ip()
        if cont_ip[0]:
            for i, cip in enumerate(cont_ip):
                netp = netprefix[i]
                bip = br_ip[i]
                cidr_cip = IPNetwork(cip + '/' + str(netp))
                net_c = str(IPNetwork(cidr_cip).network)
                cidr_bip = IPNetwork(bip + '/' + str(netp))
                net_b = str(IPNetwork(cidr_bip).network)
                if net_c != net_b:
                    self.exc += ("Config 'deployer: container_ipaddr:' and 'bridge_ipaddr:' "
                                 "need to be in the same subnet.\nContainer network {} \n"
                                 "Bridge network:   {}".format(net_c, net_b))

    def _validate_dhcp_lease_time(self):
        """Validate DHCP lease time value

        Lease time can be given as an int (seconds), int + m (minutes),
        int + h (hours) or "infinite".

        Exception:
            Invalid lease time value
        """

        dhcp_lease_time = self.cfg.get_globals_dhcp_lease_time()

        if not (re.match('^\d+[mh]{0,1}$', dhcp_lease_time) or
                dhcp_lease_time == "infinite"):
            exc = ("Config 'Globals: dhcp_lease_time: {}' has invalid value!"
                   "\n".format(dhcp_lease_time))
            exc += ('Value can be in seconds, minutes (e.g. "15m"),\n'
                    'hours (e.g. "1h") or "infinite" (lease does not expire).')
            self.log.error(exc)
            raise UserException(exc)

    def validate_config_logic(self):
        """Config logic validation"""

        self._validate_version()
        self._validate_physical_interfaces()
        self._validate_deployer_networks()
        self._validate_dhcp_lease_time()

        if self.exc:
            raise UserCriticalException(self.exc)<|MERGE_RESOLUTION|>--- conflicted
+++ resolved
@@ -24,7 +24,6 @@
 import re
 
 from lib.exception import UserException, UserCriticalException
-import lib.logger as logger
 
 
 class ValidateConfigLogic(object):
@@ -39,13 +38,9 @@
     def __init__(self, config):
         self.config = config
         from lib.config import Config
-<<<<<<< HEAD
         # Instantiate Config with supplied config object
         self.cfg = Config(cfg=self.config)
-=======
-        self.cfg = Config(self.config)
         self.exc = ''
->>>>>>> da64feda
 
     def _validate_version(self):
         """Validate version
@@ -248,7 +243,6 @@
                    "\n".format(dhcp_lease_time))
             exc += ('Value can be in seconds, minutes (e.g. "15m"),\n'
                     'hours (e.g. "1h") or "infinite" (lease does not expire).')
-            self.log.error(exc)
             raise UserException(exc)
 
     def validate_config_logic(self):
