--- conflicted
+++ resolved
@@ -20,16 +20,11 @@
 from __future__ import nested_scopes, generators, division, absolute_import, \
     with_statement, print_function, unicode_literals
 
-<<<<<<< HEAD
 from netaddr import IPNetwork
-
-from lib.exception import UserCriticalException
-=======
 import re
 
+from lib.exception import UserException, UserCriticalException
 import lib.logger as logger
-from lib.exception import UserException
->>>>>>> 3124d1f9
 
 
 class ValidateConfigLogic(object):
@@ -255,14 +250,9 @@
         """Config logic validation"""
 
         self._validate_version()
-<<<<<<< HEAD
         self._validate_physical_interfaces()
         self._validate_deployer_networks()
+        self._validate_dhcp_lease_time()
 
         if self.exc:
-            raise UserCriticalException(self.exc)
-=======
-        self._validate_netmask_prefix()
-        self._validate_physical_interfaces()
-        self._validate_dhcp_lease_time()
->>>>>>> 3124d1f9
+            raise UserCriticalException(self.exc)