--- conflicted
+++ resolved
@@ -64,19 +64,11 @@
 def install_client_os(config_path=None):
     log = logger.getlogger()
     cobbler_set_netboot_enabled(True)
-<<<<<<< HEAD
-    ipmi_power_off(POWER_TIME_OUT, POWER_WAIT, config_path)
+    ipmi_set_power('off', config_path, wait=POWER_WAIT)
     ipmi_set_bootdev('network', False, config_path)
-    ipmi_power_on(POWER_TIME_OUT, POWER_WAIT, config_path)
+    ipmi_set_power('on', config_path, wait=POWER_WAIT)
     cfg = Config(config_path)
-    inv = Inventory(cfg_file=config_path)
-=======
-    ipmi_set_power('off', wait=POWER_WAIT)
-    ipmi_set_bootdev('network', False)
-    ipmi_set_power('on', wait=POWER_WAIT)
-    cfg = Config()
-    inv = Inventory()
->>>>>>> ba72708b
+    inv = Inventory(config_path)
 
     client_list = inv.get_nodes_ipmi_ipaddr(0)
     client_cnt = len(client_list)
