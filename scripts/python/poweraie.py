#! /usr/bin/env python
# Copyright 2018 IBM Corp.
#
# All Rights Reserved.
#
# Licensed under the Apache License, Version 2.0 (the "License");
# you may not use this file except in compliance with the License.
# You may obtain a copy of the License at
#
#     http://www.apache.org/licenses/LICENSE-2.0
#
# Unless required by applicable law or agreed to in writing, software
# distributed under the License is distributed on an "AS IS" BASIS,
# WITHOUT WARRANTIES OR CONDITIONS OF ANY KIND, either express or implied.
# See the License for the specific language governing permissions and
# limitations under the License.

from __future__ import nested_scopes, generators, division, absolute_import, \
    with_statement, print_function, unicode_literals

import argparse
import os
import sys

import lib.logger as logger
from repos import local_epel_repo, remote_nginx_repo
from software_hosts import get_ansible_inventory
from lib.utilities import sub_proc_display, sub_proc_exec


class software(object):
    """ Software installation class. The setup method is used to setup
    repositories, download files to the installer node or perform other
    initialization activities. The install method implements the actual
    installation.
    """
    def __init__(self):
        self.log = logger.getlogger()
        self.yum_powerup_repo_files = []

    def setup(self):
        # Get Anaconda
        if not os.path.exists('/srv/anaconda'):
            os.mkdir('/srv/anaconda')
        if not os.path.isfile('/srv/anaconda/Anaconda2-5.1.0-Linux-ppc64le.sh'):
            self.log.info('Downloading Anaconda')
            cmd = ('wget https://repo.continuum.io/archive/Anaconda2-5.1.0-Linux-'
                   'ppc64le.sh --directory-prefix=/srv/anaconda/')
            stat = sub_proc_display(cmd)
            if stat == 0:
                self.log.info('Anaconda downloaded succesfully')
            else:
                self.log.error('Failed to download Anaconda')
        else:
            self.log.info('Anaconda already downloaded')

        # Get PowerAI base
        if not os.path.exists('/srv/powerai-rpm'):
            os.mkdir('/srv/powerai-rpm')
        if not os.path.isfile('/srv/powerai-rpm/mldl-repo-local-5.1.0-201804110899'
                              '.fd91856.ppc64le.rpm'):
            self.log.info('Downloading PowerAI base')
            cmd = ('wget --directory-prefix=/srv/powerai-rpm http://ausgsa.ibm.com'
                   '/projects/m/mldl-repo/releases/v1r5m1/rhel/mldl-repo-local-5.1.'
                   '0-201804110899.fd91856.ppc64le.rpm')
            stat = sub_proc_display(cmd)
            if stat == 0:
                self.log.info('PowerAI base downloaded succesfully')
            else:
                self.log.error('Failed to download PowerAI base')
        else:
            self.log.info('PowerAI base already downloaded')

        repo = local_epel_repo()

        repo.yum_create_remote()
        repo.create_dirs()
        # repo.sync()
        repo.create_meta()
        repo.yum_create_local()
        self.yum_powerup_repo_files.append(repo.get_yum_client_powerup())

        # self.log.debug(self.yum_powerup_repo_files[0]['filename'])
        # self.log.debug(self.yum_powerup_repo_files[0]['content'])

        nginx_repo = remote_nginx_repo()
        nginx_repo.yum_create_remote()

        # Check if nginx installed. Install if necessary.
        cmd = 'nginx -v'
        try:
            resp, rc = sub_proc_exec(cmd)
            print('nginx is installed:\n{}'.format(resp))
        except OSError:
            # if 'nginx version' in err:
            cmd = 'yum -y install nginx'
            resp, err = sub_proc_exec(cmd)
            if err != 0:
                self.log.error('Failed installing nginx')
                self.log.error(resp)
                sys.exit(1)
            else:
                # Fire it up
                cmd = 'nginx'
                resp, err = sub_proc_exec(cmd)
                if err != 0:
                    self.log.error('Failed starting nginx')
                    self.log.error('resp: {}'.format(resp))
                    self.log.error('err: {}'.format(err))

        cmd = 'curl -I 127.0.0.1'
        resp, err = sub_proc_exec(cmd)
        if 'HTTP/1.1 200 OK' in resp:
            self.log.info('nginx is running:\n')

        # Setup firewall to allow http
        fw_err = 0
        cmd = 'systemctl status firewalld.service'
        resp, err = sub_proc_exec(cmd)
        if 'Active: active (running)' in resp.splitlines()[2]:
            self.log.debug('Firewall is running')
        else:
            cmd = 'systemctl enable firewalld.service'
            resp, err = sub_proc_exec(cmd)
            if err != 0:
                fw_err += 1
                self.log.error('Failed to enable firewall')

            cmd = 'systemctl start firewalld.service'
            resp, err = sub_proc_exec(cmd)
            if err != 0:
                fw_err += 10
                self.log.error('Failed to start firewall')
        cmd = 'firewall-cmd --permanent --add-service=http'
        resp, rc = sub_proc_exec(cmd)
        if rc != 0:
            fw_err += 100
            self.log.error('Failed to enable http service on firewall')

        cmd = 'firewall-cmd --reload'
        resp, err = sub_proc_exec(cmd)
        if 'success' not in resp:
            fw_err += 1000
            self.log.error('Error attempting to restart firewall')
        if fw_err == 0:
            self.log.info('Firewall is running and configured for http')

        print('Good to go')

    def install(self):
        cmd = 'ansible-playbook -i {} /home/user/power-up/playbooks/install_software.yml'.format(get_ansible_inventory())
<<<<<<< HEAD
        resp, err = _sub_proc_exec(cmd)
=======
        resp, err = sub_proc_exec(cmd)
>>>>>>> a3617d61
        print(resp)
        print('All done')


if __name__ == '__main__':
    parser = argparse.ArgumentParser()
    parser.add_argument('action', choices=['setup', 'install'],
                        help='Action to take: setup or install')

    parser.add_argument('--print', '-p', dest='log_lvl_print',
                        help='print log level', default='info')

    parser.add_argument('--file', '-f', dest='log_lvl_file',
                        help='file log level', default='info')

    args = parser.parse_args()

    logger.create(args.log_lvl_print, args.log_lvl_file)

    soft = software()

    if args.action == 'setup':
        soft.setup()
    elif args.action == 'install':
        soft.install()<|MERGE_RESOLUTION|>--- conflicted
+++ resolved
@@ -149,11 +149,7 @@
 
     def install(self):
         cmd = 'ansible-playbook -i {} /home/user/power-up/playbooks/install_software.yml'.format(get_ansible_inventory())
-<<<<<<< HEAD
-        resp, err = _sub_proc_exec(cmd)
-=======
         resp, err = sub_proc_exec(cmd)
->>>>>>> a3617d61
         print(resp)
         print('All done')
 
