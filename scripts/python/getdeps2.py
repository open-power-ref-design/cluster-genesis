#!/usr/bin/env python
# Copyright 2019 IBM Corp.
#
# All Rights Reserved.
#
# Licensed under the Apache License, Version 2.0 (the "License");
# you may not use this file except in compliance with the License.
# You may obtain a copy of the License at
#
#     http://www.apache.org/licenses/LICENSE-2.0
#
# Unless required by applicable law or agreed to in writing, software
# distributed under the License is distributed on an "AS IS" BASIS,
# WITHOUT WARRANTIES OR CONDITIONS OF ANY KIND, either express or implied.
# See the License for the specific language governing permissions and
# limitations under the License.

import getpass
import glob
import sys
import os
import yaml
import argparse
import lib.logger as logger
import lib.genesis as gen
from lib.genesis import GEN_SOFTWARE_PATH
from lib.utilities import get_selection, sub_proc_exec, backup_file
if gen.GEN_SOFTWARE_PATH not in sys.path:
    sys.path.append(gen.GEN_SOFTWARE_PATH)
from yamlvault import YAMLVault
<<<<<<< HEAD

=======
>>>>>>> 412f3d43
DEF_PKGS = ["ntp", "nfs-utils", "wget"]
#  RC_SUCCESS = 0
#  RC_ERROR = 99  # generic failure
RC_ARGS = 2  # failed to parse args given
PKG_LIST_TEMPLATE = '''
ibmai_linux{0}:
    accept_list: all
    reject_list: null
ibmai_noarch:
    accept_list:
    reject_list:
anaconda_free_linux{0}:
  accept_list:
  reject_list:
anaconda_free_noarch:
  accept_list:
  reject_list: all
anaconda_main_linux{0}:
  accept_list:
  reject_list:
anaconda_main_noarch:
  accept_list:
  reject_list:
pypi_3:
    - deprecation==2.0.5
    - docutils>=0.10
    - enum34==1.1.6
    - futures==3.1.1
pypi_2:
epel{2}:
dependencies{1}:
- wget
- ntp
- nfs-utils
cuda:
'''
PKG_SHORT = "pkg-lists"
SOFT_FILE = "software-vars.yml"

yaml.FullLoader.add_constructor(YAMLVault.yaml_tag,
                                YAMLVault.from_yaml)


def load_from_template(arch, proc_family):
    return yaml.safe_load(PKG_LIST_TEMPLATE.format(arch, proc_family, arch.replace("_", "-")))


def load_yamlfile(yamlfile):
    log = logger.getlogger()
    try:
        yaml_file = yaml.full_load(open(yamlfile, 'r'))
    except yaml.YAMLError as e:
        log.error("unable to open file: {0}\n error: {1}".format(yamlfile, e))
        raise e
    return yaml_file


def parse_input(args):
    parser = argparse.ArgumentParser(description="Utility for getting dependent packages")
    parser.add_argument('-f', '--first', action='store_true',
                        help='Set the first directory to parse', required=True)
    parser.add_argument('-s', '--software', type=str,
                        help='Set the software directory', required=True)
    if not args:
        parser.print_help()
        sys.exit(RC_ARGS)
    args = parser.parse_args(args)
    return args


def get_arch(repo_list):
    for key, val in repo_list.items():
        for i in val:
            for k, v in i["hash"].items():
                if "ppc64le" in k:
                    return "ppc64le"
                elif "x86_64" in k:
                    return "x86_64"


def parse_pkg_list(repo_list, software_type, proc_family=""):
    arch = get_arch(repo_list)
    fromTemplate = True
    try:
        a = "_" + arch if arch == "x86_64" else ""
        file_path = GEN_SOFTWARE_PATH + get_file_name(software_type, a)
        lists = load_yamlfile(file_path)
        fromTemplate = False
        print(yaml.dump(lists, indent=4, default_flow_style=False))
    except:
        input(f"Error loading pkg list file {file_path}.")
    for key, val in repo_list.items():
        #  load the file
        for i in val:
            for k, v in i["hash"].items():
                key_string = os.path.splitext(k)[0].replace("-powerup", "")
                if "epel" in key_string.lower():
                    lists[key_string] = v
                    for i in DEF_PKGS:
                        if i not in lists[key_string]:
                            lists[key_string].append(i)
                elif "cuda" in key_string:
                    lists[key_string] = v
                elif "anaconda_" in key_string or "ibmai" in key_string:
                    lists[key_string] = {}
                    lists[key_string]['accept_list'] = v
                    lists[key_string]['reject_list'] = None
                elif "pypi" in key_string:
                    lists["pypi"] = v
                    if "pypi_3" not in lists:
                        lists["pypi_3"] = ["deprecation==2.0.5", "docutils>=0.10", "enum34==1.1.6",
                                           '"futures>=2.2.0,<4.0.0"', "os_service_types==1.2.0"]
                elif "anaconda" in key_string or "install" in key_string:
                    continue
                else:
                    if "ppc64le" == arch:
                        key_string = f"dependencies{proc_family}"
                    elif "x86_64" == arch:
                        key_string = f"dependencies_{arch}"
                    else:
                        key_string = "dependencies"
                    print(key_string)
                    if not fromTemplate:
                        print(key_string)
                        lists[key_string] = []
                        fromTemplate = True
                    if key_string not in lists:
                        lists[key_string] = []
                    for _v in v:
                        lists[key_string].append(_v)
                print(key_string)

    return lists, arch


def generate_pkg_list(repo_list, software_type, arch, dep_dir):
    log = logger.getlogger()
    log.debug('log this')
    if software_type is None:
        software_type = ""
        file_name = get_file_name(software_type, arch)
        file_path = dep_dir + "/" + file_name
    else:
        file_path = GEN_SOFTWARE_PATH + get_file_name(software_type, arch)
        if os.path.exists(file_path):
            log.warn("File exists: " + file_path)
            log.info(f"Making backup to {file_path}.orig.n")
            backup_file(file_path)
<<<<<<< HEAD
    with open(file_path, 'w') as f:
        yaml.dump(repo_list, f, indent=4, default_flow_style=False)
    log.info("Wrote to file :" + file_path)

    return

=======

    with open(file_path, 'w') as f:
        yaml.dump(repo_list, f, indent=4, default_flow_style=False)
    log.info("Wrote to file :" + file_path)

    return

>>>>>>> 412f3d43

def get_file_name(software_type, arch):
    arch = "_" + arch if arch == "x86_64" else ""
    software_type = "" if software_type == "" else "-" + software_type
    return PKG_SHORT + software_type + arch + ".yml"


def main(args):
    log = logger.getlogger()
    log.debug('log this')
    user_input = len(args) > 0
    if user_input:
        args = parse_input(args)

    dep_base_path = gen.get_dependencies_path()
    dirs = [d for d in os.listdir(dep_base_path) if
            os.path.isdir(os.path.join(dep_base_path, d))]
    dirs = [os.path.join(dep_base_path, _dir) for _dir in dirs]
    dep_dir = ""
    if user_input:
        dep_dir = dirs[0]

    if not user_input:
        ch, dep_dir = get_selection(dirs, prompt='Select a directory to aggregate '
                                    'dependencies from: ')
    dep_files = {}

    pip_pre_files = ['client_pip_pre_install.txt',
                     'dlipy3_pip_pre_install.txt',
                     'dlipy2_pip_pre_install.txt',
                     'dlinsights_pip_pre_install.txt',
                     ]
    dep_files['pip_pre_files'] = pip_pre_files

    pip_post_files = ['client_pip_post_install.txt',
                      'dlipy3_pip_post_install.txt',
                      'dlipy2_pip_post_install.txt',
                      'dlinsights_pip_post_install.txt',
                      ]
    dep_files['pip_post_files'] = pip_post_files

    conda_pre_files = ['dlipy3_conda_pre_install.txt',
                       'dlipy2_conda_pre_install.txt',
                       'dlinsights_conda_pre_install.txt',
                       ]
    dep_files['conda_pre_files'] = conda_pre_files

    conda_post_files = ['dlipy3_conda_post_install.txt',
                        'dlipy2_conda_post_install.txt',
                        'dlinsights_conda_post_install.txt',
                        ]
    dep_files['conda_post_files'] = conda_post_files

    yum_pre_files = ['client_yum_pre_install.txt']
    dep_files['yum_pre_files'] = yum_pre_files

    yum_post_files = ['client_yum_post_install.txt']
    dep_files['yum_post_files'] = yum_post_files

    exists = glob.glob(f'{dep_dir}/**/{yum_pre_files[0]}', recursive=True)
    if exists:
        dep_dir = os.path.dirname(exists[0])
    else:
        log.error('No client yum pre file found')
        sys.exit()

    #  # Change file ownership to current user
    # if not os.access(dep_dir, os.W_OK):
    username = getpass.getuser()
    cmd = f'sudo chown -R {username}:{username} {dep_dir}'
    sub_proc_exec(cmd, shell=True)

    # Clear comments and other known header content from files
    for item in dep_files:
        for _file in dep_files[item]:
            _file_path = os.path.join(dep_dir, _file)
            with open(_file_path, 'r') as f:
                lines = f.read().splitlines()
            with open(_file_path, 'w') as f:
                for line in lines:
                    if line.startswith('#') or line.startswith('@'):
                        continue
                    else:
                        f.write(line + '\n')

    def file_check(file_list):
        for f in file_list:
            file_path = os.path.join(dep_dir, f)
            my_file = os.path.isfile(file_path)
            if my_file:
                pass
            else:
                input(f'\nINFO - {f} Does not exist\n')

    def get_pkg_repo(pkg, pkg_type):
        if pkg_type == 'yum':
            pkg_items = pkg.split()
            repo = pkg_items[2]
            if repo.endswith('-powerup'):
                repo = repo[:-8]

        elif pkg_type == 'pip':
            pkg_items = pkg.split()
            repo = pkg_items[2]
            if pkg_type in repo:
                repo = 'pypi'

        elif pkg_type == 'conda':
            pkg_dir = pkg.rpartition('/')[0]
            if 'ibm-ai' in pkg or 'ibmai' in pkg:
                if 'linux-ppc64le' in pkg:
                    repo = 'ibmai_linux_ppc64le'
                elif 'noarch' in pkg:
                    repo = 'ibmai_noarch'
                elif 'x86_64' in pkg:
                    repo = 'ibmai_linux_x86_64'
                else:
                    repo = 'ibm_ai_unresolved_reponame'
            elif 'repo.anaconda' in pkg:
                repo = '-'.join(pkg_dir.rsplit('/', 2)[-2:])
                repo = 'anaconda_' + repo.replace('-', '_')
            else:
                pkg_dir = pkg.rpartition('/')[0]
                repo = '_'.join(pkg_dir.rsplit('/', 2)[-2:])
        return repo

    def format_pkg_name(pkg, pkg_type):
        if pkg_type == 'yum':
            pkg_items = pkg.split()
            pkg_repo = get_pkg_repo(pkg, pkg_type)
            pkg_fmt_name = (pkg_items[0].rsplit('.', 1)[0] + '-' +
                            pkg_items[1] + '.' + pkg_items[0].rsplit('.', 1)[1])

        elif pkg_type == 'conda':
            pkg_fmt_name = pkg.rpartition('/')[-1]
            pkg_repo = get_pkg_repo(pkg, pkg_type)

        elif pkg_type == 'pip':
            pkg_items = pkg.split()
            pkg_repo = get_pkg_repo(pkg, pkg_type)
            version = pkg_items[1].replace('(', '')
            version = version.replace(')', '')
            pkg_fmt_name = pkg_items[0] + '==' + version

        return pkg_fmt_name, pkg_repo

    def write_merged_files(merged_sets, pkg_type):
        repo_list = {
        }
        if pkg_type == 'yum':
            repo_list[pkg_type] = []
            for repo in merged_sets:
                file_name = repo.replace('/', '')
                file_name = file_name.replace('@', '')
                file_name = f'{file_name}.yml'
                file_path = os.path.join(dep_dir, file_name)
                with open(file_path, 'w') as f:
                    d = {file_name: sorted(merged_sets[repo], key=str.lower)}
                    repo_list[pkg_type].append({"path": file_path, "filename": file_name, "hash": d})
                    yaml.dump(d, f, indent=4, default_flow_style=False)

        elif pkg_type == 'conda':
            repo_list[pkg_type] = []
            for repo in merged_sets:
                file_name = f'{repo}.yml'
                file_path = os.path.join(dep_dir, file_name)
                with open(file_path, 'w') as f:
                    d = {file_name: sorted(list(merged_sets[repo]), key=str.lower)}
                    repo_list[pkg_type].append({"path": file_path, "filename": file_name, "hash": d})
                    yaml.dump(d, f, indent=4, default_flow_style=False)

        elif pkg_type == 'pip':
            repo_list[pkg_type] = []
            for repo in merged_sets:
                file_name = 'pypi.yml'
                file_path = os.path.join(dep_dir, file_name)
                with open(file_path, 'w') as f:
                    d = {file_name: sorted(merged_sets[repo], key=str.lower)}
                    repo_list[pkg_type].append({"path": file_path, "filename": file_name, "hash": d})
                    yaml.dump(d, f, indent=4, default_flow_style=False)

        return repo_list

    def get_repo_list(pkgs, pkg_type):
        repo_list = []
        if pkg_type == 'yum':
            for pkg in pkgs:
                repo = get_pkg_repo(pkg, pkg_type)
                if repo not in repo_list:
                    repo_list.append(repo)

        if pkg_type == 'conda':
            for pkg in pkgs:
                repo = get_pkg_repo(pkg, pkg_type)

                if repo not in repo_list:
                    repo_list.append(repo)

        if pkg_type == 'pip':
            for pkg in pkgs:
                if '<pip>' in pkg:
                    repo = get_pkg_repo(pkg, pkg_type)
                    if repo not in repo_list:
                        repo_list.append(repo)

        return repo_list

    def merge_function(pre_files, post_files, pkg_type):
        """ Merges packages of a given type listed in a collection of files
        collected 'post' installation and 'pre' installation for various
        environments.
        The merged set of 'pre' packages is removed from the merge set of
        'post' packages to arrive at the list of installed packages across
        all environments.
        """

        # generate pre paths
        pre_paths = []
        for file in pre_files:
            pre_paths.append(os.path.join(dep_dir, file))

        # Generate post paths
        post_paths = []
        for file in post_files:
            post_paths.append(os.path.join(dep_dir, file))

        # Loop through the files
        pkgs = {}  # # {file:{repo:{pre:[], post: []}
        for i, pre_file in enumerate(pre_paths):
            file_name = os.path.basename(pre_file)
            file_key = file_name.split('_')[0] + '_' + file_name.split('_')[1]
            pkgs[file_key] = {}
            post_file = post_paths[i]
            try:
                with open(pre_file, 'r') as f:
                    pre_pkgs = f.read().splitlines()
            except FileNotFoundError as exc:
                print(f'File not found: {pre_file}. Err: {exc}')

            try:
                with open(post_file, 'r') as f:
                    post_pkgs = f.read().splitlines()
            except FileNotFoundError as exc:
                print(f'File not found: {post_file}. Err: {exc}')

            # Get the repo list
            repo_list = get_repo_list(post_pkgs, pkg_type)
            for repo in repo_list:
                pkgs[file_key][repo] = {}
                pkgs[file_key][repo]['pre'] = []
                pkgs[file_key][repo]['post'] = []
                for pkg in pre_pkgs:
                    pkg_fmt_name, pkg_repo = format_pkg_name(pkg, pkg_type)
                    if pkg_repo == repo:
                        pkgs[file_key][repo]['pre'].append(pkg_fmt_name)

                for pkg in post_pkgs:
                    # Format the name
                    pkg_fmt_name, pkg_repo = format_pkg_name(pkg, pkg_type)
                    if pkg_repo == repo:
                        pkgs[file_key][repo]['post'].append(pkg_fmt_name)

        diff_sets = {}

        # Post - pre pkg sets. (may need adjustment for different repo type)
        for _file in pkgs:
            diff_sets[_file] = {}
            for repo in pkgs[_file]:
                post_minus_pre = set(pkgs[_file][repo]['post'])  # -
                # set(pkgs[_file][repo]['pre']))
                diff_sets[_file][repo] = post_minus_pre

        # Merge by repository
        merged_sets = {}

        for _file in diff_sets:
            for repo in diff_sets[_file]:
                if repo not in merged_sets:
                    merged_sets[repo] = set()
                merged_sets[repo] = merged_sets[repo] | diff_sets[_file][repo]

        return write_merged_files(merged_sets, pkg_type)

    file_check(yum_pre_files)
    file_check(yum_post_files)
    main_repo_list = merge_function(yum_pre_files, yum_post_files, 'yum')
    file_check(conda_pre_files)
    file_check(conda_post_files)
    conda_repo_list = merge_function(conda_pre_files, conda_post_files, 'conda')
    merge_dicts(conda_repo_list, main_repo_list)
    file_check(pip_pre_files)
    file_check(pip_post_files)
    pip_repo_list = merge_function(pip_pre_files, pip_post_files, 'pip')
    merge_dicts(pip_repo_list, main_repo_list)
    software_type = args.software if user_input else None
    proc_family = ""
    if software_type:
        try:
            file_path = GEN_SOFTWARE_PATH + SOFT_FILE
            yaml_file = load_yamlfile(file_path)
            proc_family = "_" + yaml_file["proc_family"]
        except:
            proc_family = ""
            pass
    lists, arch = parse_pkg_list(main_repo_list, software_type, proc_family)
    generate_pkg_list(lists, software_type, arch, dep_dir)


def merge_dicts(dict1, dict2):
    return (dict2.update(dict1))


if __name__ == '__main__':
    """Simple python template
    """

    logger.create('nolog', 'info')
    log = logger.getlogger()

    main(sys.argv[1:])
    print("\nINFO - Process Completed\n")<|MERGE_RESOLUTION|>--- conflicted
+++ resolved
@@ -28,10 +28,7 @@
 if gen.GEN_SOFTWARE_PATH not in sys.path:
     sys.path.append(gen.GEN_SOFTWARE_PATH)
 from yamlvault import YAMLVault
-<<<<<<< HEAD
-
-=======
->>>>>>> 412f3d43
+
 DEF_PKGS = ["ntp", "nfs-utils", "wget"]
 #  RC_SUCCESS = 0
 #  RC_ERROR = 99  # generic failure
@@ -180,22 +177,13 @@
             log.warn("File exists: " + file_path)
             log.info(f"Making backup to {file_path}.orig.n")
             backup_file(file_path)
-<<<<<<< HEAD
+
     with open(file_path, 'w') as f:
         yaml.dump(repo_list, f, indent=4, default_flow_style=False)
     log.info("Wrote to file :" + file_path)
 
     return
 
-=======
-
-    with open(file_path, 'w') as f:
-        yaml.dump(repo_list, f, indent=4, default_flow_style=False)
-    log.info("Wrote to file :" + file_path)
-
-    return
-
->>>>>>> 412f3d43
 
 def get_file_name(software_type, arch):
     arch = "_" + arch if arch == "x86_64" else ""
