#!/usr/bin/env python
# Copyright 2019 IBM Corp.
#
# All Rights Reserved.
#
# Licensed under the Apache License, Version 2.0 (the "License");
# you may not use this file except in compliance with the License.
# You may obtain a copy of the License at
#
#     http://www.apache.org/licenses/LICENSE-2.0
#
# Unless required by applicable law or agreed to in writing, software
# distributed under the License is distributed on an "AS IS" BASIS,
# WITHOUT WARRANTIES OR CONDITIONS OF ANY KIND, either express or implied.
# See the License for the specific language governing permissions and
# limitations under the License.

<<<<<<< HEAD
import os.path
=======
import getpass
import glob
import sys
import os
>>>>>>> 83ce28db
import yaml

import lib.logger as logger
import lib.genesis as gen
from lib.utilities import get_selection, sub_proc_exec


def main():
    log = logger.getlogger()
    log.debug('log this')
    dep_base_path = gen.get_dependencies_path()
    dirs = [d for d in os.listdir(dep_base_path) if
            os.path.isdir(os.path.join(dep_base_path, d))]
    dirs = [os.path.join(dep_base_path, _dir) for _dir in dirs]
    ch, dep_dir = get_selection(dirs, prompt='Select a directory to aggregate '
                                'dependencies from: ')

    dep_files = {}

    pip_pre_files = ['client_pip_pre_install.txt',
                     'dlipy3_pip_pre_install.txt',
                     'dlipy2_pip_pre_install.txt',
                     'dlinsights_pip_pre_install.txt',
                     ]
    dep_files['pip_pre_files'] = pip_pre_files

    pip_post_files = ['client_pip_post_install.txt',
                      'dlipy3_pip_post_install.txt',
                      'dlipy2_pip_post_install.txt',
                      'dlinsights_pip_post_install.txt',
                      ]
    dep_files['pip_post_files'] = pip_post_files

    conda_pre_files = ['dlipy3_conda_pre_install.txt',
                       'dlipy2_conda_pre_install.txt',
                       'dlinsights_conda_pre_install.txt',
                       ]
    dep_files['conda_pre_files'] = conda_pre_files

    conda_post_files = ['dlipy3_conda_post_install.txt',
                        'dlipy2_conda_post_install.txt',
                        'dlinsights_conda_post_install.txt',
                        ]
    dep_files['conda_post_files'] = conda_post_files

    yum_pre_files = ['client_yum_pre_install.txt']
    dep_files['yum_pre_files'] = yum_pre_files

    yum_post_files = ['client_yum_post_install.txt']
    dep_files['yum_post_files'] = yum_post_files

    exists = glob.glob(f'{dep_dir}/**/{yum_pre_files[0]}', recursive=True)
    if exists:
        dep_dir = os.path.dirname(exists[0])
    else:
        log.error('No client yum pre file found')
        sys.exit()

    # Change file ownership to current user
    username = getpass.getuser()
    cmd = f'sudo chown -R {username}:{username} {dep_dir}'
    sub_proc_exec(cmd, shell=True)

    # Clear comments and other known header content from files
    for item in dep_files:
        for _file in dep_files[item]:
            _file_path = os.path.join(dep_dir, _file)
            with open(_file_path, 'r') as f:
                lines = f.read().splitlines()
            with open(_file_path, 'w') as f:
                for line in lines:
                    if line.startswith('#') or line.startswith('@'):
                        continue
                    else:
                        f.write(line + '\n')

    def file_check(file_list):
        for f in file_list:
            file_path = os.path.join(dep_dir, f)
            my_file = os.path.isfile(file_path)
            print(file_path)
            if my_file:
                pass
            else:
                input(f'\nINFO - {f} Does not exist\n')

    def format_pkg_name(pkg, pkg_type):
        if pkg_type == 'yum':
            pkg_items = pkg.split()
            pkg_repo = pkg.split()[2]
            pkg_fmt_name = (pkg_items[0].rsplit('.', 1)[0] + '-' +
                            pkg_items[1] + '.' + pkg_items[0].rsplit('.', 1)[1])

        elif pkg_type == 'conda':
            pkg_fmt_name = pkg.rpartition('/')[-1]
            if '/linux-ppc64le' in pkg:
                pkg_repo = pkg[:pkg.find('/linux-ppc64le')]
            elif '/linux-64' in pkg:
                pkg_repo = pkg[:pkg.find('/linux-64')]
            elif '/noarch' in pkg:
                pkg_repo = pkg[:pkg.find('/noarch')]
            elif 'file://' in pkg:
                pkg_repo = '/file'
            pkg_repo = pkg_repo.rpartition('/')[-1]

        elif pkg_type == 'pip':
            pkg_items = pkg.split()
            pkg_repo = pkg_items[2]
            if pkg_type in pkg_repo:
                pkg_repo = pkg_type
            version = pkg_items[1].replace('(', '')
            version = version.replace(')', '')
            pkg_fmt_name = pkg_items[0] + '==' + version

        return pkg_fmt_name, pkg_repo

    def write_merged_files(merged_sets, pkg_type):
        if pkg_type == 'yum':
            for repo in merged_sets:
                file_name = repo.replace('/', '')
                file_name = file_name.replace('@', '')
                file_name = f'{pkg_type}-{file_name}.yml'
                file_path = os.path.join(dep_dir, file_name)
                with open(file_path, 'w') as f:
                    d = {file_name: sorted(merged_sets[repo], key=str.lower)}
                    yaml.dump(d, f, indent=4, default_flow_style=False)

        elif pkg_type == 'conda':
            for repo in merged_sets:
                file_name = f'{pkg_type}-{repo}.yml'
                file_path = os.path.join(dep_dir, file_name)
                with open(file_path, 'w') as f:
                    d = {file_name: sorted(list(merged_sets[repo]), key=str.lower)}
                    yaml.dump(d, f, indent=4, default_flow_style=False)

        elif pkg_type == 'pip':
            for repo in merged_sets:
                file_name = f'{pkg_type}.yml'
                file_path = os.path.join(dep_dir, file_name)
                with open(file_path, 'w') as f:
                    d = {file_name: sorted(merged_sets[repo], key=str.lower)}
                    yaml.dump(d, f, indent=4, default_flow_style=False)

    def get_repo_list(pkgs, pkg_type):
        repo_list = []
        if pkg_type == 'yum':
            for pkg in pkgs:
                pkg_items = pkg.split()
                repo = pkg_items[2]
                if repo not in repo_list:
                    repo_list.append(repo)

        if pkg_type == 'conda':
            for pkg in pkgs:
                if '/linux-ppc64le' in pkg:
                    repo = pkg[:pkg.find('/linux-ppc64le')]
                elif '/linux-64' in pkg:
                    repo = pkg[:pkg.find('/linux-64')]
                else:
                    repo = pkg[:pkg.find('/noarch')]
                repo = repo.rpartition('/')[-1]

                if repo not in repo_list:
                    repo_list.append(repo)

        if pkg_type == 'pip':
            for pkg in pkgs:
                # pkg_items = pkg.split()
                if '<pip>' in pkg:
                    repo = 'pip'
                    if repo not in repo_list:
                        repo_list.append(repo)

        return repo_list

    def merge_function(pre_files, post_files, pkg_type):
        """ Merges packages of a given type listed in a collection of files
        collected 'post' installation and 'pre' installation for various
        environments.
        The merged set of 'pre' packages is removed from the merge set of
        'post' packages to arrive at the list of installed packages across
        all environments.
        """

        # generate pre paths
        pre_paths = []
        for file in pre_files:
            pre_paths.append(os.path.join(dep_dir, file))

        # Generate post paths
        post_paths = []
        for file in post_files:
            post_paths.append(os.path.join(dep_dir, file))

        # Loop through the files
        pkgs = {}  # # {file:{repo:{pre:[], post: []}
        for i, pre_file in enumerate(pre_paths):
            file_name = os.path.basename(pre_file)
            file_key = file_name.split('_')[0] + '_' + file_name.split('_')[1]
            pkgs[file_key] = {}
            post_file = post_paths[i]
            try:
                with open(pre_file, 'r') as f:
                    pre_pkgs = f.read().splitlines()
            except FileNotFoundError as exc:
                print(f'File not found: {pre_file}. Err: {exc}')

            try:
                with open(post_file, 'r') as f:
                    post_pkgs = f.read().splitlines()
            except FileNotFoundError as exc:
                print(f'File not found: {post_file}. Err: {exc}')

            # Get the repo list
            repo_list = get_repo_list(post_pkgs, pkg_type)
            for repo in repo_list:
                pkgs[file_key][repo] = {}
                pkgs[file_key][repo]['pre'] = []
                pkgs[file_key][repo]['post'] = []
                for pkg in pre_pkgs:
                    pkg_fmt_name, pkg_repo = format_pkg_name(pkg, pkg_type)
                    if pkg_repo == repo:
                        pkgs[file_key][repo]['pre'].append(pkg_fmt_name)

                for pkg in post_pkgs:
                    # Format the name
                    pkg_fmt_name, pkg_repo = format_pkg_name(pkg, pkg_type)
                    if pkg_repo == repo:
                        pkgs[file_key][repo]['post'].append(pkg_fmt_name)

        diff_sets = {}

        # Post - pre pkg sets. (may need adjustment for different repo type)
        for _file in pkgs:
            diff_sets[_file] = {}
            for repo in pkgs[_file]:
                post_minus_pre = set(pkgs[_file][repo]['post'])  # -
                # set(pkgs[_file][repo]['pre']))
                diff_sets[_file][repo] = post_minus_pre

        # Merge by repository
        merged_sets = {}

        for _file in diff_sets:
            for repo in diff_sets[_file]:
                if repo not in merged_sets:
                    merged_sets[repo] = set()
                merged_sets[repo] = merged_sets[repo] | diff_sets[_file][repo]

        write_merged_files(merged_sets, pkg_type)

    file_check(yum_pre_files)
    file_check(yum_post_files)
    merge_function(yum_pre_files, yum_post_files, 'yum')
    file_check(conda_pre_files)
    file_check(conda_post_files)
    merge_function(conda_pre_files, conda_post_files, 'conda')
    file_check(pip_pre_files)
    file_check(pip_post_files)
    merge_function(pip_pre_files, pip_post_files, 'pip')


if __name__ == '__main__':
    """Simple python template
    """

    logger.create('nolog', 'info')
    log = logger.getlogger()

    main()
    print("\nINFO - Process Completed\n")<|MERGE_RESOLUTION|>--- conflicted
+++ resolved
@@ -15,14 +15,10 @@
 # See the License for the specific language governing permissions and
 # limitations under the License.
 
-<<<<<<< HEAD
-import os.path
-=======
 import getpass
 import glob
 import sys
 import os
->>>>>>> 83ce28db
 import yaml
 
 import lib.logger as logger
