#!/usr/bin/env python3
# Copyright 2018 IBM Corp.
#
# All Rights Reserved.
#
# Licensed under the Apache License, Version 2.0 (the "License");
# you may not use this file except in compliance with the License.
# You may obtain a copy of the License at
#
#     http://www.apache.org/licenses/LICENSE-2.0
#
# Unless required by applicable law or agreed to in writing, software
# distributed under the License is distributed on an "AS IS" BASIS,
# WITHOUT WARRANTIES OR CONDITIONS OF ANY KIND, either express or implied.
# See the License for the specific language governing permissions and
# limitations under the License.

import argparse
import os.path
import sys

from lib.config import Config
from lib.container import Container
from lib.exception import UserException
from lib.genesis import GEN_PATH
import lib.logger as logger


<<<<<<< HEAD
def _sub_proc_exec(cmd):
    data = Popen(cmd.split(), stdout=PIPE, stderr=PIPE)
    stdout, stderr = data.communicate()
    return stdout.decode("utf-8"), stderr.decode("utf-8")


=======
>>>>>>> fa2f71ad
def teardown_deployer_container(config_path):
    """Teardown the Cluster Genesis container on the deployer.
    This function is idempotent.
    """
    log = logger.getlogger()
    container = Container(config_path)
    if container.cont is None:
        log.info(f'container name: {container.name} does not exist.')
    else:
        log.info(f'Destroying container: {container.name}')
        container.cont.remove(force=True)


if __name__ == '__main__':
    parser = argparse.ArgumentParser()
    parser.add_argument('config_path', default='config.yml',
                        help='Config file path.  Absolute path or relative '
                        'to power-up/')

    parser.add_argument('--print', '-p', dest='log_lvl_print',
                        help='print log level', default='info')

    parser.add_argument('--file', '-f', dest='log_lvl_file',
                        help='file log level', default='info')

    args = parser.parse_args()

    if not os.path.isfile(args.config_path):
        args.config_path = GEN_PATH + args.config_path
        print('Using config path: {}'.format(args.config_path))
    if not os.path.isfile(args.config_path):
        sys.exit('{} does not exist'.format(args.config_path))

    logger.create(args.log_lvl_print, args.log_lvl_file)

    teardown_deployer_container(args.config_path)<|MERGE_RESOLUTION|>--- conflicted
+++ resolved
@@ -26,15 +26,6 @@
 import lib.logger as logger
 
 
-<<<<<<< HEAD
-def _sub_proc_exec(cmd):
-    data = Popen(cmd.split(), stdout=PIPE, stderr=PIPE)
-    stdout, stderr = data.communicate()
-    return stdout.decode("utf-8"), stderr.decode("utf-8")
-
-
-=======
->>>>>>> fa2f71ad
 def teardown_deployer_container(config_path):
     """Teardown the Cluster Genesis container on the deployer.
     This function is idempotent.
