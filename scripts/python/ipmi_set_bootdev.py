--- conflicted
+++ resolved
@@ -135,23 +135,15 @@
     """
     logger.create()
 
-<<<<<<< HEAD
-    if len(sys.argv) != 5:
-        sys.exit('Invalid argument count')
-
-    BOOTDEV = sys.argv[1]
-    PERSIST = sys.argv[2]
-    CONFIG_PATH = sys.argv[3]
-    CLIENT_LIST = sys.argv[4]
-
-    ipmi_set_bootdev(BOOTDEV, PERSIST, CONFIG_PATH, CLIENT_LIST)
-=======
     parser = argparse.ArgumentParser()
     parser.add_argument('bootdev', default='none', nargs='?',
                         help='Boot device.  ie network or none...')
 
     parser.add_argument('--persist', action='store_true',
                         help='Persist this boot device setting.')
+
+    parser.add_argument('config_path', default='config.yml', nargs='?',
+                        help='Boot device.  ie network or none...')
 
     parser.add_argument('client_list', default='', nargs='*',
                         help='List of ip addresses.')
@@ -167,5 +159,4 @@
     if args.log_lvl_print == 'debug':
         print(args)
 
-    ipmi_set_bootdev(args.bootdev, args.persist, args.client_list)
->>>>>>> ba72708b
+    ipmi_set_bootdev(args.bootdev, args.persist, args.config_path, args.client_list)