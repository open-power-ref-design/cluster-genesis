--- conflicted
+++ resolved
@@ -41,7 +41,6 @@
 PROFILE = 'profile.yml'
 
 
-<<<<<<< HEAD
 class Profile():
     def __init__(self, prof_path='profile-template.yml'):
         self.log = logger.getlogger()
@@ -58,48 +57,6 @@
                 sleep(1)
                 self.prof_path = os.path.join(GEN_SAMPLE_CONFIGS_PATH,
                                               'profile-template.yml')
-=======
-class OSinstall(npyscreen.NPSAppManaged):
-
-    def get_ifcs_addresses(self):
-        """ Create a dictionary of links.  For each link, create list of cidr
-        addresses
-        """
-        ifc_addresses = {}
-        for link in IPR.get_links():
-            link_name = link.get_attr('IFLA_IFNAME')
-            ifc_addresses[link_name] = []
-            for addr in IPR.get_addr(index=link['index']):
-                ifc_addresses[link_name].append(
-                    addr.get_attr('IFA_ADDRESS') + '/' + str(addr['prefixlen']))
-        return ifc_addresses
-
-    def get_ifcs_state(self):
-        """ Create a dictionary of links.  For each link, val = operational state
-        """
-        ifcs_state = {}
-        for link in IPR.get_links():
-            link_name = link.get_attr('IFLA_IFNAME')
-            ifcs_state[link_name] = link.get_attr('IFLA_OPERSTATE')
-        return ifcs_state
-
-    def get_up_phys_ifcs(self):
-        """ Create a dictionary of links.  For each link, val = operational state
-        """
-        ifcs_up = []
-        for link in IPR.get_links():
-            if not link.get_attr('IFLA_LINKINFO'):
-                if link.get_attr('IFLA_OPERSTATE') == 'UP':
-                    link_name = link.get_attr('IFLA_IFNAME')
-                    ifcs_up.append(link_name)
-                    # ifcs_state[link_name] = link.get_attr('IFLA_OPERSTATE')
-        return ifcs_up
-
-    def onStart(self):
-        self.addForm('MAIN', OSinstall_form, name='Welcome to PowerUP')
-
-    def load_profile(self, profile):
->>>>>>> 04b2a8e5
         try:
             self.profile = yaml.load(open(self.prof_path), Loader=AttrDictYAMLLoader)
         except IOError:
@@ -488,7 +445,30 @@
         else:
             LOG.info("Dhcp servers found on {0}".format(profile_tuple.ethernet_port))
 
-<<<<<<< HEAD
+
+def main(prof_path):
+    log = logger.getlogger()
+
+    try:
+        osi = OSinstall(prof_path)
+        osi.run()
+        routes = osi.ifcs.get_interfaces_routes()
+        for route in routes:
+            print(f'{route:<12}: {routes[route]}')
+        p = osi.get_profile_tuple()
+        LOG.debug(p)
+#        res = osi.ifcs.get_interfaces_names()
+#        print(res)
+#        res = osi.ifcs.get_up_interfaces_names('phys')
+#        print(res)
+        osi.config_interfaces()
+        validate(p)
+        print(p)
+    except KeyboardInterrupt:
+        LOG.info("Exiting at user request")
+
+
+if __name__ == '__main__':
     parser = argparse.ArgumentParser()
     parser.add_argument('prof_path', help='Full path to the profile file.',
                         nargs='?', default='profile.yml')
@@ -503,42 +483,4 @@
         sys.exit('bye')
     logger.create('nolog', 'info')
     log = logger.getlogger()
-
-    osi = OSinstall(args.prof_path)
-    osi.run()
-    routes = osi.ifcs.get_interfaces_routes()
-    for route in routes:
-        print(f'{route:<12}: {routes[route]}')
-#    for ifc in osi.ifcs.ifcs:
-#        print(f'{ifc:<16}: {osi.ifcs.ifcs[ifc]}')
-#    res = osi.ifcs.get_interfaces_names()
-#    print(res)
-#    res = osi.ifcs.get_interfaces_names('vlan')
-#    print(res)
-#    res = osi.ifcs.get_up_interfaces_names('phys')
-#    print(res)
-#    res = osi.ifcs.is_vlan_used_elsewhere('40', 'enP4p10s0f1.99')
-#    print(f'vlan 40 used elsewhere: {res}')
-    p = osi.prof.get_profile_tuple()
-    # msg = osi.prof.is_valid_profile()
-    # print(msg)
-    print(p)
-    osi.config_interfaces()
-=======
-
-def main():
-    try:
-        osi = OSinstall()
-        osi.load_profile(PROFILE)
-        osi.run()
-        p = osi.get_profile_tuple()
-        LOG.debug(p)
-        validate(p)
-        print(p)
-    except KeyboardInterrupt:
-        LOG.info("Exiting at user request")
-
-
-if __name__ == '__main__':
-    main()
->>>>>>> 04b2a8e5
+    main(args.prof_path)