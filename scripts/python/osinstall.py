--- conflicted
+++ resolved
@@ -45,69 +45,9 @@
     osi = OSinstall(profile_path)
     osi.run()
 
-<<<<<<< HEAD
 #    osi.config_interfaces()
 #    validate(p)
 
-=======
-    def get_ifcs_addresses(self):
-        """ Create a dictionary of links.  For each link, create list of cidr
-        addresses
-        """
-        ifc_addresses = {}
-        for link in IPR.get_links():
-            link_name = link.get_attr('IFLA_IFNAME')
-            ifc_addresses[link_name] = []
-            for addr in IPR.get_addr(index=link['index']):
-                ifc_addresses[link_name].append(
-                    addr.get_attr('IFA_ADDRESS') + '/' + str(addr['prefixlen']))
-        return ifc_addresses
-
-    def get_ifcs_state(self):
-        """ Create a dictionary of links.  For each link, val = operational state
-        """
-        ifcs_state = {}
-        for link in IPR.get_links():
-            link_name = link.get_attr('IFLA_IFNAME')
-            ifcs_state[link_name] = link.get_attr('IFLA_OPERSTATE')
-        return ifcs_state
-
-    def get_up_phys_ifcs(self):
-        """ Create a list of 'UP' links.
-        """
-        ifcs_up = []
-        for link in IPR.get_links():
-            if not link.get_attr('IFLA_LINKINFO'):
-                if link.get_attr('IFLA_OPERSTATE') == 'UP':
-                    link_name = link.get_attr('IFLA_IFNAME')
-                    ifcs_up.append(link_name)
-        return ifcs_up
-
-    def is_valid_profile(self):
-        """ Validates the content of the profile data.
-        Returns:
-            msg (str) empty if passed, else contains warning and error msg
-        """
-        msg = ''
-        p = self.get_profile_tuple()
-
-        if u.is_overlapping_addr(f'{p.bmc_subnet}/{p.bmc_subnet_prefix}',
-                                 f'{p.pxe_subnet}/{p.pxe_subnet_prefix}'):
-            msg += 'Warning, BMC and PXE subnets are overlapping\n'
-
-        if p.bmc_subnet_prefix != p.pxe_subnet_prefix:
-            msg += 'Warning, BMC and PXE subnets are different sizes\n'
-
-        if not os.path.isfile(p.iso_image_file):
-            msg += ('Error. Operating system ISO image file not found: \n'
-                    '{p.iso_image_file}')
-
-        return msg
-
-    def onStart(self):
-        self.addForm('MAIN', OSinstall_form, name='Welcome to PowerUP    '
-                     'Press F1 in any field for field help')
->>>>>>> 83cbac41
 
 class Profile():
     def __init__(self, prof_path='profile-template.yml'):
@@ -171,7 +111,6 @@
             yaml.dump(self.profile, f, indent=4, default_flow_style=False)
 
 
-<<<<<<< HEAD
 class OSinstall(npyscreen.NPSAppManaged):
     def __init__(self, prof_path, *args, **kwargs):
         super(OSinstall, self).__init__(*args, **kwargs)
@@ -270,8 +209,6 @@
 #                self.log.error(f'Error occurred removing route from {bmc_ifc}')
 
 
-=======
->>>>>>> 83cbac41
 class OSinstall_form(npyscreen.ActionFormV2):
     def afterEditing(self):
         self.parentApp.setNextForm(self.next_form)
@@ -282,7 +219,6 @@
         self.next_form = None if res else 'MAIN'
 
     def on_ok(self):
-<<<<<<< HEAD
         for item in self.prof:
             if hasattr(self.prof[item], 'ftype'):
                 if self.prof[item]['ftype'] == 'eth-ifc':
@@ -307,13 +243,6 @@
             if 'Error' in msg:
                 npyscreen.notify_confirm(f'{msg}\n Please resolve issues.',
                                          title='cancel 1', editw=1)
-=======
-        msg = self.parentApp.is_valid_profile()
-        if msg:
-            if 'Error' in msg:
-                npyscreen.notify_ok(f'{msg}\n Please resolve issues.',
-                                    title='cancel 1', editw=1)
->>>>>>> 83cbac41
                 self.next_form = 'MAIN'
                 res = False
             else:
@@ -321,29 +250,11 @@
                        '(No to continue editing the profile data.)')
                 res = npyscreen.notify_yes_no(msg, title='Profile validation', editw=1)
 
-<<<<<<< HEAD
         if res:
             self.parentApp.prof.update_profile(self.prof)
             self.next_form = None
         else:
             self.next_form = 'MAIN'
-=======
-            self.next_form = None if res else 'MAIN'
-
-        if res:
-            for item in self.prof:
-                if hasattr(self.prof[item], 'ftype'):
-                    if self.prof[item]['ftype'] == 'eth-ifc':
-                        self.prof[item]['val'] = self.eth_lst[self.fields[item].value]
-                    elif self.prof[item]['ftype'] == 'select-one':
-                        self.prof[item]['val'] = \
-                            self.prof[item]['values'][self.fields[item].value[0]]
-                    else:
-                        self.prof[item]['val'] = self.fields[item].value
-                else:
-                    self.prof[item]['val'] = self.fields[item].value
-            self.parentApp.update_profile(self.prof)
->>>>>>> 83cbac41
 
     def while_editing(self, instance):
         # instance is the instance of the widget you're moving into
@@ -459,7 +370,6 @@
         self.helpmsg = 'help help'
         self.prev_field = ''
         self.prof = self.parentApp.prof.get_profile()
-        self.eth_lst = self.parentApp.ifcs.get_up_interfaces_names(_type='phys')
         self.fields = {}  # dictionary for holding field instances
         for item in self.prof:
             fname = self.prof[item].desc
@@ -490,6 +400,7 @@
                                              name=fname,
                                              value=str(self.prof[item]['val']),
                                              begin_entry_at=20)
+
             elif 'ipv4mask' in dtype:
                 self.fields[item] = self.add(npyscreen.TitleText, name=fname,
                                              value=str(self.prof[item]['val']),
@@ -497,7 +408,7 @@
                                              relx=relx)
             elif 'eth-ifc' in ftype:
                 eth = self.prof[item]['val']
-                eth_lst = self.eth_lst
+                eth_lst = self.parentApp.ifcs.get_up_interfaces_names(_type='phys')
                 # Get the existing value to the top of the list
                 if eth in eth_lst:
                     eth_lst.remove(eth)
@@ -544,21 +455,11 @@
             LOG.info("Dhcp servers found on {0}".format(profile_tuple.ethernet_port))
 
 
-<<<<<<< HEAD
 def main(prof_path):
     log = logger.getlogger()
 
     try:
         osi = OSinstall(prof_path)
-=======
-def main():
-    logger.create('nolog', 'info')
-    LOG = logger.getlogger()
-    try:
-        profile = 'profile.yml'
-        osi = OSinstall()
-        osi.load_profile(profile)
->>>>>>> 83cbac41
         osi.run()
         routes = osi.ifcs.get_interfaces_routes()
         for route in routes:
@@ -577,7 +478,6 @@
 
 
 if __name__ == '__main__':
-<<<<<<< HEAD
     parser = argparse.ArgumentParser()
     parser.add_argument('prof_path', help='Full path to the profile file.',
                         nargs='?', default='profile.yml')
@@ -589,11 +489,5 @@
 
     if args.log_lvl_print == 'debug':
         print(args)
-        sys.exit('bye')
     logger.create('nolog', 'info')
-    log = logger.getlogger()
-    main(args.prof_path)
-=======
-    main()
->>>>>>> master
->>>>>>> 83cbac41
+    main(args.prof_path)