--- conflicted
+++ resolved
@@ -26,26 +26,18 @@
 from pyroute2 import IPRoute
 import re
 import sys
-<<<<<<< HEAD
-from time import sleep
 from netaddr import IPNetwork
 from jinja2 import Template
-=======
 from time import time, sleep
->>>>>>> 880a76ce
 
 import lib.logger as logger
 import lib.interfaces as interfaces
 from lib.genesis import get_package_path, get_sample_configs_path, \
     get_os_images_path
 import lib.utilities as u
-<<<<<<< HEAD
 from nginx_setup import nginx_setup
 from ip_route_get_to import ip_route_get_to
 from lib.bmc import Bmc
-=======
-import lib.bmc as _bmc
->>>>>>> 880a76ce
 
 GEN_PATH = get_package_path()
 GEN_SAMPLE_CONFIGS_PATH = get_sample_configs_path()
@@ -527,14 +519,9 @@
                 dtype = 'text'
 
             if ftype == 'file':
-<<<<<<< HEAD
-                if not self.node[item]['val']:
-                    self.node[item]['val'] = os.path.join(GEN_PATH,
+                if not self.form[item]['val']:
+                    self.form[item]['val'] = os.path.join(GEN_PATH,
                                                           'os-images')
-=======
-                if not self.form[item]['val']:
-                    self.form[item]['val'] = os.path.join(GEN_PATH, 'os-images')
->>>>>>> 880a76ce
                 self.fields[item] = self.add(npyscreen.TitleFilenameCombo,
                                              name=fname,
                                              value=str(self.form[item]['val']),
@@ -546,14 +533,9 @@
                                              begin_entry_at=20, width=40,
                                              relx=relx)
             elif 'eth-ifc' in ftype:
-<<<<<<< HEAD
-                eth = self.node[item]['val']
+                eth = self.form[item]['val']
                 eth_lst = self.parentApp.ifcs.get_up_interfaces_names(
                     _type='phys')
-=======
-                eth = self.form[item]['val']
-                eth_lst = self.parentApp.ifcs.get_up_interfaces_names(_type='phys')
->>>>>>> 880a76ce
                 # Get the existing value to the top of the list
                 if eth in eth_lst:
                     eth_lst.remove(eth)
@@ -566,14 +548,9 @@
                                              begin_entry_at=20,
                                              scroll_exit=False)
             elif ftype == 'select-one':
-<<<<<<< HEAD
-                if hasattr(self.node[item], 'val'):
-                    value = self.node[item]['values'].index(
-                        self.node[item]['val'])
-=======
                 if hasattr(self.form[item], 'val'):
-                    value = self.form[item]['values'].index(self.form[item]['val'])
->>>>>>> 880a76ce
+                    value = self.form[item]['values'].index(
+                        self.form[item]['val'])
                 else:
                     value = 0
                 self.fields[item] = self.add(npyscreen.TitleSelectOne,
@@ -603,15 +580,10 @@
 
             elif 'button' in ftype:
                 if ',' in ftype:
-<<<<<<< HEAD
-                    x = int(self.node[item]['ftype'].lstrip(
+                    x = int(self.form[item]['ftype'].lstrip(
                         'button').split(',')[0])
-                    y = int(self.node[item]['ftype'].lstrip(
+                    y = int(self.form[item]['ftype'].lstrip(
                         'button').split(',')[1])
-=======
-                    x = int(self.form[item]['ftype'].lstrip('button').split(',')[0])
-                    y = int(self.form[item]['ftype'].lstrip('button').split(',')[1])
->>>>>>> 880a76ce
                 self.fields[item] = self.add(MyButtonPress,
                                              name=self.form[item]['desc'],
                                              relx=x,
@@ -625,12 +597,8 @@
                                              begin_entry_at=20, width=40,
                                              relx=relx)
 
-<<<<<<< HEAD
-            if hasattr(self.node[item], 'ftype') and (
-                    'button' in self.node[item]['ftype']):
-=======
-            if hasattr(self.form[item], 'ftype') and 'button' in self.form[item]['ftype']:
->>>>>>> 880a76ce
+            if hasattr(self.form[item], 'ftype') and (
+                    'button' in self.form[item]['ftype']):
                 pass
             else:
                 self.fields[item].entry_widget.add_handlers({curses.KEY_F1:
@@ -657,10 +625,9 @@
         fld_error = False
         val_error = False
         msg = []
-<<<<<<< HEAD
-        for item in self.node:
-            if hasattr(self.node[item], 'dtype'):
-                if self.node[item]['dtype'] == 'no-save':
+        for item in self.form:
+            if hasattr(self.form[item], 'dtype'):
+                if self.form[item]['dtype'] == 'no-save':
                     if item == 'node_list':
                         if len(self.fields[item].value) == 0:
                             msg = ('No nodes selected!\n'
@@ -670,18 +637,13 @@
                         else:
                             selected_nodes = []
                             for index in self.fields[item].value:
-                                bmc_ip = self.fields[item].values[index][0]
-                                bmc_mac = self.fields[item].values[index][1]
+                                bmc_ip = self.fields['node_list'].values[index].split(', ')[3]
+                                bmc_mac = self.fields['node_list'].values[index].split(', ')[2]
                                 selected_nodes.append({'bmc_ip': bmc_ip,
                                                       'bmc_mac': bmc_mac})
                             with open(NODE_LIST, 'w') as f:
                                 yaml.dump(selected_nodes, f, indent=4,
                                           default_flow_style=False)
-=======
-        for item in self.form:
-            if hasattr(self.form[item], 'dtype'):
-                if self.form[item]['dtype'] == 'no-save':
->>>>>>> 880a76ce
                     continue
                 elif self.form[item]['dtype'] == 'ipv4':
                     # npyscreen.notify_confirm(f"{self.fields[item].value}", editw=1)
@@ -741,12 +703,8 @@
                         self.next_form = 'NODE'
                         self.configure_services()
                     elif self.parentApp.NEXT_ACTIVE_FORM == 'NODE':
-<<<<<<< HEAD
-                        self.parentApp.prof.update_node_profile(self.node)
+                        self.parentApp.prof.update_node_profile(self.form)
                         self.initiate_os_installation()
-=======
-                        self.parentApp.prof.update_node_profile(self.form)
->>>>>>> 880a76ce
                         self.next_form = None
 
         elif fld_error or val_error:
@@ -949,13 +907,8 @@
                         self.display()
 
             elif 'int-or-none' in prev_fld_dtype:
-<<<<<<< HEAD
-                rng = self.node[self.prev_field]['dtype'].\
+                rng = self.form[self.prev_field]['dtype'].\
                     lstrip('int-or-none').split('-')
-=======
-                rng = self.form[self.prev_field]['dtype'].lstrip('int-or-none').\
-                    split('-')
->>>>>>> 880a76ce
                 if prev_fld_val:
                     prev_fld_val = prev_fld_val.strip(' ')
                 if prev_fld_val and prev_fld_val != 'None':
@@ -974,12 +927,8 @@
                             npyscreen.notify_confirm(msg, title=self.prev_field, editw=1)
 
             elif 'int' in prev_fld_dtype:
-<<<<<<< HEAD
-                rng = self.node[self.prev_field]['dtype'].lstrip('int').\
+                rng = self.form[self.prev_field]['dtype'].lstrip('int').\
                     split('-')
-=======
-                rng = self.form[self.prev_field]['dtype'].lstrip('int').split('-')
->>>>>>> 880a76ce
                 if prev_fld_val:
                     try:
                         int(prev_fld_val)
@@ -1032,7 +981,6 @@
     def scan_for_nodes(self):
         npyscreen.notify_confirm('Scanning for nodes')
 
-<<<<<<< HEAD
     def configure_services(self):
         notify_title = "Configuring Services"
 
@@ -1096,19 +1044,6 @@
         msg += "done\n"
         npyscreen.notify_confirm(msg, title=notify_title, editw=1)
 
-
-def validate(profile_tuple):
-    LOG = logger.getlogger()
-    if profile_tuple.bmc_address_mode == "dhcp" or (
-            profile_tuple.pxe_address_mode == "dhcp"):
-        hasDhcpServers = u.has_dhcp_servers(profile_tuple.ethernet_port)
-        if not hasDhcpServers:
-            LOG.warn("No Dhcp servers found on {0}".format(
-                profile_tuple.ethernet_port))
-        else:
-            LOG.info("Dhcp servers found on {0}".format(
-                profile_tuple.ethernet_port))
-=======
     def _get_bmcs_sn_pn(self, node_list, uid, pw):
         """ Scan the node list for BMCs. Return the sn and pn of nodes which responded
         Args:
@@ -1122,7 +1057,7 @@
         sn_pn_list = {}
 
         for ip in node_list:
-            this_bmc = _bmc.Bmc(ip, uid, pw, 'ipmi')
+            this_bmc = Bmc(ip, uid, pw, 'ipmi')
             if this_bmc.is_connected():
                 bmc_inst[ip] = this_bmc
 
@@ -1147,7 +1082,6 @@
             bmc_inst[node].logout()
 
         return sn_pn_list
->>>>>>> 880a76ce
 
 
 def main(prof_path):
