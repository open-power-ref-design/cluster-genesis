--- conflicted
+++ resolved
@@ -457,11 +457,7 @@
                                               'profile-template.yml')
         try:
             self.profile = yaml.load(open(self.prof_path),
-<<<<<<< HEAD
-                                          Loader=AttrDictYAMLLoader)
-=======
                                      Loader=AttrDictYAMLLoader)
->>>>>>> 0954ffce
         except IOError:
             self.log.error('Unable to open the profile file: '
                            f'{self.prof_path}')
