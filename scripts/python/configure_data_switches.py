--- conflicted
+++ resolved
@@ -417,36 +417,11 @@
                                     port, chan_num)
                 else:
                     # Configure LAG
-<<<<<<< HEAD
-                    for port_grp in chan_ports[bond][ntmpl][mstr_sw][mstr_sw]:
-                        chan_num = min(port_grp)
-                        print('.', end="")
-                        sys.stdout.flush()
-                        log.debug('Lag channel group: {} on switch: {}'.format(
-                            chan_num, mstr_sw))
-                        sw_dict[sw].remove_channel_group(chan_num)
-                        sw_dict[sw].create_lag_interface(chan_num)
-                        vlans = _get_port_vlans(mstr_sw, chan_num, port_vlans)
-                        mtu = _get_port_mtu(mstr_sw, chan_num, mtu_list)
-                        if vlans:
-                            log.debug('add_vlans_to_lag_port_channel: {}'.
-                                      format(vlans))
-                            sw_dict[sw].add_vlans_to_lag_port_channel(
-                                chan_num, vlans)
-                        if mtu:
-                            log.debug('set_mtu_for_lag_port_channel: {}'.format(mtu))
-                            sw_dict[sw].set_mtu_for_lag_port_channel(chan_num, mtu)
-                        for port in port_grp:
-                            print('.', end="")
-                            sys.stdout.flush()
-                            log.debug('Adding port {} to mlag chan num: {}'.format(
-                                port, chan_num))
-                            sw_dict[sw].bind_port_to_lag_interface(port, chan_num)
-                        sw_dict[sw].activate_lag_interface(chan_num)
-=======
                     for sw in chan_ports[bond][ntmpl][mstr_sw]:
                         for port_grp in chan_ports[bond][ntmpl][mstr_sw][sw]:
                             chan_num = min(port_grp)
+                            print('.', end="")
+                            sys.stdout.flush()
                             log.debug('Lag channel group: {} on switch: {}'.format(
                                 chan_num, sw))
                             sw_dict[sw].remove_channel_group(chan_num)
@@ -461,8 +436,13 @@
                             if mtu:
                                 log.debug('set mtu for lag port channel: {}'.format(mtu))
                                 sw_dict[sw].set_mtu_for_lag_port_channel(chan_num, mtu)
+                            for port in port_grp:
+                                print('.', end="")
+                                sys.stdout.flush()
+                                log.debug('Adding port {} to lag chan num: {}'.format(
+                                    port, chan_num))
+                                sw_dict[sw].bind_port_to_lag_interface(port, chan_num)
                             sw_dict[sw].bind_ports_to_lag_interface(port_grp, chan_num)
->>>>>>> c443a74b
 
 
 def deconfigure_data_switch():
