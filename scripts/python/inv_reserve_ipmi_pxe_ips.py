--- conflicted
+++ resolved
@@ -99,11 +99,7 @@
     nodes_list = []
 
     # All nodes should be powered off before starting
-<<<<<<< HEAD
-    ipmi_power_off(POWER_TIME_OUT, POWER_WAIT, config_path)
-=======
-    ipmi_set_power('off', wait=POWER_WAIT)
->>>>>>> ba72708b
+    ipmi_set_power('off', config_path, wait=POWER_WAIT)
 
     # Create IPManager object for IPMI and/or PXE networks
     start_offset = gen.get_dhcp_pool_start()
