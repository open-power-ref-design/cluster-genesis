--- conflicted
+++ resolved
@@ -15,10 +15,7 @@
 # See the License for the specific language governing permissions and
 # limitations under the License.
 
-<<<<<<< HEAD
 import argparse
-=======
->>>>>>> 070f0441
 import sys
 import os
 import re
@@ -188,16 +185,7 @@
     Args:
         bridge (str) bridge name
     """
-<<<<<<< HEAD
-    if OPSYS == 'Ubuntu':
-=======
-    opsys = platform.dist()[0]
-    LOG.debug('OS: ' + opsys)
-    if opsys not in ('debian', 'redhat'):
-        LOG.error('Unsupported Operating System')
-        sys.exit('Unsupported Operating System')
-    if opsys == 'debian':
->>>>>>> 070f0441
+    if OPSYS in ('debian', 'Ubuntu'):
         if os.path.exists('/etc/network/interfaces.d/' + bridge):
             LOG.info('Deleting bridge config file {bridge}')
             os.remove('/etc/network/interfaces.d/{bridge}')
@@ -235,12 +223,7 @@
 def _get_ifcs_file_list():
     """ Returns the absolute path for all interface definition files
     """
-<<<<<<< HEAD
-    if OPSYS == 'Ubuntu':
-=======
-    opsys = platform.dist()[0]
-    if opsys == 'debian':
->>>>>>> 070f0441
+    if OPSYS in ('debian', 'Ubuntu'):
         path = '/etc/network/'
         pathd = '/etc/network/interfaces.d/'
         file_list = []
@@ -292,13 +275,8 @@
     Returns:
         True if the interface is already being used (is unavailable)
     """
-<<<<<<< HEAD
     br_list, err, rc = sub_proc_exec('brctl show')
     br_list = br_list.splitlines()
-=======
-    br_list = subprocess.check_output(['bash', '-c', 'brctl show']
-                                      ).decode("utf-8").splitlines()
->>>>>>> 070f0441
     output = []
     for line in br_list[1:]:
         if line.startswith('\t'):
