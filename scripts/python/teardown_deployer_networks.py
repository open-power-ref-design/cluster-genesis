--- conflicted
+++ resolved
@@ -24,10 +24,7 @@
 
 from lib.config import Config
 from lib.genesis import GEN_PATH
-<<<<<<< HEAD
-=======
 from lib.container import Container
->>>>>>> fa2f71ad
 import lib.logger as logger
 from lib.utilities import sub_proc_exec, remove_line, get_netmask
 
@@ -44,11 +41,8 @@
     global LOG
     LOG = logger.getlogger()
     LOG.debug('----------------------------------------')
-<<<<<<< HEAD
-=======
     LOG.info('Teardown Docker networks')
     _remove_docker_networks(cfg)
->>>>>>> fa2f71ad
     LOG.info('Teardown deployer management networks')
     dev_label = cfg.get_depl_netw_mgmt_device()
     interface_ipaddr = cfg.get_depl_netw_mgmt_intf_ip()
@@ -181,13 +175,8 @@
     """
     if OPSYS in ('debian', 'Ubuntu'):
         if os.path.exists('/etc/network/interfaces.d/' + bridge):
-<<<<<<< HEAD
-            LOG.info('Deleting bridge config file {bridge}')
-            os.remove('/etc/network/interfaces.d/{bridge}')
-=======
             LOG.info(f'Deleting bridge config file {bridge}')
             os.remove(f'/etc/network/interfaces.d/{bridge}')
->>>>>>> fa2f71ad
     elif OPSYS == 'redhat':
         path = f'/etc/sysconfig/network-scripts/ifcfg-{bridge}'
         if os.path.isfile(path):
