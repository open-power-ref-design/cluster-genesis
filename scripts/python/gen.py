#!/usr/bin/env python3
"""POWER-Up 'gen' command"""

# Copyright 2019 IBM Corp.
#
# All Rights Reserved.
#
# Licensed under the Apache License, Version 2.0 (the "License");
# you may not use this file except in compliance with the License.
# You may obtain a copy of the License at
#
#     http://www.apache.org/licenses/LICENSE-2.0
#
# Unless required by applicable law or agreed to in writing, software
# distributed under the License is distributed on an "AS IS" BASIS,
# WITHOUT WARRANTIES OR CONDITIONS OF ANY KIND, either express or implied.
# See the License for the specific language governing permissions and
# limitations under the License.

import importlib
import os
import sys
import getpass
import subprocess

import enable_deployer_networks
import enable_deployer_gateway
import validate_cluster_hardware
import configure_mgmt_switches
import remove_client_host_keys
from lib.utilities import scan_ping_network
import download_os_images
import lib.argparse_gen as argparse_gen
import lib.logger as logger
import lib.genesis as gen
from lib.db import DatabaseConfig
from lib.exception import UserException, UserCriticalException
from lib.switch_exception import SwitchException
from set_power_clients import set_power_clients
from set_bootdev_clients import set_bootdev_clients


class Gen(object):
    """POWER-Up 'gen' command

    Args:
        log(object): log
    """

    ROOTUSER = 'root'
    global COL
    COL = gen.Color

    def __init__(self, args):
        self.args = args
        self.config_file_path = gen.GEN_PATH
        self.cont_config_file_path = gen.CONTAINER_PACKAGE_PATH + '/'

    def _check_root_user(self, cmd):
        if getpass.getuser() != self.ROOTUSER:
            print(
                "Fail: '%s %s ...' should be run as root" %
                (sys.argv[0], cmd),
                file=sys.stderr)
            sys.exit(1)

    def _check_non_root_user(self, cmd):
        if getpass.getuser() == self.ROOTUSER:
            print(
                "Fail: '%s %s ...' should not be run as root" %
                (sys.argv[0], cmd),
                file=sys.stderr)
            sys.exit(1)

    def _config_mgmt_switches(self):
        print(COL.scroll_ten, COL.up_ten)
        print('{}Configuring management switches{}\n'.
              format(COL.header1, COL.endc))
        print('This may take a few minutes depending on the size'
              ' of the cluster')
        try:
            configure_mgmt_switches.configure_mgmt_switches(
                self.config_file_path)
        except UserCriticalException as exc:
            print('{}A critical error occured while configuring managment '
                  'switches: \n{}{}'.format(COL.red, exc, COL.endc))
            sys.exit(1)
        else:
            print('\nSuccessfully completed management switch configuration\n')

    def _create_deployer_networks(self):
        print(COL.scroll_ten, COL.up_ten)
        print('{}Setting up deployer interfaces and networks{}\n'.
              format(COL.header1, COL.endc))
        try:
            enable_deployer_networks.enable_deployer_network(
                self.config_file_path)
        except UserCriticalException as exc:
            print('{}Critical error occured while setting up deployer networks:'
                  '\n{}{}'.format(COL.red, exc, COL.endc))
            sys.exit(1)
        except UserException as exc:
            print('{}Error occured while setting up deployer networks: \n{}{}'.
                  format(COL.yellow, exc, COL.endc))
        else:
            print('Successfully completed deployer network setup\n')

    def _enable_deployer_gateway(self):
        print(COL.scroll_ten, COL.up_ten)
        print('{}Setting up PXE network gateway and NAT record{}\n'.
              format(COL.header1, COL.endc))
        try:
            enable_deployer_gateway.enable_deployer_gateway(
                self.config_file_path)
        except UserCriticalException as exc:
            print('{}Critical error occured while setting up PXE network '
                  'gateway and NAT record:\n{}{}'.
                  format(COL.red, exc, COL.endc))
            sys.exit(1)
        except UserException as exc:
            print('{}Error occured while setting up PXE network gateway and '
                  'NAT record: \n{}{}'.
                  format(COL.yellow, exc, COL.endc))
        else:
            print('Successfully completed PXE network gateway setup\n')

    def _create_container(self):
        print(COL.scroll_ten, COL.up_ten)
        print('{}Creating container for running the POWER-Up '
              'software{}\n'.format(COL.header1, COL.endc))
        from lib.container import Container
        cont = Container(self.config_file_path)
        try:
            cont.create()
        except UserException as exc:
            print('Fail:', exc, file=sys.stderr)
            sys.exit(1)
        print('Success: Created container')

    def _config_file(self):
        from lib.inv_items import InventoryNodes
        print(COL.scroll_ten, COL.up_ten)
        print('{}Validating cluster configuration file{}\n'.
              format(COL.header1, COL.endc))
        dbase = DatabaseConfig(self.config_file_path)
        inv_path = gen.GEN_LOGS_PATH + gen.INV_FILE_NAME
        nodes = InventoryNodes(inv_path, self.config_file_path)
        try:
            dbase.validate_config()
            nodes.create_nodes()
        except UserCriticalException as exc:
            message = 'Failure: Config file validation.\n' + str(exc)
            print('{}{}{}'.format(COL.red, message, COL.endc))
            sys.exit(1)
        except UserException as exc:
            message = 'Warning: Config file validation.\n' + str(exc)
            print('{}{}{}'.format(COL.yellow, message, COL.endc))
        else:
            print('Successfully completed config file validation.\n')

    def _cluster_hardware(self):
        print(COL.scroll_ten, COL.up_ten)
        print('{}Discovering and validating cluster hardware{}\n'.
              format(COL.header1, COL.endc))
        err = False
        val = validate_cluster_hardware.ValidateClusterHardware(
            self.config_file_path)
        try:
            val.validate_mgmt_switches()
        except UserCriticalException as exc:
            print(str(exc), file=sys.stderr)
            print('{}Failure: Management switch validation.\n{}{}'.
                  format(COL.red, str(exc), COL.endc))
            sys.exit(1)

        try:
            val.validate_data_switches()
        except UserException as exc:
            print('{}Failure: Data switch validation\n{}{}'.
                  format(COL.yellow, str(exc), COL.endc))
            print('Warning. POWER-Up can continue with deployment, but')
            print('data network configuration will not succeed until issues ')
            print('are resolved')

        try:
            val.validate_ipmi()
        except UserException as exc:
            err = True
            print('{}Failure: Node IPMI validation error\n{}{}'.
                  format(COL.yellow, str(exc), COL.endc))
            print('Warning. POWER-Up can continue with deployment, but')
            print('Not all nodes will be deployed at this time')

        try:
            val.validate_pxe()
        except UserException as exc:
            err = True
            print('{}Failure: Node PXE validation error\n{}{}'.
                  format(COL.yellow, str(exc), COL.endc))
            print('Warning. POWER-Up can continue with deployment, but')
            print('Not all nodes will be deployed at this time')

        if err:
            print('Cluster hardware validation complete.')
        else:
            print('Successfully validated cluster hardware.\n')

    def _create_inventory(self):
        # from lib.inventory import Inventory
        # log = logger.getlogger()
        # inv = Inventory(cfg_file=self.config_file_path)
        # node_count = len(inv.inv['nodes'])
        # if node_count > 0:
        #     log.info("Inventory already exists!")
        #     print("\nInventory already exists with {} nodes defined."
        #           "".format(node_count))
        #     print("Press enter to continue using the existing inventory.")
        #     print("Type 'C' to continue creating a new inventory. "
        #           "WARNING: Contents of current file will be overwritten!")
        #     resp = input("Type 'T' to terminate Cluster Genesis ")
        #     if resp == 'T':
        #         sys.exit('POWER-Up stopped at user request')
        #     elif resp == 'C':
        #         log.info("'{}' entered. Creating new inventory file."
        #                  "".format(resp))
        #     else:
        #         log.info("Continuing with existing inventory.")
        #         return

        from lib.container import Container
        from shutil import copy2
        from lib.utilities import timestamp
<<<<<<< HEAD
=======

        log = logger.getlogger()
>>>>>>> e5544263

        cont = Container(self.config_file_path, self.args.create_inventory)
        cont.copy(self.config_file_path, self.cont_config_file_path)
        cmd = []
        cmd.append(gen.get_container_venv_python_exe())
        cmd.append(os.path.join(
            gen.get_container_python_path(), 'inv_create.py'))
        cmd.append(self.cont_config_file_path)
        try:
            cont.run_command(cmd, interactive=True)
        except UserException as exc:
            print('Fail:', str(exc), file=sys.stderr)
            sys.exit(1)

        log.info('Success: Created inventory file')

        name = os.path.basename(self.config_file_path)
        parts = name.rpartition('.')
        bakupname = parts[0] + '-' + timestamp() + '.' + parts[2]
        bakuppath = os.path.join(gen.get_logs_path(), 'config-files')
        if not os.path.exists(bakuppath):
            os.mkdir(bakuppath)

        try:
            copy2(self.config_file_path, os.path.join(bakuppath, bakupname))
        except FileNotFoundError as exc:
            log.debug(f'Unable to create copy of config file. {exc}')


    def _install_cobbler(self):
        from lib.container import Container

        cont = Container(self.config_file_path)
        cmd = []
        cmd.append(gen.get_container_venv_python_exe())
        cmd.append(os.path.join(
            gen.get_container_python_path(), 'cobbler_install.py'))
        cmd.append(self.cont_config_file_path)
        try:
            cont.run_command(cmd, interactive=True)
        except UserException as exc:
            print('Fail:', str(exc), file=sys.stderr)
            sys.exit(1)
        print('Success: Cobbler installed')

    def _download_os_images(self):
        from lib.container import Container

        try:
            download_os_images.download_os_images(self.config_file_path)
        except UserException as exc:
            print('Fail:', str(exc), file=sys.stderr)
            sys.exit(1)

        cont = Container(self.config_file_path)
        local_os_images = gen.get_os_images_path()
        cont_os_images = gen.get_container_os_images_path()
        try:
            cont.copy(local_os_images, cont_os_images)
        except UserException as exc:
            print('Fail:', str(exc), file=sys.stderr)
            sys.exit(1)
        print('Success: OS images downloaded and copied into container')

    def _inv_add_ports_ipmi(self):
        log = logger.getlogger()
        from lib.inventory import Inventory
        inv = Inventory(cfg_file=self.config_file_path)
        if (inv.check_all_nodes_ipmi_macs() and
                inv.check_all_nodes_ipmi_ipaddrs()):
            log.info("IPMI ports MAC and IP addresses already in inventory")
            return

        dhcp_lease_file = '/var/lib/misc/dnsmasq.leases'
        from lib.container import Container

        cont = Container(self.config_file_path)
        cmd = []
        cmd.append(gen.get_container_venv_python_exe())
        cmd.append(os.path.join(
            gen.get_container_python_path(), 'inv_add_ports.py'))
        cmd.append(dhcp_lease_file)
        cmd.append('ipmi')
        cmd.append(self.cont_config_file_path)
        try:
            cont.run_command(cmd, interactive=True)
        except UserException as exc:
            print('Fail:', str(exc), file=sys.stderr)
            sys.exit(1)
        print('IPMI ports added to inventory')

    def _add_cobbler_distros(self):
        from lib.container import Container

        cont = Container(self.config_file_path)
        cmd = []
        cmd.append(gen.get_container_venv_python_exe())
        cmd.append(os.path.join(
            gen.get_container_python_path(), 'cobbler_add_distros.py'))
        cmd.append(self.cont_config_file_path)
        try:
            cont.run_command(cmd, interactive=True)
        except UserException as exc:
            print('Fail:', str(exc), file=sys.stderr)
            sys.exit(1)
        print('Success: Cobbler distros and profiles added')

    def _inv_add_ports_pxe(self):
        log = logger.getlogger()
        from lib.inventory import Inventory
        inv = Inventory(cfg_file=self.config_file_path)
        if (inv.check_all_nodes_pxe_macs() and
                inv.check_all_nodes_pxe_ipaddrs()):
            log.info("PXE ports MAC and IP addresses already in inventory")
            return

        power_wait = gen.get_power_wait()
        set_power_clients('off', self.config_file_path, wait=power_wait)
        # set boot dev to bios, to avoid situations where some node types can skip
        # past pxe boot or attempt to boot from disk if pxe does not respond in time
        set_bootdev_clients('setup', False, self.config_file_path)
        set_power_clients('on', self.config_file_path, wait=power_wait)

        dhcp_lease_file = '/var/lib/misc/dnsmasq.leases'
        from lib.container import Container

        cont = Container(self.config_file_path, self.args.inv_add_ports_pxe)
        cmd = []
        cmd.append(gen.get_container_venv_python_exe())
        cmd.append(os.path.join(
            gen.get_container_python_path(), 'inv_add_ports.py'))
        cmd.append(dhcp_lease_file)
        cmd.append('pxe')
        cmd.append(self.cont_config_file_path)
        try:
            cont.run_command(cmd, interactive=True)
        except UserException as exc:
            print('Fail:', str(exc), file=sys.stderr)
            sys.exit(1)
        print('PXE ports added to inventory')

    def _reserve_ipmi_pxe_ips(self):
        from lib.container import Container

        cont = Container(self.config_file_path)
        cmd = []
        cmd.append(gen.get_container_venv_python_exe())
        cmd.append(os.path.join(
            gen.get_container_python_path(), 'inv_reserve_ipmi_pxe_ips.py'))
        cmd.append(self.cont_config_file_path)
        try:
            cont.run_command(cmd, interactive=True)
        except UserException as exc:
            print('Fail:', str(exc), file=sys.stderr)
            sys.exit(1)
        print('Success: IPMI and PXE IP Addresses Reserved')

    def _add_cobbler_systems(self):
        from lib.container import Container

        cont = Container(self.config_file_path)
        cmd = []
        cmd.append(gen.get_container_venv_python_exe())
        cmd.append(os.path.join(
            gen.get_container_python_path(), 'cobbler_add_systems.py'))
        cmd.append(self.cont_config_file_path)
        try:
            cont.run_command(cmd, interactive=True)
        except UserException as exc:
            print('Fail:', str(exc), file=sys.stderr)
            sys.exit(1)
        print('Success: Cobbler systems added')

    def _install_client_os(self):
        from lib.container import Container

        remove_client_host_keys.remove_client_host_keys(self.config_file_path)

        cont = Container(self.config_file_path)
        cmd = []
        cmd.append(gen.get_container_venv_python_exe())
        cmd.append(os.path.join(
            gen.get_container_python_path(), 'install_client_os.py'))
        cmd.append(self.cont_config_file_path)
        try:
            cont.run_command(cmd, interactive=True)
        except UserException as exc:
            print('Fail:', str(exc), file=sys.stderr)
            sys.exit(1)
        _run_playbook("wait_for_clients_ping.yml", self.config_file_path)

        print('Success: Client OS installaion complete')

    def _ssh_keyscan(self):
        _run_playbook("ssh_keyscan.yml", self.config_file_path)
        print('Success: SSH host key scan complete')

    def _config_data_switches(self):
        import configure_data_switches

        print(COL.scroll_ten, COL.up_ten)
        print('{}Configuring data switches{}\n'.
              format(COL.header1, COL.endc))
        print('This may take a few minutes depending on the size'
              ' of the cluster')
        if gen.is_container_running():
            from lib.container import Container
            cont = Container(self.config_file_path)
            cmd = []
            cmd.append(gen.get_container_venv_python_exe())
            cmd.append(os.path.join(
                gen.get_container_python_path(), 'configure_data_switches.py'))
            cmd.append(self.cont_config_file_path)
            try:
                cont.run_command(cmd, interactive=True)
            except UserException as exc:
                print('\n{}Fail: {}{}'.format(COL.red, str(exc), COL.endc),
                      file=sys.stderr)
            else:
                print('\nSuccesfully configured data switches')
        else:
            try:
                configure_data_switches.configure_data_switch(self.args.config_file_name)
            except UserException as exc:
                print('\n{}Fail: {}{}'.format(COL.red, str(exc), COL.endc),
                      file=sys.stderr)
            except SwitchException as exc:
                print('\n{}Fail (switch error): {}{}'.format(
                      COL.red, str(exc), COL.endc), file=sys.stderr)
            else:
                print('\nSuccesfully configured data switches')

    def _gather_mac_addr(self):
        from lib.container import Container
        from lib.inventory import Inventory
        yellow = '\033[93m'
        endc = '\033[0m'

        log = logger.getlogger()
        cont = Container(self.config_file_path)

        found_all = False
        while found_all is not True:
            cmd = []
            cmd.append(gen.get_container_venv_python_exe())
            cmd.append(os.path.join(
                gen.get_container_python_path(), 'clear_port_macs.py'))
            cmd.append(self.cont_config_file_path)
            try:
                cont.run_command(cmd, interactive=True)
            except UserException as exc:
                print('Fail:', str(exc), file=sys.stderr)
                sys.exit(1)

            _run_playbook("activate_client_interfaces.yml", self.config_file_path)

            cmd[-2] = os.path.join(
                gen.get_container_python_path(), 'set_port_macs.py')
            try:
                cont.run_command(cmd, interactive=True)
            except UserException as exc:
                print('Fail:', str(exc), file=sys.stderr)
                sys.exit(1)

            inv = Inventory(cfg_file=self.config_file_path)
            if inv.check_data_interfaces_macs():
                found_all = True
            else:
                print()
                msg = 'Some data interface MAC addresses were not found!'
                log.warning(msg)
                print(f'{yellow}' + ('-' * (len(msg) + 10)) + f'{endc}')
                print("\nPress enter to retry")
                resp = input("Enter C to continue POWER-Up or 'T' to terminate ")
                if resp == 'T':
                    log.info("'{}' entered. Terminating POWER-Up at user request".format(resp))
                    sys.exit(1)
                elif resp == 'C':
                    log.info("'{}' entered. Continuing POWER-Up".format(resp))
                    found_all = True

        print('Success: Gathered Client MAC addresses')

    def _lookup_interface_names(self):
        try:
            _run_playbook("lookup_interface_names.yml --extra-vars config_path=" +
                          self.cont_config_file_path, self.config_file_path)
        except UserException as exc:
            print('Fail:', str(exc), file=sys.stderr)
            sys.exit(1)

        print('Success: Interface names collected')

    def _config_client_os(self):
        _run_playbook("configure_operating_systems.yml", self.config_file_path)
        print('Success: Client operating systems are configured')

    def _scan_pxe_network(self):
        print('Scanning cluster PXE network')
        scan_ping_network('pxe', self.config_file_path)

    def _scan_ipmi_network(self):
        print('Scanning cluster IPMI network')
        scan_ping_network('ipmi', self.config_file_path)

    def launch(self):
        """Launch actions"""

        cmd = None
        if not hasattr(self.args, 'software'):
            self.cont_config_file_path += (
                os.path.basename(self.args.config_file_name))

            path = self.args.config_file_name
            if os.path.dirname(self.args.config_file_name) == '':
                path = os.path.join(os.getcwd(), self.args.config_file_name)

            if os.path.isfile(path):
                self.config_file_path = path
            else:
                self.config_file_path += self.args.config_file_name

            if not os.path.isfile(self.config_file_path):
                print('{} not found. Please specify a config file'.format(
                    self.config_file_path))
                sys.exit(1)

            self.config_file_path = os.path.abspath(self.config_file_path)

        # Determine which subcommand was specified
        try:
            if self.args.setup:
                cmd = argparse_gen.Cmd.SETUP.value
        except AttributeError:
            pass
        try:
            if self.args.config:
                cmd = argparse_gen.Cmd.CONFIG.value
        except AttributeError:
            pass
        try:
            if self.args.validate:
                cmd = argparse_gen.Cmd.VALIDATE.value
                print('\nUsing {}'.format(self.config_file_path))
                resp = input('Enter to continue. "T" to terminate ')
                if resp == 'T':
                    sys.exit('POWER-Up stopped at user request')
        except AttributeError:
            pass
        try:
            if self.args.deploy:
                cmd = argparse_gen.Cmd.DEPLOY.value
        except AttributeError:
            pass
        try:
            if self.args.post_deploy:
                cmd = argparse_gen.Cmd.POST_DEPLOY.value
        except AttributeError:
            pass
        try:
            if self.args.software:
                cmd = argparse_gen.Cmd.SOFTWARE.value
        except AttributeError:
            pass
        try:
            if self.args.utils:
                cmd = argparse_gen.Cmd.UTIL.value
        except AttributeError:
            pass

        # Invoke subcommand method
        if cmd == argparse_gen.Cmd.SETUP.value:
            if gen.is_container():
                print(
                    'Fail: Invalid subcommand in container', file=sys.stderr)
                sys.exit(1)

            self._check_root_user(cmd)

            if self.args.all:
                self.args.networks = True
                self.args.gateway = True

            if self.args.networks:
                self._create_deployer_networks()
            if self.args.gateway:
                self._enable_deployer_gateway()

        if cmd == argparse_gen.Cmd.CONFIG.value:
            if gen.is_container():
                print(
                    'Fail: Invalid subcommand in container', file=sys.stderr)
                sys.exit(1)
            if argparse_gen.is_arg_present(self.args.create_container):
                self._check_non_root_user(cmd)
                self._create_container()
            if self.args.mgmt_switches:
                self._config_mgmt_switches()
            if argparse_gen.is_arg_present(self.args.data_switches):
                self._config_data_switches()

        if cmd == argparse_gen.Cmd.VALIDATE.value:
            if argparse_gen.is_arg_present(self.args.config_file):
                self._check_non_root_user(cmd)
                self._config_file()
            if argparse_gen.is_arg_present(self.args.cluster_hardware):
                self._check_root_user(cmd)
                self._cluster_hardware()

        if cmd == argparse_gen.Cmd.DEPLOY.value:
            if gen.is_container():
                print(
                    'Fail: Invalid subcommand in container', file=sys.stderr)
                sys.exit(1)

            if argparse_gen.is_arg_present(self.args.all):
                self.args.create_inventory = self.args.all
                self.args.install_cobbler = self.args.all
                self.args.download_os_images = self.args.all
                self.args.inv_add_ports_ipmi = self.args.all
                self.args.inv_add_ports_pxe = self.args.all
                self.args.reserve_ipmi_pxe_ips = self.args.all
                self.args.add_cobbler_distros = self.args.all
                self.args.add_cobbler_systems = self.args.all
                self.args.install_client_os = self.args.all

            if argparse_gen.is_arg_present(self.args.create_inventory):
                self._create_inventory()
            if argparse_gen.is_arg_present(self.args.install_cobbler):
                self._install_cobbler()
            if argparse_gen.is_arg_present(self.args.download_os_images):
                self._download_os_images()
            if argparse_gen.is_arg_present(self.args.inv_add_ports_ipmi):
                self._inv_add_ports_ipmi()
            if argparse_gen.is_arg_present(self.args.inv_add_ports_pxe):
                self._inv_add_ports_pxe()
            if argparse_gen.is_arg_present(self.args.reserve_ipmi_pxe_ips):
                self._reserve_ipmi_pxe_ips()
            if argparse_gen.is_arg_present(self.args.add_cobbler_distros):
                self._add_cobbler_distros()
            if argparse_gen.is_arg_present(self.args.add_cobbler_systems):
                self._add_cobbler_systems()
            if argparse_gen.is_arg_present(self.args.install_client_os):
                self._install_client_os()
            if argparse_gen.is_arg_present(self.args.all):
                print("\n\nPress enter to continue with node configuration ")
                print("and data switch setup, or 'T' to terminate ")
                print("POWER-Up. (To restart, type: 'pup post-deploy)")
                resp = input("\nEnter or 'T': ")
                if resp == 'T':
                    sys.exit('POWER-Up stopped at user request')
                cmd = argparse_gen.Cmd.POST_DEPLOY.value

        if cmd == argparse_gen.Cmd.POST_DEPLOY.value:
            if gen.is_container():
                print('Fail: Invalid subcommand in container', file=sys.stderr)
                sys.exit(1)
            if argparse_gen.is_arg_present(self.args.all):
                self.args.ssh_keyscan = self.args.all
                self.args.gather_mac_addr = self.args.all
                self.args.data_switches = self.args.all
                self.args.lookup_interface_names = self.args.all
                self.args.config_client_os = self.args.all

            if argparse_gen.is_arg_present(self.args.ssh_keyscan):
                self._ssh_keyscan()
            if argparse_gen.is_arg_present(self.args.gather_mac_addr):
                self._gather_mac_addr()
            if argparse_gen.is_arg_present(self.args.lookup_interface_names):
                self._lookup_interface_names()
            if argparse_gen.is_arg_present(self.args.config_client_os):
                self._config_client_os()
            if argparse_gen.is_arg_present(self.args.all):
                self._config_data_switches()

        if cmd == argparse_gen.Cmd.SOFTWARE.value:
            if not argparse_gen.is_arg_present(self.args.prep) and not \
                    argparse_gen.is_arg_present(self.args.init_clients) and not \
                    argparse_gen.is_arg_present(self.args.install) and not \
                    argparse_gen.is_arg_present(self.args.README) and not \
                    argparse_gen.is_arg_present(self.args.status):
                self.args.all = True
            if gen.GEN_SOFTWARE_PATH not in sys.path:
                sys.path.append(gen.GEN_SOFTWARE_PATH)

            try:
                self.args.name = self.args.name.split('.')[0]
                software_module = importlib.import_module(self.args.name)
            except ImportError as exc:
                print(exc)
                sys.exit(1)
            if 'software' not in dir(software_module):
                self.log.error('Software installation modules need to implement a '
                               'class named "software"')
                sys.exit(1)
            else:
                soft = software_module.software(self.args.eval, self.args.non_interactive)
            if self.args.prep is True or self.args.all is True:
                try:
                    soft.prep()
                except AttributeError as exc:
                    print(exc.message)
                    print('The software class needs to implement a '
                          'method named "setup"')
            if self.args.init_clients is True or self.args.all is True:
                try:
                    soft.init_clients()
                except AttributeError as exc:
                    print(exc.message)
                    print('The software class needs to implement a '
                          'method named "init_clients"')
            if self.args.install is True or self.args.all is True:
                try:
                    soft.install()
                except AttributeError as exc:
                    print(exc.message)
                    print('The software class needs to implement a '
                          'method named "install"')
            if self.args.README is True:
                try:
                    soft.README()
                except AttributeError as exc:
                    print(exc.message)
                    print('No "about" information available')

            if self.args.status is True:
                try:
                    soft.status()
                except AttributeError as exc:
                    print(exc.message)
                    print('No "status" information available')

        if cmd == argparse_gen.Cmd.UTIL.value:
            if self.args.scan_pxe_network:
                self._scan_pxe_network()
            if self.args.scan_ipmi_network:
                self._scan_ipmi_network()

        if not cmd:
            print('Unrecognized POWER-Up command')


def _run_playbook(playbook, config_path):
    log = logger.getlogger()
    config_pointer_file = gen.get_python_path() + '/config_pointer_file'
    with open(config_pointer_file, 'w') as f:
        f.write(config_path)
    ansible_playbook = gen.get_ansible_playbook_path()
    inventory = ' -i ' + gen.get_python_path() + '/inventory.py'
    playbook = ' ' + playbook
    cmd = ansible_playbook + inventory + playbook
    command = ['bash', '-c', cmd]
    log.debug('Run subprocess: %s' % ' '.join(command))
    process = subprocess.Popen(command, cwd=gen.get_playbooks_path())
    process.wait()


if __name__ == '__main__':
    args = argparse_gen.get_parsed_args()

    logger.create(
        args.log_level_file[0],
        args.log_level_print[0])

    if args.log_level_print[0] == 'debug':
        print('DEBUG - {}'.format(args))

    GEN = Gen(args)
    GEN.launch()<|MERGE_RESOLUTION|>--- conflicted
+++ resolved
@@ -230,11 +230,8 @@
         from lib.container import Container
         from shutil import copy2
         from lib.utilities import timestamp
-<<<<<<< HEAD
-=======
 
         log = logger.getlogger()
->>>>>>> e5544263
 
         cont = Container(self.config_file_path, self.args.create_inventory)
         cont.copy(self.config_file_path, self.cont_config_file_path)
