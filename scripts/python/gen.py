--- conflicted
+++ resolved
@@ -132,12 +132,8 @@
         print(COL.scroll_ten, COL.up_ten)
         print('{}Validating cluster configuration file{}\n'.
               format(COL.header1, COL.endc))
-<<<<<<< HEAD
         dbase = DatabaseConfig()
-=======
-        dbase = Database()
         nodes = InventoryNodes()
->>>>>>> f0cac096
         try:
             dbase.validate_config(self.args.config_file)
             nodes.create_nodes()
