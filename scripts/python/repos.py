--- conflicted
+++ resolved
@@ -59,12 +59,8 @@
     if get_yesno(f'Copy the {name.capitalize()} source file to the POWER-Up server? '):
         ch, item = get_selection('Copy from URL\nSearch local Disk', 'U\nD', allow_none=True)
         if ch == 'U':
-<<<<<<< HEAD
             ch, item = get_selection('Public mirror.Alternate web site', 'P.A',
                                      'Select source: ', '.')
-=======
-            ch, item = get_selection('Public mirror.Alternate web site', 'P.A', '.', 'Select source: ')
->>>>>>> 689c357c
             if ch == 'P':
                 _url = url
             elif ch == 'A':
@@ -269,38 +265,6 @@
             else:
                 return None
 
-#    def get_src_path(self, src_name):
-#        """Search for src_name and allow interactive selection if more than one
-#        match. Searching starts recursively in the /home directory and expands to
-#        entire file system if no match in /home.
-#        """
-#        while True:
-#            # start search under the /home directories
-#            cmd = (f'find /home -name {src_name}')
-#            resp, err, rc = sub_proc_exec(cmd)
-#            if rc != 0:
-#                self.log.error(f'Error searching for {src_name}')
-#                return None
-#            if not resp:
-#                # expand search to entire filesystem
-#                cmd = (f'find / -name {src_name}')
-#                resp, err, rc = sub_proc_exec(cmd)
-#                if rc != 0:
-#                    self.log.error(f'Error searching for {src_name}')
-#                    return None
-#                if not resp:
-#                    print(f'{name} source file {src_name} not found')
-#                    if not get_yesno('Search again', 'y/no', default='y'):
-#                        log.error(f'{name} source file {src_name} not found.\n {name} is not'
-#                                  ' setup.')
-#                        return None
-#                else:
-#                    ch, self.rpm_path = get_selection(resp, prompt='Select a source file: ')
-#                    return self.rpm_path
-#            else:
-#                ch, self.rpm_path = get_selection(resp, prompt='Select a source file: ')
-#                return self.rpm_path
-
     def copy_rpm(self, src_path):
         """copy the selected rpm file (self.rpm_path) to the /srv/{self.repo_id}
         directory.
@@ -335,25 +299,6 @@
         else:
             return None
 
-#    def create_meta(self, repodata_dir=None, update=False):
-#        if not repodata_dir:
-#            #repodata_dir = os.path.join(self_repo_dir, self.repo_id)
-#            repodata_dir = self_repo_dir
-#        if not os.path.exists(f'{repodata_dir}/repodata'):
-#            self.log.info('Creating repository metadata and databases')
-#        else:
-#            self.log.info('Updating repository metadata and databases')
-#        print('This may take a few minutes.')
-#        if not update:
-#            cmd = f'createrepo -v {repodata_dir}'
-#        else:
-#            cmd = f'createrepo -v --update {repodata_dir}'
-#        resp, err, rc = sub_proc_exec(cmd)
-#        if rc != 0:
-#            self.log.error(f'Repo creation error: rc: {rc} stderr: {err}')
-#        else:
-#            self.log.info('Repo create process finished succesfully')
-
 
 class PowerupRepoFromRepo(PowerupRepo):
     """Sets up a yum repository for access by POWER-Up software clients.
@@ -386,13 +331,8 @@
             repo_url: (str) URL or metalink for the external repo source
         """
 
-<<<<<<< HEAD
         ch, item = get_selection('Public mirror.Alternate web site', 'P.A',
                                  'Select source: ', '.')
-=======
-        ch, item = get_selection('Public mirror.Alternate web site', 'P.A', '.',
-                                 'Select source: ')
->>>>>>> 689c357c
         if ch == 'A':
             if not alt_url:
                 alt_url = f'http://host/repos/{self.repo_id}/'
@@ -532,14 +472,9 @@
 
     logger.create(args.log_lvl_print, args.log_lvl_file)
 
-#    nginx_repo = remote_nginx_repo()
-#    nginx_repo.yum_create_remote()
-#
     repo = local_epel_repo(args.repo_name)
     repo.yum_create_remote()
     repo.sync()
     repo.create()
     repo.yum_create_local()
-    client_file = repo.get_yum_client_powerup()
-    print(client_file['filename'])
-    print(client_file['content'].format(host='192.168.1.2'))+    client_file = repo.get_yum_client_powerup()