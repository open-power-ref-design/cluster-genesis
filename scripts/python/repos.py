#!/usr/bin/env python
# Copyright 2019 IBM Corp.
#
# All Rights Reserved.
#
# Licensed under the Apache License, Version 2.0 (the "License");
# you may not use this file except in compliance with the License.
# You may obtain a copy of the License at
#
#     http://www.apache.org/licenses/LICENSE-2.0
#
# Unless required by applicable law or agreed to in writing, software
# distributed under the License is distributed on an "AS IS" BASIS,
# WITHOUT WARRANTIES OR CONDITIONS OF ANY KIND, either express or implied.
# See the License for the specific language governing permissions and
# limitations under the License.

from __future__ import nested_scopes, generators, division, absolute_import, \
    with_statement, print_function, unicode_literals

import argparse
import json
import glob
import os
import re
from shutil import copy2, copytree, rmtree, Error
import time

import lib.logger as logger
from lib.utilities import sub_proc_display, sub_proc_exec, get_url, \
    get_dir, get_yesno, get_selection, get_file_path, get_src_path, bold
from lib.exception import UserException


def setup_source_file(name, src_glob, url='', alt_url='http://',
                      dest_dir=None, src2=None):
    """Interactive selection of a source file and copy it to the /srv/<dest_dir>
    directory. The source file can include file globs and can come from a URL
    or the local disk. Local disk searching starts in the /home and /root
    directory and then expands to the entire file system if no matches
    found in those directories. URLs must point to the directory with the file
    or a parent directory.
    Inputs:
        src_glob (str): Source file name to look for. Can include file globs
        src2(str): An additional file to be copied from the same source as src_glob.
            This file would typically be a support file such as an entitlement file.
        dest (str) : destination directory. Will be created if necessary under
            /srv/
        url (str): url for the public web site where the file can be obtained.
            leave empty to prevent prompting for a public url option.
        alt_url (str): Alternate url where the file can be found. Usually this
            is an intranet web site.
        name (str): Name for the source. Used for prompts and dest dir (/srv/{name}).
    Returns:
        state (bool) : state is True if a file matching the src_name exists
            in the dest directory or was succesfully copied there. state is
            False if there is no file matching src_name in the dest directory
            OR if the attempt to copy a new file to the dest directory failed.
        src_path (str) : The path for the file found / chosen by the user. If
            only a single match is found it is used without choice and returned.
        dest_path (str)
    """
    src_path = None
    dest_path = None
    log = logger.getlogger()
    name_src = get_name_dir(name)
    exists = glob.glob(f'/srv/{name_src}/**/{src_glob}', recursive=True)
    if exists:
        dest_path = exists[0]
    copied = False
    ch = ''
    while not copied:
        ch, item = get_selection('Copy from URL\nSearch local Disk', 'U\nD',
                                 allow_none=True)

        if ch == 'U':
            _url = alt_url if alt_url else 'http://'
            if url:
                ch1, item = get_selection('Public web site.Alternate web site', 'P.A',
                                          'Select source: ', '.')
                if ch1 == 'P':
                    _url = url
            rc = -9
            while _url is not None and rc != 0:
                _url = get_url(_url, fileglob=src_glob)
                if _url:
                    dest_dir = f'/srv/{name_src}'
                    if not os.path.exists(dest_dir):
                        os.mkdir(dest_dir)
                    cmd = f'wget -r -l 1 -nH -np --cut-dirs=1 -P {dest_dir} {_url}'
                    rc = sub_proc_display(cmd)
                    if rc != 0:
                        log.error(f'Failed downloading {name} source to'
                                  f' /srv/{name_src}/ directory. \n{rc}')
                        copied = False
                    else:
                        src_path = _url
                        dest_path = os.path.join(dest_dir, os.path.basename(_url))
                        copied = True
                    if src2:
                        _url2 = os.path.join(os.path.dirname(_url), src2)
                        cmd = f'wget -r -l 1 -nH -np --cut-dirs=1 -P {dest_dir} {_url2}'
                        rc = sub_proc_display(cmd)
                        if rc != 0:
                            log.error(f'Failed downloading {name} source file {src2} to'
                                      f' /srv/{name_src}/ directory. \n{rc}')
                            copied = False
                        else:
                            src_path = _url
                            copied = copied and True
        elif ch == 'D':
            src_path = get_src_path(src_glob)
            if src_path:
                dest_dir = f'/srv/{name_src}'
                if not os.path.exists(dest_dir):
                    os.mkdir(dest_dir)
                try:
                    copy2(src_path, dest_dir)
                except Error as err:
                    log.debug(f'Failed copying {name} source file to /srv/{name_src}/ '
                              f'directory. \n{err}')
                    copied = False
                else:
                    log.info(f'Successfully installed {name} source file '
                             'into the POWER-Up software server.')
                    dest_path = os.path.join(dest_dir, os.path.basename(src_path))
                    copied = True
                if src2:
                    try:
                        src2_path = os.path.join(os.path.dirname(src_path), src2)
                        copy2(src2_path, dest_dir)
                    except Error as err:
                        log.debug(f'Failed copying {name} source file to /srv/{name_src}/ '
                                  f'directory. \n{err}')
                        copied = False
                    else:
                        log.info(f'Successfully installed {name} source file {src2} '
                                 'into the POWER-Up software server.')
                        copied = copied and True
        elif ch == 'N':
            log.info(f'No {name.capitalize()} source file copied to POWER-Up '
                     'server directory')
            break

    return src_path, dest_path, copied


def get_name_dir(name):
    """Construct a reasonable directory name from a descriptive name. Replace
    spaces with dashes, convert to lower case and remove 'content' and 'Repository'
    if present.
    """
    return name.lower().replace(' ', '-').replace('-content', '')\
        .replace('-repository', '')


def powerup_file_from_disk(name, file_glob):
        log = logger.getlogger()
        name_src = get_name_dir(name)
        dest_path = None
        src_path = get_src_path(file_glob)
        if src_path:
            if not os.path.exists(f'/srv/{name_src}'):
                os.mkdir(f'/srv/{name_src}')
            try:
                copy2(src_path, f'/srv/{name_src}/')
            except Error as err:
                log.debug(f'Failed copying {name} source file to /srv/{name_src}/ '
                          f'directory. \n{err}')
            else:
                log.info(f'Successfully installed {name} source file '
                         'into the POWER-Up software server.')
                dest_path = os.path.join(f'/srv/{name_src}/',
                                         os.path.basename(src_path))
        return src_path, dest_path


class PowerupRepo(object):
    """Base class for creating a yum repository for access by POWER-Up software
     clients.
    """
    def __init__(self, repo_id, repo_name, arch='ppc64le', rhel_ver='7'):
        self.repo_id = repo_id
        self.repo_name = repo_name
        self.arch = arch
        self.repo_type = 'yum'
        self.rhel_ver = str(rhel_ver)
        self.repo_base_dir = '/srv'
        self.repo_dir = f'/srv/repos/{self.repo_id}/rhel{self.rhel_ver}/{self.repo_id}'
        self.anarepo_dir = f'/srv/repos/{self.repo_id}'
        self.pypirepo_dir = f'/srv/repos/{self.repo_id}'
        self.log = logger.getlogger()

    def get_repo_dir(self):
        return self.repo_dir

    def get_repo_base_dir(self):
        return self.repo_base_dir

    def get_action(self, exists, exists_prompt_yn=False):
        if exists:
            print(f'\nDo you want to sync the local {self.repo_name}\nrepository'
                  ' at this time?\n')
            print('This can take a few minutes.\n')
            ch = 'Y' if get_yesno(prompt='Sync Repo? ', yesno='Y/n') else 'n'
        else:
            print(f'\nDo you want to create a local {self.repo_name}\n repository'
                  ' at this time?\n')
            print('This can take a significant amount of time')
            ch = 'Y' if get_yesno(prompt='Create Repo? ', yesno='Y/n') else 'n'
        return ch

    def get_repo_url(self, url, alt_url=None, name='', contains=[], excludes=[],
                     filelist=[]):
        """Allows the user to choose the default url or enter an alternate
        Inputs:
            repo_url: (str) URL or metalink for the default external repo source
            alt_url: (str) An alternate url that the user can modify
            contains: (list of strings) Filter criteria. The presented list is
                restricted to those urls that contain elements from 'contains' and no
                elements of 'excludes'.
            excludes: (list of strings)
            filelist: (list of strings) Can be globs. Used to validate a repo. The
                specified files must be present
        """
        if name:
            print(f'\nChoice for source of {name} repository:')
        if url:
            sel_txt = 'Public mirror.Alternate web site'
            sel_chcs = 'P.A'
        else:
            sel_txt = 'Alternate web site'
            sel_chcs = 'A'
        _url = None
        while _url is None:
            ch, item = get_selection(sel_txt, sel_chcs,
                                     'Choice: ', '.', allow_none=True)
            if ch == 'P':
                _url = url
                break
            if ch == 'A':
                if not alt_url:
                    alt_url = f'http://host/repos/{self.repo_id}/'
                _url = get_url(alt_url, prompt_name=self.repo_name,
                               repo_chk=self.repo_type, contains=contains,
                               excludes=excludes, filelist=filelist)
                if _url and _url[-1] != '/':
                    _url = _url + '/'
                    break
            elif ch == 'N':
                _url = None
                break
        return _url

    def copy_to_srv(self, src_path, dst):
        dst_dir = f'{self.repo_base_dir}/{dst}'
        if not os.path.exists(dst_dir):
            os.mkdir(dst_dir)
        copy2(src_path, dst_dir)

    def copytree_to_srv(self, src_dir, dst):
        """Copy a directory recursively to the POWER-Up server base directory.
        Note that if the directory exists already under the /srv durectory, it
        will be recursively erased before the copy begins.
        """
        dst_dir = f'{self.repo_base_dir}/{dst}'
        if os.path.exists(dst_dir):
            os.removedirs(dst_dir)
        copytree(src_dir, dst_dir)

    def get_yum_dotrepo_content(self, url=None, repo_dir=None, gpgkey=None, gpgcheck=1,
                                metalink=False, local=False, client=False):
        """creates the content for a yum '.repo' file. To create content for a POWER-Up
        client, set client=True. To create content for this node (the POWER-Up node),
        set local=True. If neither client or local is true, content is created for this
        node to access a remote URL. Note: client and local should be considered
        mutually exclusive. If repo_dir is not included, self.repo_dir is used as the
        baseurl for client and local .repo content.
        """
        self.log.debug(f'Creating yum ". repo" file for {self.repo_name}')
        if not repo_dir:
            repo_dir = self.repo_dir
        content = ''
        # repo id
        if client:
            content += f'[{self.repo_id}-powerup]\n'
        elif local:
            content += f'[{self.repo_id}-local]\n'
        else:
            content = f'[{self.repo_id}]\n'

        # name
        content += f'name={self.repo_name}\n'

        # repo url
        if local:
            content += f'baseurl=file://{repo_dir}/\n'
        elif client:
            d = repo_dir.lstrip('/')
            d = d.lstrip('srv')
            content += 'baseurl=http://{{ host_ip.stdout }}' + f'{d}/\n'
        elif metalink:
            content += f'metalink={url}\n'
            content += 'failovermethod=priority\n'
        elif url:
            content += f'baseurl={url}\n'
        else:
            self.log.error('No ".repo" link type was specified')
        content += 'enabled=1\n'
        content += f'gpgcheck={gpgcheck}\n'
        if gpgcheck:
            content += f'gpgkey={gpgkey}'
        return content

    def write_yum_dot_repo_file(self, content, repo_link_path=None):
        """Writes '.repo' files to /etc/yum.repos.d/. If the .repo file already
        exists and the new content is different than the existing content, any
        existing yum cache data and any repodata for that repository is erased.
        """
        if repo_link_path is None:
            if f'{self.repo_id}-local' in content:
                repo_link_path = f'/etc/yum.repos.d/{self.repo_id}-local.repo'
            else:
                repo_link_path = f'/etc/yum.repos.d/{self.repo_id}.repo'
                if os.path.exists(repo_link_path):
                    with open(repo_link_path, 'r') as f:
                        curr_content = f.read()
                        if curr_content != content:
                            self.log.info(f'Sync source for repository {self.repo_id} '
                                          'has changed')
                            cache_dir = (f'/var/cache/yum/{self.arch}/7Server/'
                                         f'{self.repo_id}')
                            if os.path.exists(cache_dir):
                                self.log.info(f'Removing existing cache directory '
                                              f'{cache_dir}')
                                rmtree(cache_dir)
                            if os.path.exists(cache_dir + '-local'):
                                self.log.info(f'Removing existing cache directory '
                                              f'{cache_dir}-local')
                                rmtree(cache_dir + '-local')
                            if os.path.exists(f'{self.repo_dir}/repodata'):
                                self.log.info(f'Removing existing repodata for '
                                              f'{self.repo_id}')
                                rmtree(f'{self.repo_dir}/repodata')
                            if os.path.isfile(f'/etc/yum.repos.d/{self.repo_id}-local.repo'):
                                self.log.info(f'Removing existing local .repo for'
                                              f' {self.repo_id}-local')
                                os.remove(f'/etc/yum.repos.d/{self.repo_id}-local.repo')
        with open(repo_link_path, 'w') as f:
            f.write(content)

    def create_meta(self, update=False):
        action = ('update', 'Updating') if update else ('create', 'Creating')
        self.log.info(f'{action[1]} repository metadata and databases')
        print('This may take a few minutes.')
        if not update:
            cmd = f'createrepo -v {self.repo_dir}'
        else:
            cmd = f'createrepo -v --update {self.repo_dir}'
        resp, err, rc = sub_proc_exec(cmd)
        if rc != 0:
            self.log.error(f'Repo creation error: rc: {rc} stderr: {err}')
        else:
            self.log.info(f'Repo {action[0]} process for {self.repo_id} finished'
                          ' succesfully')


class PowerupRepoFromRpm(PowerupRepo):
    """Sets up a yum repository for access by POWER-Up software clients.
    The repo is created from an rpm file selected interactively by the user.
    """
    def __init__(self, repo_id, repo_name, arch='ppc64le', rhel_ver='7'):
        super(PowerupRepoFromRpm, self).__init__(repo_id, repo_name, arch, rhel_ver)

    def get_rpm_path(self, filepath='/home/**/*.rpm'):
        """Interactive search for the rpm path.
        Returns: Path to file or None
        """
        continu = True
        while continu:
            self.rpm_path = get_file_path(filepath)
            if '.rpm' not in self.rpm_path:
                r = get_yesno('Continue searching')
                if not r:
                    continu = False
            # Check for .rpm files in the chosen file
            cmd = f'rpm -qlp {self.rpm_path}'
            resp, err, rc = sub_proc_exec(cmd)
            if rc != 0:
                print('An error occured while querying the selcted rpm file')
                return
            else:
                if '.rpm' not in resp:
                    print('There are no ".rpm" files in the selected file')
                else:
                    return self.rpm_path

    def copy_rpm(self, src_path):
        """copy the selected rpm file (self.rpm_path) to the /srv/{self.repo_id}
        directory.
        The directory is created if it does not exist.
        """
        self.rpm_path = src_path
        dst_dir = f'/srv/{self.repo_id}'
        if not os.path.exists(dst_dir):
            os.mkdir(dst_dir)
        copy2(self.rpm_path, dst_dir)
        dest_path = os.path.join(dst_dir, os.path.basename(src_path))
        print(dest_path)
        return dest_path

    def extract_rpm(self, src_path):
        """Extracts files from the selected rpm file to a repository directory
        under /srv/repoid/rhel7/repoid. If a repodata directory is included in
        the extracted data, then the path to repodata directory is returned
        Inputs: Uses self.repo_dir and self.repo_id
        Outputs:
            repodata_dir : absolute path to repodata directory if one exists
        """
        extract_dir = self.repo_dir
        if not os.path.exists(extract_dir):
            os.makedirs(extract_dir)

        # Move to the target directory
        os.chdir(extract_dir)
        cmd = f'rpm2cpio {src_path} | sudo cpio -div'
        resp, err, rc = sub_proc_exec(cmd, shell=True)
        if rc != 0:
            self.log.error(f'Failed extracting {src_path}')

        repodata_dir = glob.glob(f'{extract_dir}/**/repodata', recursive=True)
        if repodata_dir:
            self.repo_dir = os.path.dirname(repodata_dir[0])
            return self.repo_dir
        else:
            return None


class PowerupYumRepoFromRepo(PowerupRepo):
    """Sets up a yum repository for access by POWER-Up software clients.
    The repo is first sync'ed locally from the internet or a user specified
    URL which could reside on another host or from a local directory. (ie
    a file based URL pointing to a mounted disk. eg file:///mnt/my-mounted-usb)
    """
    def __init__(self, repo_id, repo_name, arch='ppc64le', rhel_ver='7'):
        super(PowerupYumRepoFromRepo, self).__init__(repo_id, repo_name, arch, rhel_ver)

    def sync(self):
        self.log.info(f'Syncing {self.repo_name}')
        self.log.info('This can take many minutes or hours for large repositories\n')
        cmd = (f'reposync -a {self.arch} -r {self.repo_id} -p'
               f'{os.path.dirname(self.repo_dir)} -l -m')
        rc = sub_proc_display(cmd)
        if rc != 0:
            self.log.error(bold(f'\nFailed {self.repo_name} repo sync. {rc}'))
            raise UserException
        else:
            self.log.info(f'{self.repo_name} sync finished successfully')


class PowerupAnaRepoFromRepo(PowerupRepo):
    """Sets up an Anaconda repository for access by POWER-Up software clients.
    The repo is first sync'ed locally from the internet or a user specified
    URL which could reside on another host or from a local directory. (ie
    a file based URL pointing to a mounted disk. eg file:///mnt/my-mounted-usb)
    To download the entire repository, leave the accept list (acclist) and rejlist
    empty. Note that the accept list and reject list are mutually exclusive.
    inputs:
        acclist (str): Accept list. List of files to download. If specified,
            only the listed files will be downloaded.
        rejlist (str): Reject list. List of files to reject. If specified,
            the entire repository except the files in the rejlist will be downloaded.
    """
    def __init__(self, repo_id, repo_name, arch='ppc64le', rhel_ver='7'):
        super(PowerupAnaRepoFromRepo, self).__init__(repo_id, repo_name, arch, rhel_ver)
        self.repo_type = 'ana'

<<<<<<< HEAD
=======
    def get_pkg_list(self, path):
        """ Looks for the repodata.json file. If present, it is loaded and the
        package list is extracted and returned
        Args:
            path (str): url to the repodata
        Returns:
            list of packages. Full names, no path.
        """
        if os.path.isfile(path):
            with open(path, 'r') as f:
                repodata = f.read()
        else:
            return

        repodata = json.loads(repodata)
        pkgs = repodata['packages'].keys()
        return pkgs

>>>>>>> 935a6752
    def _update_repodata(self, path):
        """ Update the repodata.json file to reflect the actual contents of the
        repodata directory.
            Args:
        path: (str) full path to the repodata directory.
        """
        status = True
        path = os.path.join(path, 'repodata.json')
        exists = glob.glob(path, recursive=True)
        if exists:
            repodata_path = exists[0]
            dir_name = os.path.dirname(repodata_path)
            file_list = glob.glob(os.path.join(dir_name, '*'))
            file_list = [f.rsplit('/', 1)[1] for f in file_list]
        else:
            self.log.error(f'Unable to find repodata for {self.repo_name}')

        with open(path, 'r') as f:
            repodata = f.read()

        repodata = json.loads(repodata)
        pkgs = {pkg:repodata['packages'][pkg] for pkg in
                repodata['packages'] if pkg in file_list}

        # Build the new dict from the original. Replace the value of the 'packages'
        # key in the new dict
        new_repodata = {}
        for item in repodata.keys():
            if item == 'packages':
                new_repodata[item] = pkgs
            else:
                new_repodata[item] = repodata[item]

        # write (replace) the repodata file
        with open(path, 'w') as f:
            json.dump(new_repodata, f, indent=2)

        return status

<<<<<<< HEAD
    def sync_ana(self, url, rejlist='', acclist=''):
        """Syncs an Anaconda repository using wget or rsync.
=======
    def sync_ana(self, url, rejlist=None, acclist=None):
        """Syncs an Anaconda repository using wget or rsync.
        To download the entire repository, leave the accept list (acclist) and rejlist
        empty. Alternately, set the acclist to all or the rejlist to all to accept or
        reject the entire repo. Note that the accept list and reject list are mutually
        exclusive.
        inputs:
            acclist (str): Accept list. List of files to download. If specified,
                only the listed files will be downloaded.
            rejlist (str): Reject list. List of files to reject. If specified,
                the entire repository except the files in the rejlist will be downloaded.
>>>>>>> 935a6752
        """
        def _get_table_row(file_handle):
            """read lines from file handle until end of table row </tr> found
            return:
                row: (str) with the balance of the table row.
                filename: (str) with the name of the file referenced in the row.
            """
            row = ''
            filename = ''
            while '</tr>' not in row and '</table>' not in row:
                line = file_handle.readline()
                name = re.search(r'href="(.*?)"', line)
                row += line
                if name:
                    filename = name.group(1)
            return row, filename

        if 'http:' in url or 'https:' in url:
            if '/pkgs/' in url:
                dest_dir = f'/srv/repos/{self.repo_id}' + url[url.find('/pkgs/'):]
            elif '/conda-forge' in url:
                dest_dir = f'/srv/repos/{self.repo_id}' + url[url.find('/conda-forge'):]
            elif self.repo_id == 'ibmai':
                dest_dir = os.path.join(f'/srv/repos/{self.repo_id}',
                                        url.rsplit('/', 2)[1])
            self.log.info(f'Syncing {self.repo_name}')
            self.log.info('This can take several minutes\n')

            # Get the repodata.json files and html index files
            # -S = preserve time stamp.  -N = only if Newer or missing -P = download path
            for file in ('repodata.json', 'repodata2.json', 'repodata.json.bz2',
                         'index.html'):
                cmd = (f'wget -N -S -P {dest_dir} {url}{file}')
                res, err, rc = sub_proc_exec(cmd, shell=True)
                if rc != 0 and file == 'repodata.json':
                    self.log.error(f'Error downloading {file}.  rc: {rc}')
                err = err.splitlines()
                for line in err:
                    if '-- not retrieving' in line:
                        print(line, '\n')

            # Get the list of packages in the repo. Note that if both acclist
            # and rejlist are not provided the full set of packages is downloaded
            pkgs = self.get_pkg_list(os.path.join(dest_dir, 'repodata.json'))
            download_set = set(pkgs)

            if acclist and acclist != 'all':
                download_set = download_set & set(acclist)
                missing = set(acclist) - download_set
                if missing:
                    self.log.warning('The following packages are not present at \n'
                                     f'{url}\n{missing}')
            elif rejlist:
                if rejlist == 'all':
                    download_set = ()
                else:
                    download_set = download_set - set(rejlist)

            # Get em
            for file in sorted(download_set):
                print(file)
                cmd = (f'wget -N -S -P {dest_dir} {url}{file}')
                res, err, rc = sub_proc_exec(cmd, shell=True)
                if rc != 0:
                    self.log.error(f'Error downloading {url}.  rc: {rc}')
                err = err.splitlines()
                for line in err:
                    if '-- not retrieving' in line:
                        print(line, '\n')
            self._update_repodata(dest_dir)

        elif 'file:///' in url:
            src_dir = url[7:]
            if '/pkgs/' in url:
                dest_dir = self.anarepo_dir + url[url.find('/pkgs/'):]
            elif self.anarepo_dir in url:
                dest_dir = url[url.find(self.anarepo_dir):]
            else:
                dest_dir = self.anarepo_dir + url
            if not os.path.isdir(dest_dir):
                os.makedirs(dest_dir)
            cmd = f'rsync -uaPv {src_dir} {dest_dir}'
            rc = sub_proc_display(cmd)
            if rc != 0:
                self.log.error('Sync of {self.repo_id} failed. rc: {rc}')
            else:
                self.log.info(f'{self.repo_name} sync finished successfully')

        self._update_repodata(dest_dir)

        # Filter content of index.html
        if '/pkgs' in dest_dir:
            filelist = os.listdir(dest_dir)
            filecnt = 0
            dest = dest_dir + 'index.html'
            src = dest_dir + 'index-src.html'
            os.rename(dest, src)
            line = ''
            with open(src, 'r') as s, open(dest, 'w') as d:
                while '<tr>' not in line:
                    line = s.readline()
                    d.write(line)
                d.write(line)
                row = ''
                while '</table>' not in row:
                    row, filename = _get_table_row(s)
                    if filename in filelist or 'Filename' in row:
                        d.write(row)
                        filecnt += 1
                d.write(row)
                while True:
                    line = s.readline()
                    if not line:
                        break
                    ts = re.search(r'Updated: (.+) - Files:', line)
                    if ts:
                        ts = ts.group(1).replace('+', '\\+')
                        line = re.sub(ts, time.asctime(), line)
                    line = re.sub(r'Files:\s+\d+', f'Files: {filecnt-2}', line)
                    d.write(line)
        else:
            # Remove index.html files retrieved from conda-forge so they don't
            # interfere with web browser viewing
            idx_path = os.path.join(dest_dir, 'index.html')
            if os.path.isfile(idx_path):
                os.remove(idx_path)
            idx_path = os.path.join(dest_dir[:dest_dir.find('conda-forge')],
                                    'index.html')
            if os.path.isfile(idx_path):
                os.remove(idx_path)
        return dest_dir


class PowerupPypiRepoFromRepo(PowerupRepo):
    """Sets up a Pypi (pip) repository for access by POWER-Up software clients.
    The repo is first sync'ed locally from the internet or a user specified
    URL which could reside on another host or from a local directory. (ie
    a file based URL pointing to a mounted disk. eg file:///mnt/my-mounted-usb)
    """
    def __init__(self, repo_id, repo_name, arch='ppc64le', rhel_ver='7'):
        super(PowerupPypiRepoFromRepo, self).__init__(repo_id, repo_name, arch, rhel_ver)
        self.repo_type = 'pypi'

    def sync(self, pkg_list, alt_url=None, py_ver=27):
        """
        inputs:
            pkg_list (str): list of packages separated by space(s). Packages can
                include versions. ie Keras==2.0.5
        """
        if not os.path.isdir(self.pypirepo_dir):
            os.mkdir(self.pypirepo_dir)
        pkg_cnt = len(pkg_list.split())
        print(f'Downloading {pkg_cnt} python{py_ver} packages plus dependencies:\n')

        pkg_list2 = pkg_list.split()
        if alt_url:
            host = re.search(r'http://([^/]+)', alt_url).group(1)
            cmd = host  # Dummy assign to silence tox
            # wait on 'f' string formatting since 'pkg' is not available yet
            cmd = ("f'python -m pip download --python-version {py_ver} "
                   "--platform ppc64le --no-deps --index-url={alt_url} "
                   "-d {self.pypirepo_dir} {pkg} --trusted-host {host}'")
        else:
            cmd = ("f'python -m pip download --python-version {py_ver} "
                   "--platform ppc64le --no-deps -d {self.pypirepo_dir} {pkg}'")
        for pkg in pkg_list2:
            print(pkg)
            resp, err, rc = sub_proc_exec(eval(cmd), shell=True)
            if rc != 0:
                if 'functools32' in resp and 'for Python 2.7 only' in resp:
                    pass
                else:
                    self.log.error('Error occured while downloading python packages: '
                                   f'\nResp: {resp} \nRet code: {rc} \nerr: {err}')

        if not os.path.isdir(self.pypirepo_dir + '/simple'):
            os.mkdir(self.pypirepo_dir + '/simple')
        dir_list = os.listdir(self.pypirepo_dir)
        cnt = 0

        for item in dir_list:
            if item[0] != '.' and os.path.isfile(self.pypirepo_dir + '/' + item):
                res = re.search(r'([-_+\w\.]+)(?=-(\d+\.\d+){1,3}).+', item)
                if res:
                    cnt += 1
                    name = res.group(1)
                    name = name.replace('.', '-')
                    name = name.replace('_', '-')
                    name = name.lower()
                    if not os.path.isdir(self.pypirepo_dir + f'/simple/{name}'):
                        os.mkdir(self.pypirepo_dir + f'/simple/{name}')
                    if not os.path.islink(self.pypirepo_dir + f'/simple/{name}/{item}'):
                        os.symlink(self.pypirepo_dir + f'/{item}',
                                   self.pypirepo_dir + f'/simple/{name}/{item}')
                else:
                    self.log.error(f'mismatch: {item}. There was a problem entering '
                                   f'{item}\ninto the python package index')
        self.log.info(f'A total of {cnt} packages exist or were added to the python '
                      'package repository')
# dir2pi changes underscores to dashes in the links it creates which caused some
# packages to fail to install. In particular python_heatclient and other python
# openstack packages
#        cmd = f'dir2pi -N {self.pypirepo_dir}'
#        resp, err, rc = sub_proc_exec(cmd)
#        if rc != 0:
#            self.log.error('An error occured while creating python package index: \n'
#                           f'dir2pi utility results: \nResp: {resp} \nRet code: '
#                           f'{rc} \nerr: {err}')


class PowerupRepoFromDir(PowerupRepo):
    def __init__(self, repo_id, repo_name, arch='ppc64le', rhel_ver='7'):
        super(PowerupRepoFromDir, self).__init__(repo_id, repo_name, arch, rhel_ver)

    def copy_dirs(self, src_dir=None):
        if os.path.exists(self.repo_dir):
            if get_yesno(f'Directory {self.repo_dir} already exists.\nOK to replace it? '):
                rmtree(os.path.dirname(self.repo_dir), ignore_errors=True)
            else:
                self.log.info('Directory not created')
                return None, None

        src_dir = get_dir(src_dir)
        if not src_dir:
            return None, None

        try:
            dest_dir = self.repo_dir
            copytree(src_dir, dest_dir)
        except Error as exc:
            print(f'Copy error: {exc}')
            return None, dest_dir
        else:
            return src_dir, dest_dir


# def create_repo_from_rpm_pkg(pkg_name, pkg_file, src_dir, dst_dir, web=None):
#        heading1(f'Setting up the {pkg_name} repository')
#        ver = ''
#        src_installed, src_path = setup_source_file(cuda_src, cuda_dir, 'PowerAI')
#        ver = re.search(r'\d+\.\d+\.\d+', src_path).group(0) if src_path else ''
#        self.log.debug(f'{pkg_name} source path: {src_path}')
#        cmd = f'rpm -ihv --test --ignorearch {src_path}'
#        resp1, err1, rc = sub_proc_exec(cmd)
#        cmd = f'diff /opt/DL/repo/rpms/repodata/ /srv/repos/DL-{ver}/repo/rpms/repodata/'
#        resp2, err2, rc = sub_proc_exec(cmd)
#        if 'is already installed' in err1 and resp2 == '' and rc == 0:
#            repo_installed = True
#        else:
#            repo_installed = False
#
#        # Create the repo and copy it to /srv directory
#        if src_path:
#            if not ver:
#                self.log.error('Unable to find the version in {src_path}')
#                ver = rlinput('Enter a version to use (x.y.z): ', '5.1.0')
#            ver0 = ver.split('.')[0]
#            ver1 = ver.split('.')[1]
#            ver2 = ver.split('.')[2]
#            # First check if already installed
#            if repo_installed:
#                print(f'\nRepository for {src_path} already exists')
#                print('in the POWER-Up software server.\n')
#                r = get_yesno('Do you wish to recreate the repository')
#
#            if not repo_installed or r == 'yes':
#                cmd = f'rpm -ihv  --force --ignorearch {src_path}'
#                rc = sub_proc_display(cmd)
#                if rc != 0:
#                    self.log.info('Failed creating PowerAI repository')
#                    self.log.info(f'Failing cmd: {cmd}')
#                else:
#                    shutil.rmtree(f'/srv/repos/DL-{ver}', ignore_errors=True)
#                    try:
#                        shutil.copytree('/opt/DL', f'/srv/repos/DL-{ver}')
#                    except shutil.Error as exc:
#                        print(f'Copy error: {exc}')
#                    else:
#                        self.log.info('Successfully created PowerAI repository')
#        else:
#            if src_installed:
#                self.log.debug('PowerAI source file already in place and no '
#                               'update requested')
#            else:
#                self.log.error('PowerAI base was not installed.')
#
#        if ver:
#            dot_repo = {}
#            dot_repo['filename'] = f'powerai-{ver}.repo'
#            dot_repo['content'] = (f'[powerai-{ver}]\n'
#                                   f'name=PowerAI-{ver}-powerup\n'
#                                   'baseurl=http://{host}}/repos/'
#                                   f'DL-{ver}/repo/rpms\n'
#                                   'enabled=1\n'
#                                   'gpgkey=http://{host}/repos/'
#                                   f'DL-{ver}/repo/mldl-public-key.asc\n'
#                                   'gpgcheck=0\n')
#            if dot_repo not in self.sw_vars['yum_powerup_repo_files']:
#                self.sw_vars['yum_powerup_repo_files'].append(dot_repo)


if __name__ == '__main__':
    """ setup reposities. sudo env "PATH=$PATH" python repo.py
    """
    parser = argparse.ArgumentParser()
    parser.add_argument('repo_name', nargs='?',
                        help='repository name')

    parser.add_argument('--print', '-p', dest='log_lvl_print',
                        help='print log level', default='info')

    parser.add_argument('--file', '-f', dest='log_lvl_file',
                        help='file log level', default='info')

    args = parser.parse_args()
    # args.repo_name = args.repo_name[0]

    if args.log_lvl_print == 'debug':
        print(args)

    logger.create(args.log_lvl_print, args.log_lvl_file)<|MERGE_RESOLUTION|>--- conflicted
+++ resolved
@@ -475,8 +475,6 @@
         super(PowerupAnaRepoFromRepo, self).__init__(repo_id, repo_name, arch, rhel_ver)
         self.repo_type = 'ana'
 
-<<<<<<< HEAD
-=======
     def get_pkg_list(self, path):
         """ Looks for the repodata.json file. If present, it is loaded and the
         package list is extracted and returned
@@ -495,7 +493,6 @@
         pkgs = repodata['packages'].keys()
         return pkgs
 
->>>>>>> 935a6752
     def _update_repodata(self, path):
         """ Update the repodata.json file to reflect the actual contents of the
         repodata directory.
@@ -535,10 +532,6 @@
 
         return status
 
-<<<<<<< HEAD
-    def sync_ana(self, url, rejlist='', acclist=''):
-        """Syncs an Anaconda repository using wget or rsync.
-=======
     def sync_ana(self, url, rejlist=None, acclist=None):
         """Syncs an Anaconda repository using wget or rsync.
         To download the entire repository, leave the accept list (acclist) and rejlist
@@ -550,7 +543,6 @@
                 only the listed files will be downloaded.
             rejlist (str): Reject list. List of files to reject. If specified,
                 the entire repository except the files in the rejlist will be downloaded.
->>>>>>> 935a6752
         """
         def _get_table_row(file_handle):
             """read lines from file handle until end of table row </tr> found
