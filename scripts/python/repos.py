--- conflicted
+++ resolved
@@ -717,11 +717,6 @@
             pkg_list (str): list of packages separated by space(s). Packages can
                 include versions. ie Keras==2.0.5
         """
-<<<<<<< HEAD
-        _python = 'python2.7' if py_ver == 27 else 'python'
-        _python = _python  # stop tox from whining
-=======
->>>>>>> 9f571ea3
         if not os.path.isdir(self.pypirepo_dir):
             os.mkdir(self.pypirepo_dir)
         pkg_cnt = len(pkg_list.split())
