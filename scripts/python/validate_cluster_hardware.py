--- conflicted
+++ resolved
@@ -497,27 +497,6 @@
 
     def validate_ipmi(self):
         self.log.info("Discover and validate cluster nodes")
-<<<<<<< HEAD
-        if self.inv.check_all_nodes_ipmi_macs():
-            self.log.info("Inventory exists with IPMI MACs populated.")
-            print("\nPress Enter to continue cluster deployment without "
-                  "running IPMI hardware validation.")
-            print("Type 'C' to validate cluster nodes defined in the current "
-                  "config file")
-            resp = raw_input("Type 'T' to terminate Cluster Genesis ")
-            if resp == 'T':
-                resp = raw_input("Type 'y' to confirm ")
-                if resp == 'y':
-                    self.log.info("'{}' entered. Terminating Genesis at user "
-                                  "request".format(resp))
-                    sys.exit(1)
-            elif resp == 'C':
-                self.log.info("'{}' entered. Continuing with hardware "
-                              "validation".format(resp))
-            else:
-                print()
-                return
-=======
         # if self.inv.check_all_nodes_ipmi_macs() and self.inv.check_all_nodes_pxe_macs():
         #     self.log.info("Inventory exists with IPMI and PXE MACs populated.")
         #     print("\nPress Enter to continue cluster deployment without "
@@ -537,7 +516,6 @@
         #     else:
         #         print()
         #         return
->>>>>>> ba72708b
         ipmi_cnt, pxe_cnt = self._get_port_cnts()
         ipmi_addr, bridge_addr, ipmi_prefix, ipmi_vlan = self._get_network('ipmi')
         ipmi_network = ipmi_addr + '/' + str(ipmi_prefix)
@@ -725,27 +703,6 @@
         return mac_list
 
     def validate_pxe(self, bootdev='default', persist=True):
-<<<<<<< HEAD
-        if self.inv.check_all_nodes_pxe_macs():
-            self.log.info("Inventory exists with PXE MACs populated.")
-            print("\nPress Enter to continue cluster deployment without "
-                  "running PXE hardware validation.")
-            print("Type 'C' to validate cluster nodes defined in the current "
-                  "config file")
-            resp = raw_input("Type 'T' to terminate Cluster Genesis ")
-            if resp == 'T':
-                resp = raw_input("Type 'y' to confirm ")
-                if resp == 'y':
-                    self.log.info("'{}' entered. Terminating Genesis at user "
-                                  "request".format(resp))
-                    sys.exit(1)
-            elif resp == 'C':
-                self.log.info("'{}' entered. Continuing with hardware "
-                              "validation".format(resp))
-            else:
-                print()
-                return
-=======
         # if self.inv.check_all_nodes_pxe_macs():
         #     self.log.info("Inventory exists with PXE MACs populated.")
         #     if not self.ran_ipmi:
@@ -771,7 +728,6 @@
         #     return
         if not self.node_table_ipmi:
             raise UserCriticalException('No BMCs discovered')
->>>>>>> ba72708b
         self.log.debug("Checking PXE networks and client PXE"
                        " ports ________\n")
         self.log.debug('Boot device: {}'.format(bootdev))
