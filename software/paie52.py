--- conflicted
+++ resolved
@@ -70,28 +70,16 @@
         self.arch = 'ppc64le'
         self.sw_vars['arch'] = self.arch
         self.repo_dir = '/srv/repos/{repo_id}/rhel' + self.rhel_ver + '/{repo_id}'
-<<<<<<< HEAD
         self.state = {'EPEL Repository': '-',
                       'CUDA Toolkit Repository': '-',
                       'PowerAI Base Repository': '-',
+                      'Dependent Packages Repository': '-',
                       'CUDA dnn content': '-',
                       'Anaconda content': '-',
                       'Spectrum conductor content': '-',
                       'Spectrum DLI content': '-',
                       'Nginx Web Server': '-',
                       'Firewall': '-'}
-=======
-        self.status = {'EPEL Repository': '-',
-                       'CUDA Toolkit Repository': '-',
-                       'PowerAI Base Repository': '-',
-                       'Dependent Packages Repository': '-',
-                       'CUDA dnn content': '-',
-                       'Anaconda content': '-',
-                       'Spectrum conductor content': '-',
-                       'Spectrum DLI content': '-',
-                       'Nginx Web Server': '-',
-                       'Firewall': '-'}
->>>>>>> 522ef671
         self.repo_id = {'EPEL Repository': 'epel-ppc64le',
                         'CUDA Toolkit Repository': 'cuda',
                         'PowerAI Base Repository': 'power-ai',
@@ -152,35 +140,20 @@
             exists = glob.glob(f'/srv/anaconda/**/{self.files["anaconda"]}',
                                recursive=True)
             if exists:
-<<<<<<< HEAD
                 self.state['Anaconda content'] = ('Anaconda is present in the '
                                                   'POWER-Up server')
-=======
-                self.status['Anaconda content'] = ('Anaconda is present in the '
-                                                   'POWER-Up server')
->>>>>>> 522ef671
         # cudnn status
         if which == 'all' or which == 'cudnn':
             exists = glob.glob(f'/srv/cudnn/**/{self.files["cudnn"]}', recursive=True)
             if exists:
-<<<<<<< HEAD
                 self.state['CUDA dnn content'] = ('CUDA DNN is present in the '
                                                   'POWER-Up server')
-=======
-                self.status['CUDA dnn content'] = ('CUDA DNN is present in the '
-                                                   'POWER-Up server')
->>>>>>> 522ef671
-
         # Spectrum conductor status
         if which == 'all' or which == 'spectrum-conductor':
             exists = glob.glob(f'/srv/spectrum-conductor/**/'
                                f'{self.files["spectrum-conductor"]}', recursive=True)
             if exists:
-<<<<<<< HEAD
                 self.state['Spectrum conductor content'] = \
-=======
-                self.status['Spectrum conductor content'] = \
->>>>>>> 522ef671
                     'Spectrum Conductor is present in the POWER-Up server'
 
         # Spectrum DLI status
@@ -188,14 +161,8 @@
             exists = glob.glob(f'/srv/spectrum-dli/**/{self.files["spectrum-dli"]}',
                                recursive=True)
             if exists:
-<<<<<<< HEAD
                 self.state['Spectrum DLI content'] = ('Spectrum DLI is present in the '
                                                       'POWER-Up server')
-=======
-                self.status['Spectrum DLI content'] = ('Spectrum DLI is present in '
-                                                       'the POWER-Up server')
->>>>>>> 522ef671
-
         # PowerAI status
         s = 'PowerAI Base Repository'
         if which == 'all' or which == s:
@@ -234,13 +201,8 @@
 
         if which == 'all':
             heading1('Preparation Summary')
-<<<<<<< HEAD
             for item in self.state:
                 print(f'  {item:<30} : ' + self.state[item])
-=======
-            for item in self.status:
-                print(f'  {item:<30} : ' + self.status[item])
->>>>>>> 522ef671
 
             gtg = 'Preparation complete'
             for item in self.state.values():
@@ -506,13 +468,8 @@
             alt_url = None
 
         self.status_prep(which='CUDA Toolkit Repository')
-<<<<<<< HEAD
         new = self.state['CUDA Toolkit Repository'] == '-'
-        if new:
-=======
-        new = self.status['CUDA Toolkit Repository'] == '-'
         if not new:
->>>>>>> 522ef671
             self.log.info('The CUDA Toolkit Repository exists already'
                           ' in the POWER-Up server')
 
@@ -556,14 +513,10 @@
             alt_url = None
 
         self.status_prep(which='EPEL Repository')
-<<<<<<< HEAD
         new = self.state['EPEL Repository'] == '-'
-=======
-        new = self.status['EPEL Repository'] == '-'
         if not new:
             self.log.info('The EPEL Repository exists already'
                           ' in the POWER-Up server')
->>>>>>> 522ef671
 
         repo = PowerupRepoFromRepo(repo_id, repo_name)
 
