--- conflicted
+++ resolved
@@ -892,10 +892,6 @@
             print(prompt_msg)
             resp, err, rc = sub_proc_exec(cmd, shell=True)
             log.debug(f"cmd: {cmd}\nresp: {resp}\nerr: {err}\nrc: {rc}")
-<<<<<<< HEAD
-=======
-            print("")
->>>>>>> 9eb7e48f
             if rc != 0:
                 log.warning("Ansible playbook failed!")
                 if resp != '':
