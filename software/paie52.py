#! /usr/bin/env python
# Copyright 2018 IBM Corp.
#
# All Rights Reserved.
#
# Licensed under the Apache License, Version 2.0 (the "License");
# you may not use this file except in compliance with the License.
# You may obtain a copy of the License at
#
#     http://www.apache.org/licenses/LICENSE-2.0
#
# Unless required by applicable law or agreed to in writing, software
# distributed under the License is distributed on an "AS IS" BASIS,
# WITHOUT WARRANTIES OR CONDITIONS OF ANY KIND, either express or implied.
# See the License for the specific language governing permissions and
# limitations under the License.

from __future__ import nested_scopes, generators, division, absolute_import, \
    with_statement, print_function, unicode_literals

import argparse
import glob
import os
import platform
import re
import sys
from shutil import copy2, Error
import time
import yaml
import code
import json

import lib.logger as logger
from repos import PowerupRepo, PowerupRepoFromDir, PowerupYumRepoFromRepo, \
    PowerupAnaRepoFromRepo, PowerupRepoFromRpm, setup_source_file, \
<<<<<<< HEAD
    PowerupPypiRepoFromRepo, powerup_file_from_disk, get_name_dir
=======
    powerup_file_from_disk, get_name_dir
>>>>>>> 317dfbb4
from software_hosts import get_ansible_inventory, validate_software_inventory
from lib.utilities import sub_proc_display, sub_proc_exec, heading1, get_url, Color, \
    get_selection, get_yesno, get_dir, get_file_path, get_src_path, rlinput, bold
from lib.genesis import GEN_SOFTWARE_PATH, get_ansible_playbook_path, \
    get_playbooks_path
from lib.exception import UserException


class software(object):
    """ Software installation class. The setup method is used to setup
    repositories, download files to the installer node or perform other
    initialization activities. The install method implements the actual
    installation.
    """
    def __init__(self):
        self.log = logger.getlogger()
        self.yum_powerup_repo_files = []
        try:
            self.sw_vars = yaml.load(open(GEN_SOFTWARE_PATH + 'software-vars.yml'))
        except IOError:
            self.log.info('Creating software vars yaml file')
            self.sw_vars = {}
            self.sw_vars['init-time'] = time.ctime()
            self.README()
            _ = input('\nPress enter to continue')
        else:
            if not isinstance(self.sw_vars, dict):
                self.sw_vars = {}
                self.sw_vars['init-time'] = time.ctime()
        if 'ana_powerup_repo_channels' not in self.sw_vars:
            self.sw_vars['ana_powerup_repo_channels'] = []
        if 'yum_powerup_repo_files' not in self.sw_vars:
            self.sw_vars['yum_powerup_repo_files'] = {}
        if 'content_files' not in self.sw_vars:
            self.sw_vars['content_files'] = {}
        self.epel_repo_name = 'epel-ppc64le'
        self.sw_vars['epel_repo_name'] = self.epel_repo_name
        self.rhel_ver = '7'
        self.sw_vars['rhel_ver'] = self.rhel_ver
        self.arch = 'ppc64le'
        self.sw_vars['arch'] = self.arch
        self.repo_dir = '/srv/repos/{repo_id}/rhel' + self.rhel_ver + '/{repo_id}'
        self.state = {'EPEL Repository': '-',
                      'CUDA Toolkit Repository': '-',
                      'PowerAI Base Repository': '-',
                      'Dependent Packages Repository': '-',
                      'Python Package Repository': '-',
                      'CUDA dnn content': '-',
                      'CUDA nccl2 content': '-',
                      'Anaconda content': '-',
                      'Anaconda Free Repository': '-',
                      'Anaconda Main Repository': '-',
                      'Spectrum conductor content': '-',
                      'Spectrum DLI content': '-',
                      'Nginx Web Server': '-',
                      'Firewall': '-'}
        self.repo_id = {'EPEL Repository': 'epel-ppc64le',
                        'CUDA Toolkit Repository': 'cuda',
                        'PowerAI Base Repository': 'power-ai',
                        'Dependent Packages Repository': 'dependencies',
                        'Python Package Repository': 'pypi'}
        self.files = {'Anaconda content': 'Anaconda2-[56].[1-9]*-Linux-ppc64le.sh',
                      'CUDA dnn content': 'cudnn-9.[1-9]-linux-ppc64le-v7.1.tgz',
                      'CUDA nccl2 content': 'nccl_2.2.1[2-9]-1+cuda9.[2-9]_ppc64le.tgz',
                      'Spectrum conductor content': 'cws-2.[2-9].[0-9].[0-9]_ppc64le.bin',
                      'Spectrum DLI content': 'dli-1.[1-9].[0-9].[0-9]_ppc64le.bin'}
        if 'ansible_inventory' not in self.sw_vars:
            self.sw_vars['ansible_inventory'] = None

        self.log.debug(f'software variables: {self.sw_vars}')

    def __del__(self):
        if not os.path.exists(GEN_SOFTWARE_PATH):
            os.mkdir(GEN_SOFTWARE_PATH)
        with open(GEN_SOFTWARE_PATH + 'software-vars.yml', 'w') as f:
            yaml.dump(self.sw_vars, f, default_flow_style=False)

    def README(self):
        print(bold('\nPowerAI 5.2 software installer module'))
        text = ('\nThis module installs the PowerAI Enterprise software '
                'to a cluster of OpenPOWER nodes.\n\n'
                'PowerAI Enterprise installation involves three steps;\n'
                '\n  1 - Preparation. Prepares the installer node software server.\n'
                '       The preparation phase may be run multiple times if needed.\n'
                '       usage: pup software --prep paie52\n'
                '\n  2 - Initialization of client nodes\n'
                '       usage: pup software --init-clients paie52\n'
                '\n  3 - Installation. Install software on the client nodes\n'
                '       usage: pup software --install paie52\n\n'
                'Before beginning, the following files should be present\n'
                'on this node;\n'
                '- mldl-repo-local-5.2.0-201806060629.714fa9e.ppc64le.rpm\n'
                '- cudnn-9.2-linux-ppc64le-v7.1.tgz\n'
                '- nccl_2.2.12-1+cuda9.2_ppc64le.tgz\n'
                '- cws-2.2.1.0_ppc64le.bin\n'
                '- dli-1.1.0.0_ppc64le.bin\n\n'
                'For installation status: pup software --status paie52\n'
                'To redisplay this README: pup software --README paie52\n\n'
                'Note: The \'pup\' cli supports tab autocompletion.\n\n')
        print(text)

    def status(self, which='all'):
        self.status_prep(which)

    def status_prep(self, which='all'):
        for item in self.state:
            self.state[item] = '-'
            # Firewall status
            if item == 'Firewall':
                cmd = 'firewall-cmd --list-all'
                resp, err, rc = sub_proc_exec(cmd)
                if re.search(r'services:\s+.+http', resp):
                    self.state[item] = 'Firewall is running and configured for http'

            # Nginx web server status
            if item == 'Nginx Web Server':
                cmd = 'curl -I 127.0.0.1'
                resp, err, rc = sub_proc_exec(cmd)
                if 'HTTP/1.1 200 OK' in resp:
                    self.state[item] = 'Nginx is configured and running'

            # Anaconda content status
            if item == 'Anaconda content':
                item_dir = get_name_dir(item)
                exists = glob.glob(f'/srv/{item_dir}/**/{self.files[item]}',
                                   recursive=True)
                if exists:
                    self.state['Anaconda content'] = ('Anaconda is present in the '
                                                      'POWER-Up server')

            # Anaconda Repo Free status
            if item == 'Anaconda Free Repository':
                repodata_noarch = glob.glob(f'/srv/repos/anaconda/pkgs/free'
<<<<<<< HEAD
                                            '/noarch/repodata.json', recursive=True)
                repodata = glob.glob(f'/srv/repos/anaconda/pkgs/free'
                                     '/linux-ppc64le/repodata.json', recursive=True)
                if repodata and repodata_noarch:
                    self.state[item] = f'{item} is setup'

            # Anaconda Main repo status
            if item == 'Anaconda Main Repository':
                repodata_noarch = glob.glob(f'/srv/repos/anaconda/pkgs/main'
                                            '/noarch/repodata.json', recursive=True)
=======
                                            '/noarch/repodata.json', recursive=True)
                repodata = glob.glob(f'/srv/repos/anaconda/pkgs/free'
                                     '/linux-ppc64le/repodata.json', recursive=True)
                if repodata and repodata_noarch:
                    self.state[item] = f'{item} is setup'

            # Anaconda Main repo status
            if item == 'Anaconda Main Repository':
                repodata_noarch = glob.glob(f'/srv/repos/anaconda/pkgs/main'
                                            '/noarch/repodata.json', recursive=True)
>>>>>>> 317dfbb4
                repodata = glob.glob(f'/srv/repos/anaconda/pkgs/main'
                                     '/linux-ppc64le/repodata.json', recursive=True)
                if repodata and repodata_noarch:
                    self.state[item] = f'{item} is setup'

            # cudnn status
            if item == 'CUDA dnn content':
                item_dir = get_name_dir(item)
                exists = glob.glob(f'/srv/{item_dir}/**/{self.files[item]}', recursive=True)
                if exists:
                    self.state['CUDA dnn content'] = ('CUDA DNN is present in the '
                                                      'POWER-Up server')

            # cuda nccl2 status
            if item == 'CUDA nccl2 content':
                item_dir = get_name_dir(item)
                exists = glob.glob(f'/srv/{item_dir}/**/{self.files[item]}', recursive=True)
                if exists:
                    self.state[item] = ('CUDA nccl2 is present in the '
                                        'POWER-Up server')

            # Spectrum conductor status
            if item == 'Spectrum conductor content':
                item_dir = get_name_dir(item)
                exists = glob.glob(f'/srv/{item_dir}/**/'
                                   f'{self.files[item]}', recursive=True)
                if exists:
                    self.state[item] = \
                        'Spectrum Conductor is present in the POWER-Up server'

            # Spectrum DLI status
            if item == 'Spectrum DLI content':
                item_dir = get_name_dir(item)
                exists = glob.glob(f'/srv/{item_dir}/**/{self.files[item]}',
                                   recursive=True)
                if exists:
                    self.state[item] = ('Spectrum DLI is present in the '
                                        'POWER-Up server')
            # PowerAI status
            if item == 'PowerAI Base Repository':
                repodata = glob.glob(self.repo_dir.format(repo_id=self.repo_id[item]) +
                                     '/**/repodata', recursive=True)
                if os.path.isfile(f'/etc/yum.repos.d/{self.repo_id[item]}-local.repo') \
                        and repodata:
                    self.state[item] = f'{item} is setup'

            # CUDA status
            if item == 'CUDA Toolkit Repository':
                repodata = glob.glob(self.repo_dir.format(repo_id=self.repo_id[item]) +
                                     '/**/repodata', recursive=True)
                if os.path.isfile(f'/etc/yum.repos.d/{self.repo_id[item]}-local.repo') \
                        and repodata:
                    self.state[item] = f'{item} is setup'

            # EPEL status
            if item == 'EPEL Repository':
                repodata = glob.glob(self.repo_dir.format(repo_id=self.repo_id[item]) +
                                     '/**/repodata', recursive=True)
                if os.path.isfile(f'/etc/yum.repos.d/{self.repo_id[item]}-local.repo') \
                        and repodata:
                    self.state[item] = f'{item} is setup'

            # Dependent Packages status
            s = 'Dependent Packages Repository'
            if item == 'Dependent Packages Repository':
                repodata = glob.glob(self.repo_dir.format(repo_id=self.repo_id[item]) +
                                     '/**/repodata', recursive=True)
                if os.path.isfile(f'/etc/yum.repos.d/{self.repo_id[item]}-local.repo') \
                        and repodata:
                    self.state[item] = f'{item} is setup'

            # Python Packages status
            s = 'Python Packages Repository'
            if item == 'Python Package Repository':
                if os.path.isfile(f'/srv/repos/{self.repo_id[item]}/simple/index.html'):
                    self.state[item] = f'{item} is setup'

        exists = True
        if which == 'all':
            heading1('Preparation Summary')
            for item in self.state:
                print(f'  {item:<30} : ' + self.state[item])
                exists = exists and self.state[item] != '-'

            gtg = 'Preparation complete'
            for item in self.state.values():
                if item == '-':
                    gtg = f'{Color.red}Preparation incomplete{Color.endc}'
            print(f'\n{bold(gtg)}\n')

        else:
            exists = self.state[which] != '-'
        return exists

    def setup(self):
        # Basic check of the state of yum repos
        print()
        self.log.info('Performing basic check of yum repositories')
        cmd = 'yum repolist --noplugins'
        resp, err, rc = sub_proc_exec(cmd)
        yum_err = re.search(r'\[Errno\s+\d+\]', err)
        if rc:
            self.log.error(f'Failure running "yum repolist" :{rc}')
        elif yum_err:
            self.log.error(err)
            self.log.error(f'yum error: {yum_err.group(0)}')
        if rc or yum_err:
            self.log.error('There is a problem with yum or one or more of the yum '
                           'repositories. \n')
            self.log.info('Cleaning yum caches')
            cmd = 'yum clean all'
            resp, err, rc = sub_proc_exec(cmd)
            if rc != 0:
                self.log.error('An error occurred while cleaning the yum repositories\n'
                               'POWER-Up is unable to continue.')
                sys.exit('Exiting')

        # Setup firewall to allow http
        heading1('Setting up firewall')
        fw_err = 0
        cmd = 'systemctl status firewalld.service'
        resp, err, rc = sub_proc_exec(cmd)
        if 'Active: active (running)' in resp.splitlines()[2]:
            self.log.debug('Firewall is running')
        else:
            cmd = 'systemctl enable firewalld.service'
            resp, err, rc = sub_proc_exec(cmd)
            if rc != 0:
                fw_err += 1
                self.log.error('Failed to enable firewall')

            cmd = 'systemctl start firewalld.service'
            resp, err, rc = sub_proc_exec(cmd)
            if rc != 0:
                fw_err += 10
                self.log.error('Failed to start firewall')
        cmd = 'firewall-cmd --permanent --add-service=http'
        resp, err, rc = sub_proc_exec(cmd)
        if rc != 0:
            fw_err += 100
            self.log.error('Failed to enable http service on firewall')

        cmd = 'firewall-cmd --reload'
        resp, err, rc = sub_proc_exec(cmd)
        if 'success' not in resp:
            fw_err += 1000
            self.log.error('Error attempting to restart firewall')

        self.status_prep(which='Firewall')
        if self.state['Firewall'] == '-':
            self.log.info('Failed to configure firewall')
        else:
            self.log.info(self.state['Firewall'])

        # nginx setup
        heading1('Set up Nginx')
        baseurl = 'http://nginx.org/packages/mainline/rhel/7/' + \
                  platform.machine()
        repo_id = 'nginx'
        repo_name = 'nginx.org public'
        repo = PowerupRepo(repo_id, repo_name)
        content = repo.get_yum_dotrepo_content(baseurl, gpgcheck=0)
        repo.write_yum_dot_repo_file(content)

        # Check if nginx installed. Install if necessary.
        cmd = 'nginx -v'
        try:
            resp, err, rc = sub_proc_exec(cmd)
        except OSError:
            cmd = 'yum -y install nginx'
            resp, err, rc = sub_proc_exec(cmd)
            if rc != 0:
                self.log.error('Failed installing nginx')
                self.log.error(resp)
                sys.exit(1)
            else:
                # Fire it up
                cmd = 'nginx'
                resp, err, rc = sub_proc_exec(cmd)
                if rc != 0:
                    self.log.error('Failed starting nginx')
                    self.log.error('resp: {}'.format(resp))
                    self.log.error('err: {}'.format(err))

        self.status_prep(which='Nginx Web Server')
        if self.state['Nginx Web Server'] == '-':
            self.log.info('nginx web server is not running')
        else:
            self.log.info(self.state['Nginx Web Server'])

        if os.path.isfile('/etc/nginx/conf.d/default.conf'):
            try:
                os.rename('/etc/nginx/conf.d/default.conf',
                          '/etc/nginx/conf.d/default.conf.bak')
            except OSError:
                self.log.warning('Failed renaming /etc/nginx/conf.d/default.conf')
        with open('/etc/nginx/conf.d/server1.conf', 'w') as f:
            f.write('server {\n')
            f.write('    listen       80;\n')
            f.write('    server_name  powerup;\n\n')
            f.write('    location / {\n')
            f.write('        root   /srv;\n')
            f.write('        autoindex on;\n')
            f.write('    }\n')
            f.write('}\n')

        cmd = 'nginx -s reload'
        _, _, rc = sub_proc_exec(cmd)
        if rc != 0:
            self.log.warning('Failed reloading nginx configuration')

        # Get PowerAI base
        name = 'Power AI content'
        heading1('Setting up the PowerAI base repository\n')
        pai_src = 'mldl-repo-local-5.[1-9]*.ppc64le.rpm'
        repo_id = 'power-ai'
        repo_name = 'IBM PowerAI Base'

        exists = self.status_prep(which='PowerAI Base Repository')
        if exists:
            self.log.info(f'The {repo_id} repository exists already in the POWER-Up server')

        if not exists or get_yesno(f'Recreate the {repo_id} repository '):
            repo = PowerupRepoFromRpm(repo_id, repo_name)
            src_path = get_src_path(pai_src)
            if src_path:
                dest_path = repo.copy_rpm(src_path)
                self.sw_vars['content_files'][get_name_dir(name)] = dest_path
                repodata_dir = repo.extract_rpm()
                if repodata_dir:
                    content = repo.get_yum_dotrepo_content(repo_dir=repodata_dir,
                                                           gpgcheck=0, local=True)
                else:
                    content = repo.get_yum_dotrepo_content(gpgcheck=0, local=True)
                    repo.create_meta()
                repo.write_yum_dot_repo_file(content)
                content = repo.get_yum_dotrepo_content(repo_dir=repodata_dir,
                                                       gpgcheck=0, client=True)
                filename = repo_id + '-powerup.repo'
                self.sw_vars['yum_powerup_repo_files'][filename] = content
                self.status_prep(which='PowerAI Base Repository')
            else:
                self.log.info('No source selected. Skipping PowerAI repository creation.')

        # Get Spectrum Conductor with Spark
        name = 'Spectrum conductor content'
        heading1(f'Set up {name.title()} \n')
        spc_src = self.files[name]
        exists = self.status_prep(name)

        if exists:
            self.log.info('Spectrum conductor content exists already in the POWER-Up server')

        if not exists or get_yesno(f'Copy a new {name.title()} file '):
            src_path, dest_path = powerup_file_from_disk(name, spc_src)
            if dest_path:
                self.sw_vars['content_files'][get_name_dir(name)] = dest_path

        # Get Spectrum DLI
        name = 'Spectrum DLI content'
        heading1(f'Set up {name.title()} \n')
        spdli_src = self.files[name]
        exists = self.status_prep(name)

        if exists:
            self.log.info('Spectrum DLI content exists already in the POWER-Up server')

        if not exists or get_yesno(f'Copy a new {name.title()} file '):
            src_path, dest_path = powerup_file_from_disk(name, spdli_src)
            if dest_path:
                self.sw_vars['content_files'][get_name_dir(name)] = dest_path

        # Setup repository for dependent packages. Dependent packages can come from
        # any YUM repository enabled on the POWER-Up Installer node.
        dep_list = ('kernel kernel-tools kernel-tools-libs dejavu-serif-fonts '
                    'bzip2 opencv opencv-devel opencv-python snappy-devel '
                    'kernel-bootwrapper kernel-devel kernel-headers gcc gcc-c++ '
                    'libXdmcp elfutils-libelf-devel java-1.8.0-openjdk libmpc '
                    'libatomic glibc-devel glibc-headers mpfr kernel-headers '
                    'zlib-devel boost-system libgfortran boost-python boost-thread '
                    'boost-filesystem java-1.8.0-openjdk-devel scipy PyYAML '
                    'pyparsing python-pillow python-matplotlib pciutils libgcc '
                    'libgomp libstdc++ libstdc++-devel cpp gcc-c++ ')
        file_more = GEN_SOFTWARE_PATH + 'dependent-packages.list'
        if os.path.isfile(file_more):
            try:
                with open(file_more, 'r') as f:
                    more = f.read()
            except:
                self.log.error('Error reading {file_more}')
                more = ''
            else:
                more.replace(',', ' ')
                more.replace('\n', ' ')
        else:
            more = ''
        heading1('Setup repository for dependent packages\n')
        exists = self.status_prep(which='Dependent Packages Repository')
        if exists:
            self.log.info('The Dependent Packages Repository exists already'
                          ' in the POWER-Up server.')
            resp = get_yesno('Do you wish to recreate the dependent '
                             'packages repository ')
        if not exists or resp:
            repo_id = 'dependencies'
            repo_name = 'Dependencies'
            repo = PowerupRepo(repo_id, repo_name)
            repo_dir = repo.get_repo_dir()
            self._add_dependent_packages(repo_dir, dep_list)
            self._add_dependent_packages(repo_dir, more)
            repo.create_meta()
            content = repo.get_yum_dotrepo_content(gpgcheck=0, local=True)
            repo.write_yum_dot_repo_file(content)
            content = repo.get_yum_dotrepo_content(gpgcheck=0, client=True)
            filename = repo_id + '-powerup.repo'
            self.sw_vars['yum_powerup_repo_files'][filename] = content

        # Setup Python package repository. (pypi)
        repo_id = 'pypi'
        repo_name = 'Python Package'
        heading1(f'Set up {repo_name} repository\n')
        if f'{repo_id}_alt_url' in self.sw_vars:
            alt_url = self.sw_vars[f'{repo_id}_alt_url']
        else:
            alt_url = None

        exists = self.status_prep(which='Python Package Repository')
        if exists:
            self.log.info('The Python Package Repository exists already'
                          ' in the POWER-Up server')

        repo = PowerupPypiRepoFromRepo(repo_id, repo_name)
        ch = repo.get_action(exists, exists_prompt_yn=True)
        pkg_list = ('easydict==1.6 python-gflags==2.0 alembic==0.8.2 Keras==2.0.5 '
                    'elasticsearch==5.2.0 Flask-Script==2.0.5 Flask-HTTPAuth==3.2.2 '
                    'mongoengine==0.11.0 pathlib==1.0.1 python-heatclient==1.2.0 '
                    'python-keystoneclient==3.1.0')

        if not exists or ch == 'Y':
            # url = repo.get_repo_url(baseurl, alt_url)
            repo.sync(pkg_list)

        # Get cudnn tar file
        name = 'CUDA dnn content'
        heading1(f'Set up {name.title()} \n')
        cudnn_src = self.files[name]
        exists = self.status_prep(name)

        if exists:
            self.log.info('CUDA dnn content exists already in the POWER-Up server')

        if not exists or get_yesno(f'Copy a new {name.title()} file '):
            src_path, dest_path = powerup_file_from_disk(name, cudnn_src)
            if dest_path:
                self.sw_vars['content_files'][get_name_dir(name)] = dest_path

        # Get cuda nccl2 tar file
        name = 'CUDA nccl2 content'
        heading1(f'Set up {name.title()} \n')
        nccl2_src = self.files[name]
        exists = self.status_prep(name)

        if exists:
            self.log.info('CUDA nccl2 content exists already in the POWER-Up server')

        if not exists or get_yesno(f'Copy a new {name.title()} file '):
            src_path, dest_path = powerup_file_from_disk(name, nccl2_src)
            if dest_path:
                self.sw_vars['content_files'][get_name_dir(name)] = dest_path

        # Setup CUDA
        repo_id = 'cuda'
        repo_name = 'CUDA Toolkit'
        baseurl = 'http://developer.download.nvidia.com/compute/cuda/repos/rhel7/ppc64le'
        gpgkey = f'{baseurl}/7fa2af80.pub'
        heading1(f'Set up {repo_name} repository\n')
        if f'{repo_id}_alt_url' in self.sw_vars:
            alt_url = self.sw_vars[f'{repo_id}_alt_url']
        else:
            alt_url = None

        exists = self.status_prep(which='CUDA Toolkit Repository')
        if exists:
            self.log.info('The CUDA Toolkit Repository exists already'
                          ' in the POWER-Up server')

        repo = PowerupYumRepoFromRepo(repo_id, repo_name)

        ch = repo.get_action(exists)
        if ch in 'YF':
            url = repo.get_repo_url(baseurl, alt_url)
            if not url == baseurl:
                self.sw_vars[f'{repo_id}_alt_url'] = url
                content = repo.get_yum_dotrepo_content(url, gpgcheck=0)
            else:
                content = repo.get_yum_dotrepo_content(url, gpgkey=gpgkey)
            repo.write_yum_dot_repo_file(content)

            try:
                repo.sync()
            except UserException as exc:
                self.log.error(f'Repo sync error: {exc}')

            if not exists:
                repo.create_meta()
            else:
                repo.create_meta(update=True)

            if not exists or ch == 'F':
                content = repo.get_yum_dotrepo_content(gpgcheck=0, local=True)
                repo.write_yum_dot_repo_file(content)
                content = repo.get_yum_dotrepo_content(gpgcheck=0, client=True)
                filename = repo_id + '-powerup.repo'
                self.sw_vars['yum_powerup_repo_files'][filename] = content

        # Get Anaconda
        ana_name = 'Anaconda content'
        ana_src = self.files[ana_name]
        ana_url = 'https://repo.continuum.io/archive/Anaconda2-5.1.0-Linux-ppc64le.sh'
        if f'{ana_name}_alt_url' in self.sw_vars:
            alt_url = self.sw_vars[f'{ana_name}_alt_url']
        else:
            alt_url = 'http://'

        self.status_prep(ana_name)

        heading1('Set up Anaconda \n')
        src_path, dest_path, state = setup_source_file(ana_name, ana_src, ana_url,
                                                       alt_url=alt_url)

        if dest_path:
            self.sw_vars['content_files'][get_name_dir(ana_name)] = dest_path

        if src_path is not None and src_path != ana_src and 'http' in src_path:
            self.sw_vars[f'{ana_name}_alt_url'] = src_path

        # Setup Anaconda Free Repo.  (not a YUM repo)
        repo_id = 'anaconda'
        repo_name = 'Anaconda Free Repository'
        baseurl = 'https://repo.continuum.io/pkgs/free/linux-ppc64le/'
        heading1(f'Set up {repo_name}\n')

        vars_key = get_name_dir(repo_name)  # format the name
        if f'{vars_key}-alt-url' in self.sw_vars:
            alt_url = self.sw_vars[f'{vars_key}-alt-url']
        else:
            alt_url = None

        exists = self.status_prep(which='Anaconda Free Repository')
        if exists:
            self.log.info('The Anaconda Repository exists already'
                          ' in the POWER-Up server\n')
<<<<<<< HEAD
=======

        repo = PowerupAnaRepoFromRepo(repo_id, repo_name)
>>>>>>> 317dfbb4

        repo = PowerupAnaRepoFromRepo(repo_id, repo_name)

        ch = repo.get_action(exists)
        if ch in 'YF':
            # if not exists or ch == 'F':
            url = repo.get_repo_url(baseurl, alt_url)
            if not url == baseurl:
                self.sw_vars[f'{vars_key}-alt-url'] = url
            dest_dir = repo.sync_ana(url)
            dest_dir = dest_dir[4 + dest_dir.find('/srv'):5 + dest_dir.find('free')]
            # form .condarc channel entry. Note that conda adds
            # the corresponding 'noarch' channel automatically.
            channel = f'  - http://{{ host_ip.stdout }}/{dest_dir}'
            if channel not in self.sw_vars['ana_powerup_repo_channels']:
                self.sw_vars['ana_powerup_repo_channels'].append(channel)
            noarch_url = os.path.split(url.rstrip('/'))[0] + '/noarch/'
            rejlist = ('continuum-docs-*,cudatoolkit-*,'
                       'cudnn-*,tensorflow-*,caffe-*,'
                       'anaconda-oss-docs-*,anaconda-docs-*')

            repo.sync_ana(noarch_url, rejlist=rejlist)

        # Setup Anaconda Main Repo.  (not a YUM repo)
        repo_id = 'anaconda'
        repo_name = 'Anaconda Main Repository'
        baseurl = 'https://repo.continuum.io/pkgs/main/linux-ppc64le/'
        heading1(f'Set up {repo_name}\n')

        vars_key = get_name_dir(repo_name)  # format the name
        if f'{vars_key}-alt-url' in self.sw_vars:
            alt_url = self.sw_vars[f'{vars_key}-alt-url']
        else:
            alt_url = None

        exists = self.status_prep(which='Anaconda Main Repository')
        if exists:
            self.log.info('The Anaconda Repository exists already'
                          ' in the POWER-Up server\n')

        repo = PowerupAnaRepoFromRepo(repo_id, repo_name)

<<<<<<< HEAD
        ch = repo.get_action(exists)
=======
        ch = repo.get_action(not exists)
>>>>>>> 317dfbb4
        if ch in 'YF':
            # if not exists or ch == 'F':
            url = repo.get_repo_url(baseurl, alt_url)
            if not url == baseurl:
                self.sw_vars[f'{vars_key}-alt-url'] = url

<<<<<<< HEAD
            acclist = ('scipy-1.1.0*,six-1.11.0*,libgfortran-ng-7.2.0*,blas-1.0*,'
=======
            acclist = ('scipy-*,six-1.11.0*,libgfortran-ng-7.2.0*,blas-1.0*,'
>>>>>>> 317dfbb4
                       'libgcc-ng-7.2.0*,libstdcxx-ng-7.2.0*,libopenblas-0.2.20*,'
                       'libgfortran-ng-7.2.0*')

            dest_dir = repo.sync_ana(url, acclist=acclist)
            dest_dir = dest_dir[4 + dest_dir.find('/srv'):5 + dest_dir.find('main')]
            # form .condarc channel entry. Note that conda adds
            # the corresponding 'noarch' channel automatically.
            channel = f'  - http://{{ host_ip.stdout }}/{dest_dir}'
            if channel not in self.sw_vars['ana_powerup_repo_channels']:
                self.sw_vars['ana_powerup_repo_channels'].append(channel)
            noarch_url = os.path.split(url.rstrip('/'))[0] + '/noarch/'
            repo.sync_ana(noarch_url)

        # Setup EPEL Repo
        repo_id = 'epel-ppc64le'
        repo_name = 'Extra Packages for Enterprise Linux 7 (EPEL) - ppc64le'
        baseurl = 'https://mirrors.fedoraproject.org/metalink?repo=epel-7&arch=ppc64le'
        gpgkey = 'file:///etc/pki/rpm-gpg/RPM-GPG-KEY-EPEL-7'
        heading1(f'Set up {repo_name} repository')
        if f'{repo_id}_alt_url' in self.sw_vars:
            alt_url = self.sw_vars[f'{repo_id}_alt_url']
        else:
            alt_url = None

        exists = self.status_prep(which='EPEL Repository')
        if exists:
            self.log.info('The EPEL Repository exists already'
                          ' in the POWER-Up server')

        repo = PowerupYumRepoFromRepo(repo_id, repo_name)

        ch = repo.get_action(exists)
        if ch in 'YF':
            if not exists or ch == 'F':
                url = repo.get_repo_url(baseurl, alt_url)
                if not url == baseurl:
                    self.sw_vars[f'{repo_id}_alt_url'] = url
                    content = repo.get_yum_dotrepo_content(url, gpgkey=gpgkey)
                else:
                    content = repo.get_yum_dotrepo_content(url, gpgkey=gpgkey, metalink=True)
                repo.write_yum_dot_repo_file(content)

            repo.sync()
            if not exists:
                repo.create_meta()
            else:
                repo.create_meta(update=True)

            if not exists or ch == 'F':
                content = repo.get_yum_dotrepo_content(gpgcheck=0, local=True)
                repo.write_yum_dot_repo_file(content)
                content = repo.get_yum_dotrepo_content(gpgcheck=0, client=True)
                filename = repo_id + '-powerup.repo'
                self.sw_vars['yum_powerup_repo_files'][filename] = content

        # Create custom repositories
        heading1('Create custom repositories')
        if get_yesno('Would you like to create a custom repository '):
            repo_id = input('Enter a repo id (yum short name): ')
            repo_name = input('Enter a repo name (Descriptive name): ')

            ch, item = get_selection('Create from files in a directory\n'
                                     'Create from an RPM file\n'
                                     'Create from an existing repository',
                                     'dir\nrpm\nrepo',
                                     'Repository source? ')
            if ch == 'rpm':

                repo = PowerupRepoFromRpm(repo_id, repo_name)

                if f'{repo_id}_src_rpm_dir' in self.sw_vars:
                    src_path = self.sw_vars[f'{repo_id}_src_rpm_dir']
                else:
                    # default is to search recursively under all /home/ directories
                    src_path = '/home/**/*.rpm'
                rpm_path = repo.get_rpm_path(src_path)
                if rpm_path:
                    self.sw_vars[f'{repo_id}_src_rpm_dir'] = rpm_path
                    repo.copy_rpm()
                    repodata_dir = repo.extract_rpm()
                    if repodata_dir:
                        content = repo.get_yum_dotrepo_content(repo_dir=repodata_dir,
                                                               gpgcheck=0, local=True)
                    else:
                        content = repo.get_yum_dotrepo_content(gpgcheck=0, local=True)
                        repo.create_meta()
                    repo.write_yum_dot_repo_file(content)
                    content = repo.get_yum_dotrepo_content(repo_dir=repodata_dir,
                                                           gpgcheck=0, client=True)
                    filename = repo_id + '-powerup.repo'
                    self.sw_vars['yum_powerup_repo_files'][filename] = content
                else:
                    self.log.info('No path chosen. Skipping create custom repository.')

            elif ch == 'dir':
                repo = PowerupRepoFromDir(repo_id, repo_name)

                if f'{repo_id}_src_dir' in self.sw_vars:
                    src_dir = self.sw_vars[f'{repo_id}_src_dir']
                else:
                    src_dir = None
                src_dir, dest_dir = repo.copy_dirs(src_dir)
                if src_dir:
                    self.sw_vars[f'{repo_id}_src_dir'] = src_dir
                    repo.create_meta()
                    content = repo.get_yum_dotrepo_content(gpgcheck=0, local=True)
                    repo.write_yum_dot_repo_file(content)
                    content = repo.get_yum_dotrepo_content(gpgcheck=0, client=True)
                    filename = repo_id + '-powerup.repo'
                    self.sw_vars['yum_powerup_repo_files'][filename] = content
            elif ch == 'repo':
                baseurl = 'http://'

                if f'{repo_id}_alt_url' in self.sw_vars:
                    alt_url = self.sw_vars[f'{repo_id}_alt_url']
                else:
                    alt_url = None

                repo = PowerupRepoFromRepo(repo_id, repo_name)

                new = True
                if os.path.isfile(f'/etc/yum.repos.d/{repo_id}.repo') and \
                        os.path.exists(repo.get_repo_dir()):
                    new = False

                url = repo.get_repo_url(baseurl)
                if not url == baseurl:
                    self.sw_vars[f'{repo_id}_alt_url'] = url
                # Set up access to the repo
                content = repo.get_yum_dotrepo_content(url, gpgcheck=0)
                repo.write_yum_dot_repo_file(content)

                repo.sync()

                if new:
                    repo.create_meta()
                else:
                    repo.create_meta(update=True)

                # Setup local access to the new repo copy in /srv/repo/
                content = repo.get_yum_dotrepo_content(gpgcheck=0, local=True)
                repo.write_yum_dot_repo_file(content)
                # Prep setup of POWER-Up client access to the repo copy
                content = repo.get_yum_dotrepo_content(gpgcheck=0, client=True)
                filename = repo_id + '-powerup.repo'
                self.sw_vars['yum_powerup_repo_files'][filename] = content
            self.log.info('Repository setup complete')
        # Display status
        self.status_prep()

    def _add_dependent_packages(self, repo_dir, dep_list):
        cmd = (f'yumdownloader --resolve --archlist={self.arch} --destdir '
               f'{repo_dir} {dep_list}')
        resp, err, rc = sub_proc_exec(cmd)
        if rc != 0:
            self.log.error('An error occurred while downloading dependent packages\n'
                           f'rc: {rc} err: {err}')
        resp = resp.splitlines()
        for item in resp:
            if 'No Match' in item:
                self.log.error(f'Dependent packages download error. {item}')

        cmd = 'yum clean packages expire-cache'
        resp, err, rc = sub_proc_exec(cmd)
        if rc != 0:
            self.log.error('An error occurred while cleaning the yum cache\n'
                           f'rc: {rc} err: {err}')

        cmd = 'yum makecache fast'
        resp, err, rc = sub_proc_exec(cmd)
        if rc != 0:
            self.log.error('An error occurred while making the yum cache\n'
                           f'rc: {rc} err: {err}')

    def init_clients(self):
        log = logger.getlogger()
        self.sw_vars['ansible_inventory'] = get_ansible_inventory()
        cmd = ('{} -i {} '
               '{}init_clients.yml --ask-become-pass '
               '--extra-vars "@{}"'
               .format(get_ansible_playbook_path(),
                       self.sw_vars['ansible_inventory'],
                       GEN_SOFTWARE_PATH,
                       GEN_SOFTWARE_PATH + "software-vars.yml"))
        run = True
        while run:
            log.info(f"Running Ansible playbook 'init_clients.yml' ...")
            print('\nClient password required for privilege escalation')
            resp, err, rc = sub_proc_exec(cmd, shell=True)
            log.debug(f"cmd: {cmd}\nresp: {resp}\nerr: {err}\nrc: {rc}")
            print("")
            if rc != 0:
                log.warning("Ansible playbook failed!")
                if resp != '':
                    print(f"stdout:\n{resp}\n")
                if err != '':
                    print(f"stderr:\n{err}\n")
                choice, item = get_selection(['Retry', 'Continue', 'Exit'])
                if choice == "1":
                    pass
                elif choice == "2":
                    run = False
                elif choice == "3":
                    log.debug('User chooses to exit.')
                    sys.exit('Exiting')
            else:
                log.info("Ansible playbook ran successfully")
                run = False
            print('All done')

    def install(self):
        if self.sw_vars['ansible_inventory'] is None:
            self.sw_vars['ansible_inventory'] = get_ansible_inventory()
        else:
            print("Validating software inventory '{}'..."
                  .format(self.sw_vars['ansible_inventory']))
            if validate_software_inventory(self.sw_vars['ansible_inventory']):
                print(bold("Validation passed!"))
            else:
                print(bold("Validation FAILED!"))
                self.sw_vars['ansible_inventory'] = get_ansible_inventory()

        install_tasks = yaml.load(open(GEN_SOFTWARE_PATH +
                                       'paie52_install_procedure.yml'))
        for task in install_tasks:
            heading1(f"Client Node Action: {task['description']}")
            if task['description'] == "Install Anaconda installer":
                _interactive_anaconda_license_accept(
                    self.sw_vars['ansible_inventory'])
            _run_ansible_tasks(task['tasks'],
                               self.sw_vars['ansible_inventory'])
        print('Done')


def _run_ansible_tasks(tasks_path, ansible_inventory, extra_args=''):
    log = logger.getlogger()
    tasks_path = 'paie52_ansible/' + tasks_path
    if 'become:' in open(f'{GEN_SOFTWARE_PATH}{tasks_path}').read():
        extra_args += ' --ask-become-pass'
    cmd = ('{0} -i {1} {2}paie52_ansible/run.yml '
           '--extra-vars "task_file={2}{3}" '
           '--extra-vars "@{2}{4}" {5}'
           .format(get_ansible_playbook_path(), ansible_inventory,
                   GEN_SOFTWARE_PATH, tasks_path, 'software-vars.yml',
                   extra_args))
    run = True
    while run:
        log.info(f'Running Ansible tasks found in \'{tasks_path}\' ...')
        if 'notify: Reboot' in open(f'{GEN_SOFTWARE_PATH}{tasks_path}').read():
            print(bold('\nThis step requires changed systems to reboot! '
                       '(16 minute timeout)'))
        if '--ask-become-pass' in cmd:
            print('\nClient password required for privilege escalation')
        resp, err, rc = sub_proc_exec(cmd, shell=True)
        log.debug(f"cmd: {cmd}\nresp: {resp}\nerr: {err}\nrc: {rc}")
        print("")  # line break
        if rc != 0:
            log.warning("Ansible tasks failed!")
            if resp != '':
                print(f"stdout:\n{resp}\n")
            if err != '':
                print(f"stderr:\n{err}\n")
            choice, item = get_selection(['Retry', 'Continue', 'Exit'])
            if choice == "1":
                pass
            elif choice == "2":
                run = False
            elif choice == "3":
                log.debug('User chooses to exit.')
                sys.exit('Exiting')
        else:
            log.info("Ansible tasks ran successfully")
            run = False
    return rc


def _interactive_anaconda_license_accept(ansible_inventory):
    log = logger.getlogger()
    cmd = (f'ansible-inventory --inventory {ansible_inventory} --list')
    resp, err, rc = sub_proc_exec(cmd, shell=True)
    inv = json.loads(resp)
    hostname, hostvars = inv['_meta']['hostvars'].popitem()

    base_cmd = f'ssh -t {hostvars["ansible_user"]}@{hostname} '
    if "ansible_ssh_private_key_file" in hostvars:
        base_cmd += f'-i {hostvars["ansible_ssh_private_key_file"]} '
    if "ansible_ssh_common_args" in hostvars:
        base_cmd += f'{hostvars["ansible_ssh_common_args"]} '

    cmd = base_cmd + 'ls /opt/anaconda2/'
    resp, err, rc = sub_proc_exec(cmd)

    # If install directory already exists assume license has been accepted
    if rc == 0:
        print(f'Anaconda license already accepted on {hostname}')
    else:
        print(bold('Manual Anaconda license acceptance required on at least '
                   'one client!'))
        rlinput(f'Press Enter to run interactively on {hostname}')
        cmd = (base_cmd + 'sudo ~/Anaconda2-5.1.0-Linux-ppc64le.sh '
               '-p /opt/anaconda2')
        rc = sub_proc_display(cmd)
        if rc == 0:
            print('\nLicense accepted. Acceptance script will be run quietly '
                  'on remaining servers.')
        else:
            log.error("Anaconda license acceptance required to continue!")
            sys.exit('Exiting')
    return rc


if __name__ == '__main__':
    parser = argparse.ArgumentParser()
    parser.add_argument('action', choices=['setup', 'install'],
                        help='Action to take: setup or install')

    parser.add_argument('--print', '-p', dest='log_lvl_print',
                        help='print log level', default='info')

    parser.add_argument('--file', '-f', dest='log_lvl_file',
                        help='file log level', default='info')

    args = parser.parse_args()

    logger.create(args.log_lvl_print, args.log_lvl_file)

    soft = software()

    if args.action == 'setup':
        soft.setup()
    elif args.action == 'install':
        soft.install()<|MERGE_RESOLUTION|>--- conflicted
+++ resolved
@@ -33,11 +33,7 @@
 import lib.logger as logger
 from repos import PowerupRepo, PowerupRepoFromDir, PowerupYumRepoFromRepo, \
     PowerupAnaRepoFromRepo, PowerupRepoFromRpm, setup_source_file, \
-<<<<<<< HEAD
     PowerupPypiRepoFromRepo, powerup_file_from_disk, get_name_dir
-=======
-    powerup_file_from_disk, get_name_dir
->>>>>>> 317dfbb4
 from software_hosts import get_ansible_inventory, validate_software_inventory
 from lib.utilities import sub_proc_display, sub_proc_exec, heading1, get_url, Color, \
     get_selection, get_yesno, get_dir, get_file_path, get_src_path, rlinput, bold
@@ -171,7 +167,6 @@
             # Anaconda Repo Free status
             if item == 'Anaconda Free Repository':
                 repodata_noarch = glob.glob(f'/srv/repos/anaconda/pkgs/free'
-<<<<<<< HEAD
                                             '/noarch/repodata.json', recursive=True)
                 repodata = glob.glob(f'/srv/repos/anaconda/pkgs/free'
                                      '/linux-ppc64le/repodata.json', recursive=True)
@@ -182,18 +177,6 @@
             if item == 'Anaconda Main Repository':
                 repodata_noarch = glob.glob(f'/srv/repos/anaconda/pkgs/main'
                                             '/noarch/repodata.json', recursive=True)
-=======
-                                            '/noarch/repodata.json', recursive=True)
-                repodata = glob.glob(f'/srv/repos/anaconda/pkgs/free'
-                                     '/linux-ppc64le/repodata.json', recursive=True)
-                if repodata and repodata_noarch:
-                    self.state[item] = f'{item} is setup'
-
-            # Anaconda Main repo status
-            if item == 'Anaconda Main Repository':
-                repodata_noarch = glob.glob(f'/srv/repos/anaconda/pkgs/main'
-                                            '/noarch/repodata.json', recursive=True)
->>>>>>> 317dfbb4
                 repodata = glob.glob(f'/srv/repos/anaconda/pkgs/main'
                                      '/linux-ppc64le/repodata.json', recursive=True)
                 if repodata and repodata_noarch:
@@ -646,11 +629,6 @@
         if exists:
             self.log.info('The Anaconda Repository exists already'
                           ' in the POWER-Up server\n')
-<<<<<<< HEAD
-=======
-
-        repo = PowerupAnaRepoFromRepo(repo_id, repo_name)
->>>>>>> 317dfbb4
 
         repo = PowerupAnaRepoFromRepo(repo_id, repo_name)
 
@@ -693,22 +671,14 @@
 
         repo = PowerupAnaRepoFromRepo(repo_id, repo_name)
 
-<<<<<<< HEAD
         ch = repo.get_action(exists)
-=======
-        ch = repo.get_action(not exists)
->>>>>>> 317dfbb4
         if ch in 'YF':
             # if not exists or ch == 'F':
             url = repo.get_repo_url(baseurl, alt_url)
             if not url == baseurl:
                 self.sw_vars[f'{vars_key}-alt-url'] = url
 
-<<<<<<< HEAD
-            acclist = ('scipy-1.1.0*,six-1.11.0*,libgfortran-ng-7.2.0*,blas-1.0*,'
-=======
             acclist = ('scipy-*,six-1.11.0*,libgfortran-ng-7.2.0*,blas-1.0*,'
->>>>>>> 317dfbb4
                        'libgcc-ng-7.2.0*,libstdcxx-ng-7.2.0*,libopenblas-0.2.20*,'
                        'libgfortran-ng-7.2.0*')
 
