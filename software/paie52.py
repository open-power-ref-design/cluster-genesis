#! /usr/bin/env python
# Copyright 2018 IBM Corp.
#
# All Rights Reserved.
#
# Licensed under the Apache License, Version 2.0 (the "License");
# you may not use this file except in compliance with the License.
# You may obtain a copy of the License at
#
#     http://www.apache.org/licenses/LICENSE-2.0
#
# Unless required by applicable law or agreed to in writing, software
# distributed under the License is distributed on an "AS IS" BASIS,
# WITHOUT WARRANTIES OR CONDITIONS OF ANY KIND, either express or implied.
# See the License for the specific language governing permissions and
# limitations under the License.

from __future__ import nested_scopes, generators, division, absolute_import, \
    with_statement, print_function, unicode_literals

import argparse
import glob
import os
import platform
import re
import sys
from shutil import copy2, Error
import time
import yaml
import code

import lib.logger as logger
from repos import PowerupRepo, PowerupRepoFromDir, PowerupRepoFromRepo, \
<<<<<<< HEAD
    PowerupRepoFromRpm, setup_source_file, PowerupFileFromDisk
from software_hosts import get_ansible_inventory, validate_software_inventory
=======
    PowerupRepoFromRpm, setup_source_file, powerup_file_from_disk, get_name_dir
from software_hosts import get_ansible_inventory
>>>>>>> 16a2258d
from lib.utilities import sub_proc_display, sub_proc_exec, heading1, get_url, Color, \
    get_selection, get_yesno, get_dir, get_file_path, get_src_path, rlinput, bold
from lib.genesis import GEN_SOFTWARE_PATH, get_ansible_playbook_path, \
    get_playbooks_path
from lib.exception import UserException


class software(object):
    """ Software installation class. The setup method is used to setup
    repositories, download files to the installer node or perform other
    initialization activities. The install method implements the actual
    installation.
    """
    def __init__(self):
        self.log = logger.getlogger()
        self.yum_powerup_repo_files = []
        try:
            self.sw_vars = yaml.load(open(GEN_SOFTWARE_PATH + 'software-vars.yml'))
        except IOError:
            self.log.info('Creating software vars yaml file')
            self.sw_vars = {}
            self.sw_vars['init-time'] = time.ctime()
            self.README()
            _ = input('\nPress enter to continue')
        else:
            if not isinstance(self.sw_vars, dict):
                self.sw_vars = {}
                self.sw_vars['init-time'] = time.ctime()
        if 'ana_powerup_repo_files' not in self.sw_vars:
            self.sw_vars['ana_powerup_repo_files'] = {}
        if 'yum_powerup_repo_files' not in self.sw_vars:
            self.sw_vars['yum_powerup_repo_files'] = {}
        self.epel_repo_name = 'epel-ppc64le'
        self.sw_vars['epel_repo_name'] = self.epel_repo_name
        self.rhel_ver = '7'
        self.sw_vars['rhel_ver'] = self.rhel_ver
        self.arch = 'ppc64le'
        self.sw_vars['arch'] = self.arch
        self.repo_dir = '/srv/repos/{repo_id}/rhel' + self.rhel_ver + '/{repo_id}'
        self.state = {'EPEL Repository': '-',
                      'CUDA Toolkit Repository': '-',
                      'PowerAI Base Repository': '-',
                      'Dependent Packages Repository': '-',
                      'CUDA dnn content': '-',
                      'CUDA nccl2 content': '-',
                      'Anaconda content': '-',
                      'Anaconda Repository': '-',
                      'Spectrum conductor content': '-',
                      'Spectrum DLI content': '-',
                      'Nginx Web Server': '-',
                      'Firewall': '-'}
        self.repo_id = {'EPEL Repository': 'epel-ppc64le',
                        'CUDA Toolkit Repository': 'cuda',
                        'PowerAI Base Repository': 'power-ai',
                        'Dependent Packages Repository': 'dependencies'}
        self.files = {'Anaconda content': 'Anaconda2-[56].[1-9]*-Linux-ppc64le.sh',
                      'CUDA dnn content': 'cudnn-9.[1-9]-linux-ppc64le-v7.1.tgz',
                      'CUDA nccl2 content': 'nccl_2.2.1[2-9]-1+cuda9.[2-9]_ppc64le.tgz',
                      'Spectrum conductor content': 'cws-2.[2-9].[0-9].[0-9]_ppc64le.bin',
                      'Spectrum DLI content': 'dli-1.[1-9].[0-9].[0-9]_ppc64le.bin'}
        if 'ansible_inventory' not in self.sw_vars:
            self.sw_vars['ansible_inventory'] = None

        self.log.debug(f'software variables: {self.sw_vars}')

    def __del__(self):
        if not os.path.exists(GEN_SOFTWARE_PATH):
            os.mkdir(GEN_SOFTWARE_PATH)
        with open(GEN_SOFTWARE_PATH + 'software-vars.yml', 'w') as f:
            yaml.dump(self.sw_vars, f, default_flow_style=False)

    def README(self):
        print(bold('\nPowerAI 5.2 software installer module'))
        text = ('\nThis module installs the PowerAI Enterprise software '
                'to a cluster of OpenPOWER nodes.\n\n'
                'PowerAI Enterprise installation involves three steps;\n'
                '\n  1 - Preparation. Prepares the installer node software server.\n'
                '       The preparation phase may be run multiple times if needed.\n'
                '       usage: pup software --prep paie52\n'
                '\n  2 - Initialization of client nodes\n'
                '       usage: pup software --init-clients paie52\n'
                '\n  3 - Installation. Install software on the client nodes\n'
                '       usage: pup software --install paie52\n\n'
                'Before beiginning, the following files should be present\n'
                'onto this node;\n'
                '- mldl-repo-local-5.2.0-201806060629.714fa9e.ppc64le.rpm\n'
                '- cudnn-9.2-linux-ppc64le-v7.1.tgz\n'
                '- nccl_2.2.12-1+cuda9.2_ppc64le.tgz\n'
                '- cws-2.2.1.0_ppc64le.bin\n'
                '- dli-1.1.0.0_ppc64le.bin\n\n'
                'For installation status: pup software --status paie52\n'
                'To redisplay this README: pup software --README paie52\n\n')
        print(text)

    def status(self, which='all'):
        self.status_prep(which)

    def status_prep(self, which='all'):
        for item in self.state:
            self.state[item] = '-'
            # Firewall status
            if item == 'Firewall':
                cmd = 'firewall-cmd --list-all'
                resp, err, rc = sub_proc_exec(cmd)
                if re.search(r'services:\s+.+http', resp):
                    self.state[item] = 'Firewall is running and configured for http'

            # Nginx web server status
            if item == 'Nginx Web Server':
                cmd = 'curl -I 127.0.0.1'
                resp, err, rc = sub_proc_exec(cmd)
                if 'HTTP/1.1 200 OK' in resp:
                    self.state[item] = 'Nginx is configured and running'

            # Anaconda content status
            if item == 'Anaconda content':
                item_dir = get_name_dir(item)
                exists = glob.glob(f'/srv/{item_dir}/**/{self.files[item]}',
                                   recursive=True)
                if exists:
                    self.state['Anaconda content'] = ('Anaconda is present in the '
                                                      'POWER-Up server')

            # Anaconda Repo status
            if item == 'Anaconda Repository':
                item_dir = get_name_dir(item)
                repodata_noarch = glob.glob(f'/srv/repos/{item_dir}/pkgs/free'
                                            '/noarch/repodata.json', recursive=True)
                repodata = glob.glob(f'/srv/repos/{item_dir}/pkgs/free'
                                     '/linux-ppc64le/repodata.json', recursive=True)
                if repodata and repodata_noarch:
                    self.state[item] = f'{item} is setup'

            # cudnn status
            if item == 'CUDA dnn content':
                item_dir = get_name_dir(item)
                exists = glob.glob(f'/srv/{item_dir}/**/{self.files[item]}', recursive=True)
                if exists:
                    self.state['CUDA dnn content'] = ('CUDA DNN is present in the '
                                                      'POWER-Up server')

            # cuda nccl2 status
            if item == 'CUDA nccl2 content':
                item_dir = get_name_dir(item)
                exists = glob.glob(f'/srv/{item_dir}/**/{self.files[item]}', recursive=True)
                if exists:
                    self.state[item] = ('CUDA nccl2 is present in the '
                                        'POWER-Up server')

            # Spectrum conductor status
            if item == 'Spectrum conductor content':
                item_dir = get_name_dir(item)
                exists = glob.glob(f'/srv/{item_dir}/**/'
                                   f'{self.files[item]}', recursive=True)
                if exists:
                    self.state[item] = \
                        'Spectrum Conductor is present in the POWER-Up server'

            # Spectrum DLI status
            if item == 'Spectrum DLI content':
                item_dir = get_name_dir(item)
                exists = glob.glob(f'/srv/{item_dir}/**/{self.files[item]}',
                                   recursive=True)
                if exists:
                    self.state[item] = ('Spectrum DLI is present in the '
                                        'POWER-Up server')
            # PowerAI status
            if item == 'PowerAI Base Repository':
                exists_repodata = glob.glob(self.repo_dir.format(repo_id=self.repo_id[item]) +
                                            '/**/repodata', recursive=True)
                if os.path.isfile(f'/etc/yum.repos.d/{self.repo_id[item]}-local.repo') \
                        and exists_repodata:
                    self.state[item] = f'{item} is setup'

            # CUDA status
            if item == 'CUDA Toolkit Repository':
                exists_repodata = glob.glob(self.repo_dir.format(repo_id=self.repo_id[item]) +
                                            '/**/repodata', recursive=True)
                if os.path.isfile(f'/etc/yum.repos.d/{self.repo_id[item]}-local.repo') \
                        and exists_repodata:
                    self.state[item] = f'{item} is setup'

            # EPEL status
            if item == 'EPEL Repository':
                exists_repodata = glob.glob(self.repo_dir.format(repo_id=self.repo_id[item]) +
                                            '/**/repodata', recursive=True)
                if os.path.isfile(f'/etc/yum.repos.d/{self.repo_id[item]}-local.repo') \
                        and exists_repodata:
                    self.state[item] = f'{item} is setup'

            # Dependent Packages status
            s = 'Dependent Packages Repository'
            if item == 'Dependent Packages Repository':
                exists_repodata = glob.glob(self.repo_dir.format(repo_id=self.repo_id[item]) +
                                            '/**/repodata', recursive=True)
                if os.path.isfile(f'/etc/yum.repos.d/{self.repo_id[item]}-local.repo') \
                        and exists_repodata:
                    self.state[item] = f'{item} is setup'

        exists = True
        if which == 'all':
            heading1('Preparation Summary')
            for item in self.state:
                print(f'  {item:<30} : ' + self.state[item])
                exists = exists and self.state[item] != '-'

            gtg = 'Preparation complete'
            for item in self.state.values():
                if item == '-':
                    gtg = f'{Color.red}Preparation incomplete{Color.endc}'
            print(f'\n{bold(gtg)}\n')

        else:
            exists = self.state[which] != '-'
        return exists

    def setup(self):
        # Basic check of the state of yum repos
        print()
        self.log.info('Performing basic check of yum repositories')
        cmd = 'yum repolist --noplugins'
        resp, err, rc = sub_proc_exec(cmd)
        yum_err = re.search(r'\[Errno\s+\d+\]', err)
        if rc:
            self.log.error(f'Failure running "yum repolist" :{rc}')
        elif yum_err:
            self.log.error(err)
            self.log.error(f'yum error: {yum_err.group(0)}')
        if rc or yum_err:
            self.log.error('There is a problem with yum or one or more of the yum '
                           'repositories. \n')
            self.log.info('Trying clean of yum caches')
            cmd = 'yum clean all'
            resp, err, rc = sub_proc_exec(cmd)
            if rc != 0:
                self.log.error('An error occurred while cleaning the yum repositories\n'
                               'POWER-Up is unable to continue.')
                sys.exit('Exiting')

        # Setup firewall to allow http
        heading1('Setting up firewall')
        fw_err = 0
        cmd = 'systemctl status firewalld.service'
        resp, err, rc = sub_proc_exec(cmd)
        if 'Active: active (running)' in resp.splitlines()[2]:
            self.log.debug('Firewall is running')
        else:
            cmd = 'systemctl enable firewalld.service'
            resp, err, rc = sub_proc_exec(cmd)
            if rc != 0:
                fw_err += 1
                self.log.error('Failed to enable firewall')

            cmd = 'systemctl start firewalld.service'
            resp, err, rc = sub_proc_exec(cmd)
            if rc != 0:
                fw_err += 10
                self.log.error('Failed to start firewall')
        cmd = 'firewall-cmd --permanent --add-service=http'
        resp, err, rc = sub_proc_exec(cmd)
        if rc != 0:
            fw_err += 100
            self.log.error('Failed to enable http service on firewall')

        cmd = 'firewall-cmd --reload'
        resp, err, rc = sub_proc_exec(cmd)
        if 'success' not in resp:
            fw_err += 1000
            self.log.error('Error attempting to restart firewall')

        self.status_prep(which='Firewall')
        if self.state['Firewall'] == '-':
            self.log.info('Failed to configure firewall')
        else:
            self.log.info(self.state['Firewall'])

        # nginx setup
        heading1('Set up Nginx')
        baseurl = 'http://nginx.org/packages/mainline/rhel/7/' + \
                  platform.machine()
        repo_id = 'nginx'
        repo_name = 'nginx.org public'
        repo = PowerupRepo(repo_id, repo_name)
        content = repo.get_yum_dotrepo_content(baseurl, gpgcheck=0)
        repo.write_yum_dot_repo_file(content)

        # Check if nginx installed. Install if necessary.
        cmd = 'nginx -v'
        try:
            resp, err, rc = sub_proc_exec(cmd)
        except OSError:
            cmd = 'yum -y install nginx'
            resp, err, rc = sub_proc_exec(cmd)
            if rc != 0:
                self.log.error('Failed installing nginx')
                self.log.error(resp)
                sys.exit(1)
            else:
                # Fire it up
                cmd = 'nginx'
                resp, err, rc = sub_proc_exec(cmd)
                if rc != 0:
                    self.log.error('Failed starting nginx')
                    self.log.error('resp: {}'.format(resp))
                    self.log.error('err: {}'.format(err))

        self.status_prep(which='Nginx Web Server')
        if self.state['Nginx Web Server'] == '-':
            self.log.info('nginx web server is not running')
        else:
            self.log.info(self.state['Nginx Web Server'])

        if os.path.isfile('/etc/nginx/conf.d/default.conf'):
            try:
                os.rename('/etc/nginx/conf.d/default.conf',
                          '/etc/nginx/conf.d/default.conf.bak')
            except OSError:
                self.log.warning('Failed renaming /etc/nginx/conf.d/default.conf')
        with open('/etc/nginx/conf.d/server1.conf', 'w') as f:
            f.write('server {\n')
            f.write('    listen       80;\n')
            f.write('    server_name  powerup;\n\n')
            f.write('    location / {\n')
            f.write('        root   /srv;\n')
            f.write('        autoindex on;\n')
            f.write('    }\n')
            f.write('}\n')

        cmd = 'nginx -s reload'
        _, _, rc = sub_proc_exec(cmd)
        if rc != 0:
            self.log.warning('Failed reloading nginx configuration')

        # Get PowerAI base
        heading1('Setting up the PowerAI base repository\n')
        pai_src = 'mldl-repo-local-5.[1-9]*.ppc64le.rpm'
        repo_id = 'power-ai'
        repo_name = 'IBM PowerAI Base'

        exists = self.status_prep(which='PowerAI Base Repository')
        if exists:
            self.log.info(f'The {repo_id} repository exists already in the POWER-Up server')

        if not exists or get_yesno(f'Recreate the {repo_id} repository '):
            repo = PowerupRepoFromRpm(repo_id, repo_name)
            src_path = get_src_path(pai_src)
            if src_path:
                repo.copy_rpm(src_path)
                repodata_dir = repo.extract_rpm()
                if repodata_dir:
                    content = repo.get_yum_dotrepo_content(repo_dir=repodata_dir,
                                                           gpgcheck=0, local=True)
                else:
                    content = repo.get_yum_dotrepo_content(gpgcheck=0, local=True)
                    repo.create_meta()
                repo.write_yum_dot_repo_file(content)
                content = repo.get_yum_dotrepo_content(repo_dir=repodata_dir,
                                                       gpgcheck=0, client=True)
                filename = repo_id + '-powerup.repo'
                self.sw_vars['yum_powerup_repo_files'][filename] = content
                self.status_prep(which='PowerAI Base Repository')
            else:
                self.log.info('No source selected. Skipping PowerAI repository creation.')

        # Get Spectrum Conductor with Spark
        name = 'Spectrum conductor content'
        heading1(f'Set up {name.title()} \n')
        spc_src = self.files[name]
        exists = self.status_prep(name)

        if exists:
            self.log.info('Spectrum conductor content exists already in the POWER-Up server')

        if not exists or get_yesno(f'Copy a new {name.title()} file '):
            src_path = powerup_file_from_disk(name, spc_src)

        # Get Spectrum DLI
        name = 'Spectrum DLI content'
        heading1(f'Set up {name.title()} \n')
        spdli_src = self.files[name]
        exists = self.status_prep(name)

        if exists:
            self.log.info('Spectrum DLI content exists already in the POWER-Up server')

        if not exists or get_yesno(f'Copy a new {name.title()} file '):
            src_path = powerup_file_from_disk(name, spdli_src)

        # Setup repository for dependent packages. Dependent packages can come from
        # any YUM repository enabled on the POWER-Up Installer node.
        dep_list = ('bzip2 opencv kernel kernel-tools kernel-tools-libs '
                    'kernel-bootwrapper kernel-devel kernel-headers gcc gcc-c++ '
                    'libXdmcp elfutils-libelf-devel java-1.8.0-openjdk libmpc '
                    'libatomic glibc-devel glibc-headers mpfr kernel-headers '
                    'zlib-devel boost-system libgfortran boost-python boost-thread '
                    'boost-filesystem java-1.8.0-openjdk-devel scipy PyYAML '
                    'pyparsing python-pillow python-matplotlib pciutils')
        file_more = GEN_SOFTWARE_PATH + 'dependent-packages.list'
        if os.path.isfile(file_more):
            try:
                with open(file_more, 'r') as f:
                    more = f.read()
            except:
                self.log.error('Error reading {file_more}')
                more = ''
            else:
                more.replace(',', ' ')
                more.replace('\n', ' ')
        else:
            more = ''
        heading1('Setup repository for dependent packages\n')
        exists = self.status_prep(which='Dependent Packages Repository')
        if exists:
            self.log.info('The Dependent Packages Repository exists already'
                          ' in the POWER-Up server.')
            resp = get_yesno('Do you wish to recreate the dependent '
                             'packages repository ')
        if not exists or resp:
            repo_id = 'dependencies'
            repo_name = 'Dependencies'
            repo = PowerupRepo(repo_id, repo_name)
            repo_dir = repo.get_repo_dir()
            self._add_dependent_packages(repo_dir, dep_list)
            self._add_dependent_packages(repo_dir, more)
            repo.create_meta()
            content = repo.get_yum_dotrepo_content(gpgcheck=0, local=True)
            repo.write_yum_dot_repo_file(content)
            content = repo.get_yum_dotrepo_content(gpgcheck=0, client=True)
            filename = repo_id + '-powerup.repo'
            self.sw_vars['yum_powerup_repo_files'][filename] = content

        # Get cudnn tar file
        name = 'CUDA dnn content'
        heading1(f'Set up {name.title()} \n')
        cudnn_src = self.files[name]
        exists = self.status_prep(name)

        if exists:
            self.log.info('CUDA dnn content exists already in the POWER-Up server')

        if not exists or get_yesno(f'Copy a new {name.title()} file '):
            src_path = powerup_file_from_disk(name, cudnn_src)

        # Get cuda nccl2 tar file
        name = 'CUDA nccl2 content'
        heading1(f'Set up {name.title()} \n')
        nccl2_src = self.files[name]
        exists = self.status_prep(name)

        if exists:
            self.log.info('CUDA nccl2 content exists already in the POWER-Up server')

        if not exists or get_yesno(f'Copy a new {name.title()} file '):
            src_path = powerup_file_from_disk(name, nccl2_src)

        # Setup CUDA
        repo_id = 'cuda'
        repo_name = 'CUDA Toolkit'
        baseurl = 'http://developer.download.nvidia.com/compute/cuda/repos/rhel7/ppc64le'
        gpgkey = f'{baseurl}/7fa2af80.pub'
        heading1(f'Set up {repo_name} repository\n')
        if f'{repo_id}_alt_url' in self.sw_vars:
            alt_url = self.sw_vars[f'{repo_id}_alt_url']
        else:
            alt_url = None

        exists = self.status_prep(which='CUDA Toolkit Repository')
        if exists:
            self.log.info('The CUDA Toolkit Repository exists already'
                          ' in the POWER-Up server')

        repo = PowerupRepoFromRepo(repo_id, repo_name)

        ch = repo.get_action(not exists)
        if ch in 'YF':
            url = repo.get_repo_url(baseurl, alt_url)
            if not url == baseurl:
                self.sw_vars[f'{repo_id}_alt_url'] = url
                content = repo.get_yum_dotrepo_content(url, gpgcheck=0)
            else:
                content = repo.get_yum_dotrepo_content(url, gpgkey=gpgkey)
            repo.write_yum_dot_repo_file(content)

            try:
                repo.sync()
            except UserException as exc:
                self.log.error(f'Repo sync error: {exc}')

            if not exists:
                repo.create_meta()
            else:
                repo.create_meta(update=True)

            if not exists or ch == 'F':
                content = repo.get_yum_dotrepo_content(gpgcheck=0, local=True)
                repo.write_yum_dot_repo_file(content)
                content = repo.get_yum_dotrepo_content(gpgcheck=0, client=True)
                filename = repo_id + '-powerup.repo'
                self.sw_vars['yum_powerup_repo_files'][filename] = content

        # Get Anaconda
        ana_name = 'Anaconda content'
        ana_src = self.files[ana_name]
        ana_url = 'https://repo.continuum.io/archive/Anaconda2-5.1.0-Linux-ppc64le.sh'
        if f'{ana_name}_alt_url' in self.sw_vars:
            alt_url = self.sw_vars[f'{ana_name}_alt_url']
        else:
            alt_url = 'http://'

        self.status_prep(ana_name)

        heading1('Set up Anaconda \n')
        src, state = setup_source_file(ana_name, ana_src, ana_url, alt_url=alt_url)

        if src is not None and src != ana_src and 'http' in src:
            self.sw_vars[f'{ana_name}_alt_url'] = src

        # Setup Anaconda Repo.  (not a YUM repo)
        repo_id = 'anaconda'
        repo_name = 'Anaconda Repository'
        baseurl = 'https://repo.continuum.io/pkgs/free/linux-ppc64le'
        heading1(f'Set up {repo_name}\n')
        if f'{repo_id}_alt_url' in self.sw_vars:
            alt_url = self.sw_vars[f'{repo_id}_alt_url']
        else:
            alt_url = None

        exists = self.status_prep(which='Anaconda Repository')
        if exists:
            self.log.info('The Anaconda Repository exists already'
                          ' in the POWER-Up server\n')
        repo = PowerupRepoFromRepo(repo_id, repo_name)

        ch = repo.get_action(not exists)
        if ch in 'YF':
            # if not exists or ch == 'F':
            url = repo.get_repo_url(baseurl, alt_url)
            if not url == baseurl:
                self.sw_vars[f'{repo_id}_alt_url'] = url
            dest_dir = repo.sync_ana(url)
            dest_dir = dest_dir[4 + dest_dir.find('/srv'):5 + dest_dir.find('free')]
            # form .condarc content for given channel. Note that conda adds
            # the corresponding 'noarch' channel automatically.
            content = ('channels:\n'
                       '  - http://{{ host_ip.stdout }}/'
                       f'{dest_dir}\nshow_channel_urls: True')
            self.sw_vars['ana_powerup_repo_files']['.condarc'] = content
            print(content)
            noarch_url = os.path.split(url.rstrip('/'))[0] + '/noarch/'
            repo.sync_ana(noarch_url)

        # Setup EPEL Repo
        repo_id = 'epel-ppc64le'
        repo_name = 'Extra Packages for Enterprise Linux 7 (EPEL) - ppc64le'
        baseurl = 'https://mirrors.fedoraproject.org/metalink?repo=epel-7&arch=ppc64le'
        gpgkey = 'file:///etc/pki/rpm-gpg/RPM-GPG-KEY-EPEL-7'
        heading1(f'Set up {repo_name} repository')
        if f'{repo_id}_alt_url' in self.sw_vars:
            alt_url = self.sw_vars[f'{repo_id}_alt_url']
        else:
            alt_url = None

        exists = self.status_prep(which='EPEL Repository')
        if exists:
            self.log.info('The EPEL Repository exists already'
                          ' in the POWER-Up server')

        repo = PowerupRepoFromRepo(repo_id, repo_name)

        ch = repo.get_action(not exists)
        if ch in 'YF':
            if not exists or ch == 'F':
                url = repo.get_repo_url(baseurl, alt_url)
                if not url == baseurl:
                    self.sw_vars[f'{repo_id}_alt_url'] = url
                    content = repo.get_yum_dotrepo_content(url, gpgkey=gpgkey)
                else:
                    content = repo.get_yum_dotrepo_content(url, gpgkey=gpgkey, metalink=True)
                repo.write_yum_dot_repo_file(content)

            repo.sync()
            if not exists:
                repo.create_meta()
            else:
                repo.create_meta(update=True)

            if not exists or ch == 'F':
                content = repo.get_yum_dotrepo_content(gpgcheck=0, local=True)
                repo.write_yum_dot_repo_file(content)
                content = repo.get_yum_dotrepo_content(gpgcheck=0, client=True)
                filename = repo_id + '-powerup.repo'
                self.sw_vars['yum_powerup_repo_files'][filename] = content

        # Create custom repositories
        heading1('Create custom repositories')
        if get_yesno('Would you like to create a custom repository '):
            repo_id = input('Enter a repo id (yum short name): ')
            repo_name = input('Enter a repo name (Descriptive name): ')

            ch, item = get_selection('Create from files in a directory\n'
                                     'Create from an RPM file\n'
                                     'Create from an existing repository',
                                     'dir\nrpm\nrepo',
                                     'Repository source? ')
            if ch == 'rpm':

                repo = PowerupRepoFromRpm(repo_id, repo_name)

                if f'{repo_id}_src_rpm_dir' in self.sw_vars:
                    src_path = self.sw_vars[f'{repo_id}_src_rpm_dir']
                else:
                    # default is to search recursively under all /home/ directories
                    src_path = '/home/**/*.rpm'
                rpm_path = repo.get_rpm_path(src_path)
                if rpm_path:
                    self.sw_vars[f'{repo_id}_src_rpm_dir'] = rpm_path
                    repo.copy_rpm()
                    repodata_dir = repo.extract_rpm()
                    if repodata_dir:
                        content = repo.get_yum_dotrepo_content(repo_dir=repodata_dir,
                                                               gpgcheck=0, local=True)
                    else:
                        content = repo.get_yum_dotrepo_content(gpgcheck=0, local=True)
                        repo.create_meta()
                    repo.write_yum_dot_repo_file(content)
                    content = repo.get_yum_dotrepo_content(repo_dir=repodata_dir,
                                                           gpgcheck=0, client=True)
                    filename = repo_id + '-powerup.repo'
                    self.sw_vars['yum_powerup_repo_files'][filename] = content
                else:
                    self.log.info('No path chosen. Skipping create custom repository.')

            elif ch == 'dir':
                repo = PowerupRepoFromDir(repo_id, repo_name)

                if f'{repo_id}_src_dir' in self.sw_vars:
                    src_dir = self.sw_vars[f'{repo_id}_src_dir']
                else:
                    src_dir = None
                src_dir, dest_dir = repo.copy_dirs(src_dir)
                if src_dir:
                    self.sw_vars[f'{repo_id}_src_dir'] = src_dir
                    repo.create_meta()
                    content = repo.get_yum_dotrepo_content(gpgcheck=0, local=True)
                    repo.write_yum_dot_repo_file(content)
                    content = repo.get_yum_dotrepo_content(gpgcheck=0, client=True)
                    filename = repo_id + '-powerup.repo'
                    self.sw_vars['yum_powerup_repo_files'][filename] = content
            elif ch == 'repo':
                baseurl = 'http://'

                if f'{repo_id}_alt_url' in self.sw_vars:
                    alt_url = self.sw_vars[f'{repo_id}_alt_url']
                else:
                    alt_url = None

                repo = PowerupRepoFromRepo(repo_id, repo_name)

                new = True
                if os.path.isfile(f'/etc/yum.repos.d/{repo_id}.repo') and \
                        os.path.exists(repo.get_repo_dir()):
                    new = False

                url = repo.get_repo_url(baseurl)
                if not url == baseurl:
                    self.sw_vars[f'{repo_id}_alt_url'] = url
                # Set up access to the repo
                content = repo.get_yum_dotrepo_content(url, gpgcheck=0)
                repo.write_yum_dot_repo_file(content)

                repo.sync()

                if new:
                    repo.create_meta()
                else:
                    repo.create_meta(update=True)

                # Setup local access to the new repo copy in /srv/repo/
                content = repo.get_yum_dotrepo_content(gpgcheck=0, local=True)
                repo.write_yum_dot_repo_file(content)
                # Prep setup of POWER-Up client access to the repo copy
                content = repo.get_yum_dotrepo_content(gpgcheck=0, client=True)
                filename = repo_id + '-powerup.repo'
                self.sw_vars['yum_powerup_repo_files'][filename] = content
            self.log.info('Repository setup complete')
        # Display status
        self.status_prep()

    def _add_dependent_packages(self, repo_dir, dep_list):
        cmd = (f'yumdownloader --resolve --archlist={self.arch} --destdir '
               f'{repo_dir} {dep_list}')
        resp, err, rc = sub_proc_exec(cmd)
        if rc != 0:
            self.log.error('An error occurred while downloading dependent packages\n'
                           f'rc: {rc} err: {err}')
        resp = resp.splitlines()
        for item in resp:
            if 'No Match' in item:
                self.log.error(f'Dependent packages download error. {item}')

        cmd = 'yum clean packages expire-cache'
        resp, err, rc = sub_proc_exec(cmd)
        if rc != 0:
            self.log.error('An error occurred while cleaning the yum cache\n'
                           f'rc: {rc} err: {err}')

        cmd = 'yum makecache fast'
        resp, err, rc = sub_proc_exec(cmd)
        if rc != 0:
            self.log.error('An error occurred while making the yum cache\n'
                           f'rc: {rc} err: {err}')

    def init_clients(self):
        self.sw_vars['ansible_inventory'] = get_ansible_inventory()
        cmd = ('{} -i {} '
               '{}/init_clients.yml --ask-become-pass'
               .format(get_ansible_playbook_path(),
                       self.sw_vars['ansible_inventory'],
                       GEN_SOFTWARE_PATH))
        resp, err, rc = sub_proc_exec(cmd)
        print('All done')

    def install(self):
        if self.sw_vars['ansible_inventory'] is None:
            self.sw_vars['ansible_inventory'] = get_ansible_inventory()
        else:
            print("Validating software inventory '{}'..."
                  .format(self.sw_vars['ansible_inventory']))
            if validate_software_inventory(self.sw_vars['ansible_inventory']):
                print(bold("Validation passed!"))
            else:
                print(bold("Validation FAILED!"))
                self.sw_vars['ansible_inventory'] = get_ansible_inventory()

        install_tasks = yaml.load(open(GEN_SOFTWARE_PATH +
                                       'paie52_install_procedure.yml'))
        for task in install_tasks:
            heading1(f"Client Node Action: {task['description']}")
            _run_ansible_tasks(task['tasks'],
                               self.sw_vars['ansible_inventory'])
        print('Done')


def _run_ansible_tasks(tasks_path, ansible_inventory, extra_args=''):
    log = logger.getlogger()
    tasks_path = 'paie52_ansible/' + tasks_path
    if 'become:' in open(f'{GEN_SOFTWARE_PATH}{tasks_path}').read():
        extra_args += ' --ask-become-pass'
    cmd = ('{0} -i {1} {2}paie52_ansible/run.yml '
           '--extra-vars "task_file={2}{3}" {4}'
           .format(get_ansible_playbook_path(), ansible_inventory,
                   GEN_SOFTWARE_PATH, tasks_path, extra_args))
    run = True
    while run:
        log.info(f'Running Ansible tasks found in \'{tasks_path}\' ...')
        resp, err, rc = sub_proc_exec(cmd, shell=True)
        log.debug(f"cmd: {cmd}\nresp: {resp}\nerr: {err}\nrc: {rc}")
        if rc != 0:
            log.warning("Ansible tasks failed!")
            if resp != '':
                print(f"stdout:\n{resp}\n")
            if err != '':
                print(f"stderr:\n{err}\n")
            choice, item = get_selection(['Retry', 'Continue', 'Exit'])
            if choice == "1":
                pass
            elif choice == "2":
                run = False
            elif choice == "3":
                log.debug('User chooses to exit.')
                sys.exit('Exiting')
        else:
            log.info("Ansible tasks ran successfully")
            run = False
    return rc


if __name__ == '__main__':
    parser = argparse.ArgumentParser()
    parser.add_argument('action', choices=['setup', 'install'],
                        help='Action to take: setup or install')

    parser.add_argument('--print', '-p', dest='log_lvl_print',
                        help='print log level', default='info')

    parser.add_argument('--file', '-f', dest='log_lvl_file',
                        help='file log level', default='info')

    args = parser.parse_args()

    logger.create(args.log_lvl_print, args.log_lvl_file)

    soft = software()

    if args.action == 'setup':
        soft.setup()
    elif args.action == 'install':
        soft.install()<|MERGE_RESOLUTION|>--- conflicted
+++ resolved
@@ -31,13 +31,8 @@
 
 import lib.logger as logger
 from repos import PowerupRepo, PowerupRepoFromDir, PowerupRepoFromRepo, \
-<<<<<<< HEAD
-    PowerupRepoFromRpm, setup_source_file, PowerupFileFromDisk
+    PowerupRepoFromRpm, setup_source_file, powerup_file_from_disk, get_name_dir
 from software_hosts import get_ansible_inventory, validate_software_inventory
-=======
-    PowerupRepoFromRpm, setup_source_file, powerup_file_from_disk, get_name_dir
-from software_hosts import get_ansible_inventory
->>>>>>> 16a2258d
 from lib.utilities import sub_proc_display, sub_proc_exec, heading1, get_url, Color, \
     get_selection, get_yesno, get_dir, get_file_path, get_src_path, rlinput, bold
 from lib.genesis import GEN_SOFTWARE_PATH, get_ansible_playbook_path, \
