--- conflicted
+++ resolved
@@ -154,7 +154,7 @@
             exists = glob.glob(f'/srv/nccl2/**/{self.files["nccl2"]}', recursive=True)
             if exists:
                 self.state['CUDA nccl2 content'] = ('CUDA nccl2 is present in the '
-                                                     'POWER-Up server')
+                                                    'POWER-Up server')
 
         # Spectrum conductor status
         if which == 'all' or which == 'spectrum-conductor':
@@ -660,9 +660,6 @@
         # Display status
         self.status_prep()
 
-<<<<<<< HEAD
-    def init_clients(self):
-=======
     def _add_dependent_packages(self, repo_dir, dep_list):
         cmd = (f'yumdownloader --resolve --archlist={self.arch} --destdir '
                f'{repo_dir} {dep_list}')
@@ -687,15 +684,13 @@
             self.log.error('An error occurred while making the yum cache\n'
                            f'rc: {rc} err: {err}')
 
-    def install(self):
->>>>>>> af593456
+    def init_clients(self):
         ansible_inventory = get_ansible_inventory()
         cmd = ('{} -i {} '
                '{}/init_clients.yml'
                .format(get_ansible_playbook_path(), ansible_inventory,
                        get_playbooks_path()))
         resp, err, rc = sub_proc_exec(cmd)
-        print(resp)
         # cmd = ('ssh -t -i ~/.ssh/gen root@10.0.20.22 '
         #        '/opt/DL/license/bin/accept-powerai-license.sh')
         # resp = sub_proc_display(cmd)
