--- conflicted
+++ resolved
@@ -152,10 +152,7 @@
             self.log.error('Error attempting to restart firewall')
         if fw_err == 0:
             self.log.info('Firewall is running and configured for http')
-<<<<<<< HEAD
             self.status['Firewall'] = 'Configured'
-=======
->>>>>>> 2a8f1dd0
 
         baseurl = 'http://nginx.org/packages/mainline/rhel/7/' + \
                   platform.machine()
@@ -191,10 +188,7 @@
         resp, err, rc = sub_proc_exec(cmd)
         if 'HTTP/1.1 200 OK' in resp:
             self.log.info('nginx is running:\n')
-<<<<<<< HEAD
             self.status['Nginx Web Server'] = 'Configured and running'
-=======
->>>>>>> 2a8f1dd0
 
         if os.path.isfile('/etc/nginx/conf.d/default.conf'):
             try:
@@ -245,7 +239,6 @@
                 self.sw_vars['yum_powerup_repo_files'][filename] = content
             else:
                 self.log.info('No source selected. Skipping PowerAI repository creation.')
-<<<<<<< HEAD
 
         # Get Anaconda
         ana_src = 'Anaconda2-[56].[1-9]*-Linux-ppc64le.sh'
@@ -273,49 +266,11 @@
         name = 'spectrum-dli'
         src_path, status = PowerupFileFromDisk(name, spdli_src)
 
-
-
         # Get cudnn tar file
         cudnn_src = 'cudnn-9.[1-9]-linux-ppc64le-v7.1.tgz'
         name = 'cudnn'
         src_path, status = PowerupFileFromDisk(name, cudnn_src)
 
-=======
-
-        # Get Anaconda
-        ana_src = 'Anaconda2-[56].[1-9]*-Linux-ppc64le.sh'
-        # root dir is /srv/
-        ana_name = 'anaconda'
-        ana_url = 'https://repo.continuum.io/archive/Anaconda2-5.1.0-Linux-ppc64le.sh'
-        if f'{ana_name}_alt_url' in self.sw_vars:
-            alt_url = self.sw_vars[f'{ana_name}_alt_url']
-        else:
-            alt_url = 'http://'
-
-        heading1('Set up Anaconda \n')
-        src, state = setup_source_file(ana_name, ana_src, ana_url, alt_url=alt_url)
-
-        if src is not None and src != ana_src and 'http' in src:
-            self.sw_vars[f'{ana_name}_alt_url'] = src
-
-        # Get Spectrum Conductor
-        spc_src = 'conductor2.[3-9].[0-9].[0-9]_ppc64le.bin'
-        name = 'spectrum-conductor'
-        src_path, status = PowerupFileFromDisk(name, spc_src)
-
-        # Get Spectrum DLI
-        spdli_src = 'dli-1.[1-9].[0-9].[0-9]_ppc64le.bin'
-        name = 'spectrum-dli'
-        src_path, status = PowerupFileFromDisk(name, spdli_src)
-
-
-
-        # Get cudnn tar file
-        cudnn_src = 'cudnn-9.[1-9]-linux-ppc64le-v7.1.tgz'
-        name = 'cudnn'
-        src_path, status = PowerupFileFromDisk(name, cudnn_src)
-
->>>>>>> 2a8f1dd0
         # Setup CUDA
         repo_id = 'cuda'
         repo_name = 'CUDA Toolkit'
@@ -486,7 +441,6 @@
                 self.sw_vars['yum_powerup_repo_files'][filename] = content
             self.log.info('Repository setup complete')
 
-<<<<<<< HEAD
         heading1('Preparation Summary')
         for item in self.status:
             print(f'{item:>30} : ' + self.status[item])
@@ -496,9 +450,6 @@
             if item == '-':
                 gtg = f'{Color.red}Preparation incomplete{Color.endc}'
         print(f'\n{bold(gtg)}\n')
-=======
-        print('Good to go')
->>>>>>> 2a8f1dd0
 
     def install(self):
         ansible_inventory = get_ansible_inventory()
