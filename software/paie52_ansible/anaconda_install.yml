--- conflicted
+++ resolved
@@ -27,26 +27,13 @@
   when: anaconda2_dir.stat.isdir is not defined or not anaconda2_dir.stat.isdir
   become: yes
 
-<<<<<<< HEAD
 - name: Add Anaconda2 install location to PATH in user's bashrc
-  lineinfile:
-    path: "{{ ansible_env.HOME }}/.bashrc"
-    regexp: ".*PATH={{ install_dir }}/bin.*"
-    line: "export PATH={{ install_dir }}/bin:$PATH"
-
-- name: Add Anaconda2 install location to PATH in root's bashrc
-  lineinfile:
-    path: "/root/.bashrc"
-    regexp: ".*PATH={{ install_dir }}/bin.*"
-    line: "export PATH={{ install_dir }}/bin:$PATH"
-=======
-- name: Add Anaconda2 install location to PATH in ~/.bashrc
   lineinfile:
     path: "{{ ansible_env.HOME }}/.bashrc"
     regexp: ".*PATH=.*{{ install_dir }}/bin.*"
     line: "export PATH=\"{{ install_dir }}/bin:$PATH\""
 
-- name: Add Anaconda2 install location to PATH in /root/.bashrc
+- name: Add Anaconda2 install location to PATH in root's bashrc
   lineinfile:
     path: "/root/.bashrc"
     regexp: ".*PATH=.*{{ install_dir }}/bin.*"
@@ -77,5 +64,4 @@
     insertafter: '^channels:.*'
     line: "{{ item }}"
   loop: "{{ ana_powerup_repo_channels }}"
->>>>>>> b882bcd0
   become: yes