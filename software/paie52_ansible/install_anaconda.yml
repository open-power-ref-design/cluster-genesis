--- conflicted
+++ resolved
@@ -1,5 +1,4 @@
 ---
-<<<<<<< HEAD
 - name: Set installation directory variable
   set_fact:
     install_dir: "{{ ansible_env.HOME }}/anaconda2"
@@ -17,14 +16,13 @@
   set_fact:
     args: -u
   when: anaconda2_dir.stat.isdir is defined and anaconda2_dir.stat.isdir
-=======
+
 - name: Get route to client
   command: "{{ hostvars['localhost']['python_executable_local'] }} \
   {{ hostvars['localhost']['scripts_path_local'] }}/python/ip_route_get_to.py \
   {{ inventory_hostname }}"
   delegate_to: localhost
   register: host_ip
->>>>>>> 16a2258d
 
 - name: Download Anaconda
   get_url:
