--- conflicted
+++ resolved
@@ -1201,50 +1201,13 @@
             log.debug(f"cmd: {cmd}\nresp: {resp}\nerr: {err}\nrc: {rc}")
             print("")  # line break
 
-<<<<<<< HEAD
-def _run_ansible_tasks(tasks_path, ansible_inventory, vault_pass_file,
-                       extra_args=''):
-    log = logger.getlogger()
-    tasks_path = 'paie52_ansible/' + tasks_path
-    if os.path.isfile(vault_pass_file):
-        extra_args += ' --vault-password-file ' + vault_pass_file
-    elif 'become:' in open(f'{GEN_SOFTWARE_PATH}{tasks_path}').read():
-        extra_args += ' --ask-become-pass'
-    cmd = ('{0} -i {1} {2}paie52_ansible/run.yml '
-           '--extra-vars "task_file={2}{3}" '
-           '--extra-vars "@{2}{4}" {5}'
-           .format(get_ansible_playbook_path(), ansible_inventory,
-                   GEN_SOFTWARE_PATH, tasks_path, 'software-vars.yml',
-                   extra_args))
-    run = True
-    while run:
-        log.info(f'Running Ansible tasks found in \'{tasks_path}\' ...')
-        if 'notify: Reboot' in open(f'{GEN_SOFTWARE_PATH}{tasks_path}').read():
-            print(bold('\nThis step requires changed systems to reboot! '
-                       '(16 minute timeout)'))
-        if '--ask-become-pass' in cmd:
-            print('\nClient password required for privilege escalation')
-        resp, err, rc = sub_proc_exec(cmd, shell=True)
-        log.debug(f"cmd: {cmd}\nresp: {resp}\nerr: {err}\nrc: {rc}")
-        print("")  # line break
-        if rc != 0:
-            log.warning("Ansible tasks failed!")
-            if resp != '':
-                print(f"stdout:\n{ansible_pprint(resp)}\n")
-            if err != '':
-                print(f"stderr:\n{err}\n")
-            choice, item = get_selection(['Retry', 'Continue', 'Exit'])
-            if choice == "1":
-                pass
-            elif choice == "2":
-=======
             # If .vault file is missing a retry should work
             if rc != 0 and '.vault was not found' in err:
                 log.warning("Vault file missing, retrying...")
             elif rc != 0:
                 log.warning("Ansible tasks failed!")
                 if resp != '':
-                    print(f"stdout:\n{resp}\n")
+                    print(f"stdout:\n{ansible_pprint(resp)}\n")
                 if err != '':
                     print(f"stderr:\n{err}\n")
                 choice, item = get_selection(['Retry', 'Continue', 'Exit'])
@@ -1257,7 +1220,6 @@
                     sys.exit('Exiting')
             else:
                 log.info("Ansible tasks ran successfully")
->>>>>>> 7243ad8d
                 run = False
         return rc
 
