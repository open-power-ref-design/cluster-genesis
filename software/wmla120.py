#! /usr/bin/env python
# Copyright 2019 IBM Corp.
#
# All Rights Reserved.
#
# Licensed under the Apache License, Version 2.0 (the "License");
# you may not use this file except in compliance with the License.
# You may obtain a copy of the License at
#
#     http://www.apache.org/licenses/LICENSE-2.0
#
# Unless required by applicable law or agreed to in writing, software
# distributed under the License is distributed on an "AS IS" BASIS,
# WITHOUT WARRANTIES OR CONDITIONS OF ANY KIND, either express or implied.
# See the License for the specific language governing permissions and
# limitations under the License.

from __future__ import nested_scopes, generators, division, absolute_import, \
    with_statement, print_function, unicode_literals

import argparse
import glob
import os
import platform
import re
import sys
from shutil import copy2, rmtree
import calendar
import time
import yaml
from yamlvault import YAMLVault
from orderedattrdict.yamlutils import AttrDictYAMLLoader
import json
from getpass import getpass
import pwd
import grp
import click

import lib.logger as logger
from repos import PowerupRepo, PowerupRepoFromDir, PowerupYumRepoFromRepo, \
    PowerupAnaRepoFromRepo, PowerupRepoFromRpm, setup_source_file, \
    PowerupPypiRepoFromRepo, get_name_dir
from software_hosts import get_ansible_inventory, \
    validate_software_inventory, get_host_list_no_reboot
from lib.utilities import sub_proc_display, sub_proc_exec, heading1, Color, \
    get_selection, get_yesno, rlinput, bold, ansible_pprint, replace_regex, \
    lscpu, parse_rpm_filenames
from lib.genesis import GEN_SOFTWARE_PATH, get_ansible_playbook_path, \
    get_playbooks_path, get_nginx_root_dir
from nginx_setup import nginx_setup

ENVIRONMENT_VARS = {
    "ANSIBLE_CONFIG": str(get_playbooks_path()) + "/" + "ansible.cfg",  # this probably should be different
    "DEFAULT_GATHER_TIMEOUT": "10",
    "ANSIBLE_GATHER_TIMEOUT": "10"
}


class software(object):
    """ Software installation class. The prep method is used to setup
    repositories, download files to the installer node or perform other
    initialization activities. The install method implements the actual
    installation.
    Args:
        eval_ver (bool): Set to True to install the evaluation version of WMLA
        non_int (bool): Set True to run non-interactively (not yet implemented)
        arch (str): ppc64le or x86_64
        proc_family (str): p8 or p8
        engr_mode (bool): Set true to gather package dependencies
        base_dir (str): Name of the directory to use. This can only be a
            depth of one (no slashes)('/'). This directory name will be
            appended to the root_dir_nginx directory.
    """
    def __init__(self, eval_ver=False, non_int=False, arch='ppc64le',
                 proc_family=None, engr_mode=False, base_dir=None):
        self.log = logger.getlogger()
        self.running = ''
        self.log_lvl = logger.get_log_level_print()
        self.my_name = sys.modules[__name__].__name__
        self.rhel_ver = '7'
        self.arch = arch
        self.yum_powerup_repo_files = []
        self.eval_ver = eval_ver
        self.non_int = non_int
        self.state = {}  # State of the install (currently jus prep state)
        self.v_status = ""

        if isinstance(proc_family, list):
            self.proc_family = proc_family[0]
        else:
            self.proc_family = proc_family
        if self.arch == 'x86_64' and not proc_family:
            self.proc_family = self.arch

        # add filename to distinguish architecture
        self.base_filename = f'{self.my_name}' if self.arch == 'ppc64le' \
            else f'{self.my_name}_{self.arch}'

        self.eng_mode = engr_mode
        yaml.FullLoader.add_constructor(YAMLVault.yaml_tag,
                                        YAMLVault.from_yaml)
        self.ana_platform_basename = '64' if self.arch == "x86_64" else self.arch

        self.sw_vars_file_name = 'software-vars.yml'

        self._load_content()
        self._load_pkglist()

        sw_vars_path = os.path.join(GEN_SOFTWARE_PATH, f'{self.sw_vars_file_name}')
        if os.path.isfile(sw_vars_path):
            try:
                self.sw_vars = yaml.full_load(open(sw_vars_path))
            except IOError:
                copy2(sw_vars_path, sw_vars_path + '.bak')
                self.log.error(f'Unable to open {sw_vars_path}. \n'
                               f'Backup made to {sw_vars_path}.bak\n'
                               'Recreating software vars file.')
            except yaml.parser.ParserError:
                self.log.error(f'Unable to load {sw_vars_path}.')
                self.sw_vars = {}
            else:
                if not self.sw_vars:
                    self.sw_vars = {}
        else:
            self.log.info('Creating software vars yaml file')
            self.sw_vars = {}
            self.sw_vars['init-time'] = time.ctime()
            self.README()
            input('\nPress enter to continue')

        if not isinstance(self.sw_vars, dict):
            self.sw_vars = {}
            self.sw_vars['init-time'] = time.ctime()

        self.root_dir_nginx = get_nginx_root_dir()
        if not os.path.isdir(f'{self.root_dir_nginx}'):
            os.makedirs(f'{self.root_dir_nginx}')
            cmd = f'sudo chcon -Rv --type=httpd_sys_content_t {self.root_dir_nginx}'
            resp, err, rc = sub_proc_exec(cmd)
            if rc != 0:
                self.log.error('An error occurred while setting access \n'
                               f'permissions for directory {self.root_dir_nginx}.\n'
                               'This may cause http access problems if SELinux '
                               'is running')
                if not get_yesno('Continue ?'):
                    sys.exit('Exit at user request')

        if base_dir is not None:
            # force to single level directory
            base_dir = base_dir.replace('/', '')
            if base_dir:
                self.root_dir = f'{self.root_dir_nginx}/{base_dir}/'
                self.sw_vars['base_dir'] = base_dir
            else:
                if 'base_dir' in self.sw_vars:
                    del self.sw_vars['base_dir']
                self.root_dir = f'{self.root_dir_nginx}/{self.my_name}-{arch}/'
        elif 'base_dir' in self.sw_vars:
            self.root_dir = f"{self.root_dir_nginx}/{self.sw_vars['base_dir']}/"
        else:
            self.root_dir = f'{self.root_dir_nginx}/{self.my_name}-{arch}/'

        # Primarily intended for display purposes:
        self.repo_shortname = self.root_dir[len(self.root_dir_nginx):].strip('/')

        if ('ana_powerup_repo_channels' not in self.sw_vars or not
                isinstance(self.sw_vars['ana_powerup_repo_channels'], list)):
            self.sw_vars['ana_powerup_repo_channels'] = []
        if ('yum_powerup_repo_files' not in self.sw_vars or not
                isinstance(self.sw_vars['yum_powerup_repo_files'], dict)):
            self.sw_vars['yum_powerup_repo_files'] = {}
        if ('content_files' not in self.sw_vars or not
                isinstance(self.sw_vars['content_files'], dict)):
            self.sw_vars['content_files'] = {}

        self.sw_vars['rhel_ver'] = self.rhel_ver
        self.sw_vars['arch'] = self.arch

        if os.path.isdir('/srv/wmla-license') and not os.path.isdir(self.root_dir):
            msg = ('\nThis version of the PowerUp software server utilizes a new '
                   'directory layout.\n'
                   f'No software server content exists under {self.root_dir}\n'
                   'PowerUp can copy or move your existing repositories.')
            print(msg)
            if get_yesno('Would you like to copy or move your existing '
                         'repositories? '):

                import create_base_dir_wmla120
                create_base_dir_wmla120.create_base_dir(self.root_dir_nginx)

        if 'ansible_inventory' not in self.sw_vars:
            self.sw_vars['ansible_inventory'] = None
        if 'ansible_become_pass' not in self.sw_vars:
            self.sw_vars['ansible_become_pass'] = None
        self.vault_pass = None
        self.vault_pass_file = f'{GEN_SOFTWARE_PATH}.vault'

        self.log.debug(f'software variables: {self.sw_vars}')

    def __del__(self):
        if hasattr(self, 'vault_pass_file') and os.path.isfile(self.vault_pass_file):
            os.remove(self.vault_pass_file)

    def README(self):
        kc_link = bold('   https://www.ibm.com/support/knowledgecenter/SSFHA8/ \n\n')
        rtd_link = bold('   https://power-up.readthedocs.io/en/latest/'
                        'Running-paie.html\n\n')
        print(bold('\nWMLA Enterprise software installer module'))
        text = ('\nThis module installs the Watson Machine Learning Accelerated\n'
                'Enterprise software to a cluster of OpenPOWER nodes.\n'
                'Before beginning installation, be sure that the pre-requisite\n'
                'setup steps have been performed. For guidance, see:\n\n'
                '' + kc_link +
                'For additional help in using the automated installer, see:\n\n'
                '' + rtd_link +
                'WMLA Enterprise installation involves three steps;\n'
                '\n  1 - Preparation. Prepares the installer node software server.\n'
                '       The preparation phase may be run multiple times if needed.\n'
                f'       usage: pup software --prep {self.my_name}\n'
                '\n  2 - Initialization of client nodes\n'
                f'       usage: pup software --init-clients {self.my_name}\n'
                '\n  3 - Installation. Install software on the client nodes\n'
                f'       usage: pup software --install {self.my_name}\n\n'
                'Before beginning, the following files should be extracted from the\n'
                'Watson MLA Enterprise binary file and present on this node;\n'
                f'- ibm-wmla-1.2.0_{self.arch}.bin\n'
                f'- ibm-wmla-license-1.2.0-*.tar.bz2\n'
                f'- conductor2.3.0.0_{self.arch}.bin\n'
                '- conductor_entitlement.dat\n'
                f'- dli-1.2.2.0_{self.arch}.bin\n'
                '- dli_entitlement.dat\n\n'
                f'For installation status: pup software --status {self.my_name}\n'
                f'To redisplay this README: pup software --README {self.my_name}\n\n'
                'Note: The \'pup\' cli supports tab autocompletion.\n\n')
        print(text)

    def _is_nginx_running(self):
        cmd = 'nginx -v'
        ret = False
        try:
            resp, err, rc = sub_proc_exec(cmd)
            if 'nginx version:' in err:
                ret = True
        except FileNotFoundError:
            pass

        return ret

    def status(self, which='all'):
        rc = True
        self._update_software_vars()
        if which == 'all':
            rc = rc and self.status_prep(which='Firewall')
            rc = rc and self.status_prep(which='Nginx Web Server')
            for _item in self.content:
                _rc = self.status_prep(_item)
                rc = rc and _rc
        else:
            rc = self.status_prep(which)
        self.prep_post()

        if which == 'all':
            heading1(f'Preparation Summary for {self.repo_shortname}', indent=2)
            print(f'{Color.bold}  Architecture: {self.arch}{Color.endc}')
            print(f'{Color.bold}  Processor family: {self.proc_family}{Color.endc}\n')
            for item in self.content:
                status = self.state[self.content[item].desc]
                it = (self.content[item].desc + '                              ')[:39]
                print(f'  {it:<40} : ' + status)
            for item in ('Firewall', 'Nginx Web Server'):
                status = self.state[item]
                it = (item + '                              ')[:39]
                print(f'  {it:<40} : ' + status)

            gtg = 'Preparation complete. '
            for item in self.state:
                if 'not at release level' in self.state[item]:
                    gtg = 'Some content is not at release level.'
            for item in self.state.values():
                if Color.red in item or item == '-':
                    gtg = f'{Color.red}Preparation incomplete{Color.endc}'
            print(f'\n{bold(gtg)}\n')

        return rc

    def status_prep(self, which):

        def _format(pkg_cnt, pkg_lst_cnt, old_cnt):
            """Formats a repository package status for display.
            Args:
                pkg_cnt(int): Count of required packages present in the
                    repository.
                pkg_lst_cnt(int): Count of required packages.
                old_cnt(int): Count of packages in the repository with versions
                    older than those listed in the pkg-list file.
                Returns:
                    Formatted status: A formatted string summarizing the
                    repository packages.  The string is red if any packages are
                    missing and yellow if some packages are older than those in the
                    pkg-lists files.
            """
            endc = Color.endc
            prefix = 'Setup. '
            if pkg_cnt < pkg_lst_cnt:
                col = Color.red
                prefix = '-      '
            elif old_cnt > 0:
                col = Color.yellow
            else:
                col = Color.white
            summ = f'{prefix}{pkg_cnt:>3}/{pkg_lst_cnt:<3} present'
            status = f'{summ:<7}'
            if old_cnt > 0:
                status += f' - {old_cnt} older'
            return f'{col}{status}{endc}'

        def content_status(which):
            item = self.content[which]
            rc = True
            item_dir = item.path
            if self.eval_ver and hasattr(item, 'fileglob_eval'):
                fileglob = item.fileglob_eval.format(arch=self.arch)
            else:
                fileglob = item.fileglob.format(arch=self.arch)
            exists = glob.glob(f'{self.root_dir}{item_dir}/**/{fileglob}',
                               recursive=True)

            sw_vars_data = item_dir in self.sw_vars['content_files']
            key = item.desc
            if exists and sw_vars_data:
                if not item.license_for:
                    if exists[0] in self.sw_vars['content_files'][item_dir]:
                        self.state[key] = ('Present')
                    else:
                        self.state[key] = (Color.yellow +
                                           'Present but not at release level' +
                                           Color.endc)
                else:
                    self.state[key] = ('Present')
            else:
                self.state[key] = '-'
                rc = False

            return rc

        def yum_repo_status(which):
            item = self.content[which]
            rc = True
            repo_id = item.repo_id.format(arch=self.arch)
            repo_name = item.repo_name

            if repo_id == 'dependencies':
                this_repo = f'{repo_id}_{self.proc_family}'
            else:
                this_repo = repo_id
            pkg_list = self.pkgs[this_repo]

            repo = PowerupRepo(repo_id, repo_name, self.root_dir,
                               proc_family=self.proc_family)

            pkg_lst_cnt, pkg_cnt, nwr_cnt, old_cnt = repo.verify_pkgs(pkg_list)
            if pkg_cnt < pkg_lst_cnt:
                rc = False
            repo_dir = repo.get_repo_dir()
            repo_dir = os.path.join(repo_dir, 'repodata')
            repodata = glob.glob(repo_dir, recursive=True)

            if repodata:
                summ = _format(pkg_cnt, pkg_lst_cnt, old_cnt)
                self.state[item.desc] = summ
            else:
                self.state[item.desc] = '-'
                rc = False

            return rc

        def conda_repo_status(which):
            item = self.content[which]
            rc = True
            repo_id = item.repo_id
            repo_name = item.name
            name = item.name
            dirglob_lin = os.path.join(self.sw_vars[f'{which}_repo_path'],
                                       f'linux-{self.arch}', '')
            path_lin = glob.glob(dirglob_lin, recursive=True)

            dirglob_na = self.sw_vars[f'{which}_repo_path']
            path_na = glob.glob(dirglob_na, recursive=True)

            in_channel_list = False
            for chan in self.sw_vars['ana_powerup_repo_channels']:
                if f'/{name}/' in chan:
                    in_channel_list = True
                    break

            repo = PowerupAnaRepoFromRepo(repo_id, repo_name, self.root_dir, arch=self.arch)
            # Get the 'linux-{arch}' status
            linux_repo_id = f'{which}_linux_{self.arch}'
            pkglist = self.pkgs[linux_repo_id]['accept_list']
            status1 = repo.verify_pkgs(pkglist)

            # Get the 'noarch' status
            noarch_repo_id = f'{which}_noarch'
            pkglist = self.pkgs[noarch_repo_id]['accept_list']
            status2 = repo.verify_pkgs(pkglist, noarch=True)
            # Total the results for the linux and noarch repos
            pkg_lst_cnt, pkg_cnt, nwr_cnt, old_cnt = tuple(p + q for p, q in
                                                           zip(status1, status2))

            if pkg_cnt < pkg_lst_cnt:
                rc = False

            if path_lin and path_na and in_channel_list:
                summ = _format(pkg_cnt, pkg_lst_cnt, old_cnt)
                self.state[item.desc] = summ
            else:
                self.state[item.desc] = '-'
                rc = False

            return rc

        def pypi_repo_status(which):
            item = self.content[which]
            repo_id = item.repo_id
            repo_name = item.repo_name
            pkg_list = self.pkgs[which] + self.pkgs[f'{which}_3']
            rc = True
            repo = PowerupPypiRepoFromRepo(repo_id, repo_name, self.root_dir, arch=self.arch)
            pkg_lst_cnt, pkg_cnt, new_cnt, old_cnt = repo.verify_pkgs(pkg_list)
            if pkg_cnt < pkg_lst_cnt:
                rc = False

            simple_path = os.path.join(repo.get_repo_dir(), 'simple')
            simple_path = glob.glob(simple_path)
            if simple_path:
                summ = _format(pkg_cnt, pkg_lst_cnt, old_cnt)
                self.state[item.desc] = summ
            else:
                self.state[item.desc] = '-'
            return rc

        def nginx_status(which):
            rc = True
            if self._is_nginx_running():
                temp_dir = 'nginx-test-dir-123'
                abs_temp_dir = os.path.join(self.root_dir_nginx, temp_dir)
                test_file = 'test-file.abc'
                test_path = os.path.join(abs_temp_dir, test_file)
                try:
                    rmtree(abs_temp_dir, ignore_errors=True)
                    os.mkdir(abs_temp_dir)
                    # os.mknod(test_file)
                    with open(test_path, 'x') as f:
                        f.close
                except:
                    self.log.error('Failed trying to create temporary file '
                                   f'{test_path}. Check access privileges')
                    sys.exit('Exiting. Unable to continue.')
                else:
                    cmd = f'curl -I http://127.0.0.1/{temp_dir}/{test_file}'
                    resp, _, _ = sub_proc_exec(cmd)
                    if 'HTTP/1.1 200 OK' in resp:
                        self.state[which] = 'Nginx is configured and running'
                    else:
                        print()
                        msg = ('Nginx is unable to access content under '
                               f'{self.root_dir}.\n This can be due to SElinux '
                               'configuration, access priveleges or other reasons.\n'
                               'Please rectify before continuing.')
                        self.log.error(msg)
                        self.state[which] = '-'
                        rc = False
                finally:
                    rmtree(abs_temp_dir, ignore_errors=True)
                try:
                    rmtree(abs_temp_dir, ignore_errors=True)
                except:
                    pass

            else:
                rc = False

            return rc

        def firewall_status(which):
            rc = True
            cmd = 'firewall-cmd --list-all'
            resp, err, _ = sub_proc_exec(cmd)
            if re.search(r'services:\s+.+http', resp):
                self.state[which] = "Running and configured for http"
            elif 'FirewallD is not running' in err:
                self.state[which] = Color.yellow + "Not running" + Color.endc

            return rc

        if which in self.content:
            item = self.content[which]
            if item.type == 'file':
                rc = content_status(which)

            # yum repos status
            if item.type == 'yum':
                rc = yum_repo_status(which)

            if item.type == 'conda':
                rc = conda_repo_status(which)

            if item.type == 'simple':
                rc = pypi_repo_status(which)  # (item.desc)

            # Nginx web server status
        elif which == 'Nginx Web Server':
            rc = nginx_status(which)

        elif which == 'Firewall':
            rc = firewall_status(which)

        else:
            self.log.error(f'Item {which} not a valid item for status.')
            rc = False

        return rc

    def _is_firewall_running(self, eval_ver=False, non_int=False):
        cmd = 'systemctl status firewalld.service'
        resp, _, _ = sub_proc_exec(cmd)
        if 'Active: active (running)' in resp.splitlines()[2]:
            self.log.debug('Firewall is running')
            return True
        return False

    def _setup_firewall(self, eval_ver=False, non_int=False):
        if self._is_firewall_running():
            heading1('Configuring firewall to enable http')
            fw_err = 0
            cmd = 'firewall-cmd --permanent --add-service=http'
            resp, err, rc = sub_proc_exec(cmd)
            if rc != 0:
                fw_err += 100
                self.log.error('Failed to enable http service on firewall')

            cmd = 'firewall-cmd --reload'
            resp, err, rc = sub_proc_exec(cmd)
            if 'success' not in resp:
                fw_err += 1000
                self.log.error('Error attempting to restart firewall')

            self.status_prep(which='Firewall')
            if self.state['Firewall'] == '-':
                self.log.info('Failed to configure firewall')
            else:
                self.log.info(self.state['Firewall'])
        else:
            self.log.debug('Firewall is not running')
            print()
            self.log.info(bold('The firewall is not enabled.\n'))
            print('It is advisable to run with the firewall enabled.')
            if not get_yesno('\nContinue installation with firewall disabled? '):
                self.log.info('Exiting at user request')
                sys.exit()

    def _setup_nginx_server(self, eval_ver=False, non_int=False):
        # nginx setup
        heading1('Set up Nginx')

        # if not self._is_nginx_running():
        nginx_setup(root_dir=self.root_dir_nginx, repo_id='nginx')

        exists = self.status_prep(which='Nginx Web Server')
        if not exists:
            self.log.error('Nginx is unable to access content.')
            sys.exit()

        self.status_prep(which='Nginx Web Server')
        if self.state['Nginx Web Server'] == '-':
            self.log.info('nginx web server is not running')
        else:
            self.log.info(self.state['Nginx Web Server'])

    def create_cuda_drv_repo(self, eval_ver=False, non_int=False):
        # Setup repository for cuda packages. The Cuda public repo is enabled
        # and the package list can be downloaded from there or alternately the
        # cuda packages repo can be created from a local directory or an
        # existing repository on another node.
        name = 'cuda_driver'
        _repo = self.content[name]
        repo_id = _repo.repo_id
        repo_name = _repo.repo_name
        baseurl = _repo.source.baseurl.format(arch=self.arch)
        gpgkey = _repo.gpgkey.format(baseurl=baseurl)
        heading1(f'Set up {repo_name}\n')
        # list to str
        pkg_list = ' '.join(self.pkgs[repo_id])

        if f'{repo_id}_alt_url' in self.sw_vars:
            alt_url = self.sw_vars[f'{repo_id}_alt_url']
        else:
            alt_url = None

        # exists = self.status_prep(which='CUDA Driver Repository')
        exists = self.status_prep(which=name)
        if exists:
            self.log.info(f'The {repo_name} exists already'
                          ' in the POWER-Up server')
            pr_str = (f'\nDo you want to resync the {repo_name}'
                      ' at this time\n')
            yesno = 'y/[n]'
        else:
            pr_str = (f'\nDo you want to create the {repo_name}'
                      ' at this time\n')
            yesno = '[y]/n'

        ch = 'S'
        if get_yesno(prompt=pr_str, yesno=yesno):
            if platform.machine() == self.arch:
                ch, item = get_selection('Sync required packages from public repo.\n'
                                         'Create from Nvidia "local" driver RPM.\n'
                                         'Sync from an alternate Repository.\n'
                                         'Skip',
                                         'P\nrpm\nA\nS',
                                         'Repository source? ')
            else:
                ch, item = get_selection('Sync required packages from public repo.\n'
                                         'Create from Nvidia "local" driver RPM.\n'
                                         'Sync from an alternate Repository.\n'
                                         'Skip',
                                         'P\nrpm\nA\nS',
                                         'Repository source? ')

        if ch == 'P':
            # Enable the public repo
            repo_cuda = PowerupRepo(repo_id, repo_name, self.root_dir, arch=self.arch)
            dot_repo_content = repo_cuda.get_yum_dotrepo_content(url=baseurl, gpgkey=gpgkey)
            repo_cuda.write_yum_dot_repo_file(dot_repo_content)

            repo = PowerupRepo(repo_id, repo_name, self.root_dir, arch=self.arch)
            repo_dir = repo.get_repo_dir()
            good = self._add_dependent_packages(repo_id, repo_dir, pkg_list,
                                                also_get_newest=True)
            repo.create_meta()
            if not good:
                self.log.error(f'An error occurred downloading {_repo.desc}')

        elif ch == 'rpm':
            # prompts user for the location of the rpm file to be loaded into
            # the PowerUp server.  The file is copied to /srv/{repo_id}. The
            # contents of the rpm file are then extracted under /srv/repos/
            # Meta data is created. yum.repo content is generated and added to
            # the software-vars.yml file
            repo = PowerupRepoFromRpm(repo_id, repo_name, self.root_dir, arch=self.arch)

            if f'{repo_id}_src_rpm_dir' in self.sw_vars:
                src_path = self.sw_vars[f'{repo_id}_src_rpm_dir']
            else:
                # default is to search recursively under all /home/
                # directories
                src_path = '/home/**/cuda-repo-rhel7-10-1-local-*.rpm'
            rpm_path = repo.get_rpm_path(src_path)
            if rpm_path:
                self.sw_vars[f'{repo_id}_src_rpm_dir'] = rpm_path
                repo_dir = repo.extract_rpm(rpm_path)
                repo.create_meta()
                # content = repo.get_yum_dotrepo_content(
                #     repo_dir=repo_dir, gpgcheck=0, client=True)
            else:
                self.log.info('No path chosen. Skipping create custom '
                              'repository.')

        elif ch == 'A':
            if f'{repo_id}_alt_url' in self.sw_vars:
                alt_url = self.sw_vars[f'{repo_id}_alt_url']
            else:
                alt_url = None

            repo = PowerupYumRepoFromRepo(repo_id, repo_name, self.root_dir, arch=self.arch)
            repo_dir = repo.get_repo_dir()
            url = repo.get_repo_url('', alt_url, contains=[repo_id],
                                    filelist=['cuda-10-*-*'])
            if url:
                if not url == baseurl:
                    self.sw_vars[f'{repo_id}_alt_url'] = url
                # Set up access to the repo
                content = repo.get_yum_dotrepo_content(url, gpgcheck=0)
                repo.write_yum_dot_repo_file(content)

                repo = PowerupRepo(repo_id, repo_name, self.root_dir,
                                   proc_family=self.proc_family)
                repo_dir = repo.get_repo_dir()
                good = self._add_dependent_packages(repo_id, repo_dir, pkg_list,
                                                    also_get_newest=True)
                if not good:
                    self.log.error(f'An error occurred downloading {_repo.desc}')
                repo.create_meta()

                self.log.info('Repository setup finished')

        else:
            print(f'{repo_name} repository not updated')
        if ch != 'S':
            repo_dir += '/cuda-drivers-[4-9][0-9][0-9].[0-9]*-[0-9]*'
            files = glob.glob(repo_dir, recursive=True)
            if files:
                self.sw_vars['cuda-drivers'] = re.search(r'cuda-drivers-\d+\.\d+-\d+',
                                                         ' '.join(files)).group(0)
            else:
                self.log.error('No cuda toolkit file found in cuda repository')
        if ch in ('P', 'rpm', 'A'):
            self.prep_post()

    def create_ibmai_repo(self, eval_ver=False, non_int=False):
        # Setup IBM AI conda repo
        name = 'ibmai'
        _repo = self.content[name]
        repo_id = _repo.repo_id
        repo_name = _repo.repo_name
        baseurl = _repo.source.baseurl.format(ana_platform_basename=self.
                                              ana_platform_basename)
        heading1(f'Set up {repo_name}\n')

        if f'{name}-alt-url' in self.sw_vars:
            alt_url = self.sw_vars[f'{name}-alt-url']
        else:
            alt_url = None

        exists = self.status_prep(which=name)
        if exists:
            self.log.info(f'The {repo_name} exists already'
                          ' in the POWER-Up server\n')

        repo = PowerupAnaRepoFromRepo(repo_id, repo_name, self.root_dir,
                                      arch=self.arch)
        ch = repo.get_action(exists)
        if ch in 'Y':
            # if not exists or ch == 'F':
            url = repo.get_repo_url(baseurl, alt_url, contains=['ibmai', 'linux',
                                    f'{self.arch}'], excludes=['noarch', 'main'],
                                    filelist=['caffe-1.0*'])
            if url:
                if not url == baseurl:
                    if '@na.' in url:
                        cred_end = url.find('@na.')
                        _url = url[cred_end:]
                    else:
                        _url = url
                    self.sw_vars[f'{name}-alt-url'] = _url

                # accept_list is used for linux_{self.arch}, reject_list for noarch
                if 'accept_list' in self.pkgs[f'{name}_linux_{self.arch}']:
                    al = self.pkgs[f'{name}_linux_{self.arch}']['accept_list']
                else:
                    al = None

                if 'reject_list' in self.pkgs[f'{name}_linux_{self.arch}']:
                    rl = self.pkgs[f'{name}_linux_{self.arch}']['reject_list']
                else:
                    rl = None

                dest_dir = repo.sync_ana(url, acclist=al, rejlist=rl, noarch=False)
                if dest_dir is None:
                    print(f'{repo_name} repository not updated')
                    return False

                dest_dir = dest_dir[4 + dest_dir.find('/srv'):6 +
                                    dest_dir.find(f'{repo_id}')]
                # form .condarc channel entry. Note that conda adds
                # the corresponding 'noarch' channel automatically.
                channel = f'  - http://{{{{ host_ip.stdout }}}}{dest_dir}'
                if channel not in self.sw_vars['ana_powerup_repo_channels']:
                    self.sw_vars['ana_powerup_repo_channels'].append(channel)

                if 'accept_list' in self.pkgs['ibmai_noarch']:
                    al = self.pkgs['ibmai_noarch']['accept_list']
                else:
                    al = None

                if 'reject_list' in self.pkgs['ibmai_noarch']:
                    rl = self.pkgs['ibmai_noarch']['reject_list']
                else:
                    rl = None
                noarch_url = os.path.split(url.rstrip('/'))[0] + '/noarch/'

                repo.sync_ana(noarch_url, acclist=al, rejlist=rl, noarch=True)
            self.prep_post()

    # Get WMLA Enterprise license file
    def create_wmla_license(self, eval_ver=False, non_int=False):
        name = 'wmla_license'
        heading1(f'Set up {name.title()} \n')
        item = self.content[name]
        lic_src = item.fileglob
        lic_dir = item.path
        exists = self.status_prep(name)
        lic_url = ''

        if f'{name}_alt_url' in self.sw_vars:
            alt_url = self.sw_vars[f'{name}_alt_url']
        else:
            alt_url = 'http://<host>/'

        if exists:
            self.log.info('WMLA Enterprise license exists already in the POWER-Up '
                          'server')
            yesno = 'y/[n]'
        else:
            yesno = '[y]/n'

        if not exists or get_yesno(f'Copy a new {name.title()} file ', yesno=yesno):
            src_path, dest_path, state = setup_source_file(name, lic_src, lic_dir,
                                                           self.root_dir, lic_url,
                                                           alt_url=alt_url)
            if src_path and 'http' in src_path:
                self.sw_vars[f'{name}_alt_url'] = os.path.dirname(src_path) + '/'
            if dest_path:
                self.sw_vars['content_files'][get_name_dir(name)] = dest_path
            self.prep_post()

        # Get Spectrum Conductor
    def create_spectrum_conductor(self, eval_ver=False, non_int=False):
        name = 'spectrum_conductor'
        heading1(f'Set up {name.title()} \n')
        item = self.content[name]
        spc_src = item.fileglob.format(arch=self.arch)
        spc_dir = item.path
        entitlement = self.content[item.license_file].fileglob
        exists = self.status_prep(name)
        spc_url = ''

        if f'{name}_alt_url' in self.sw_vars:
            alt_url = self.sw_vars[f'{name}_alt_url']
        else:
            alt_url = 'http://<host>/'

        if exists:
            self.log.info('Spectrum conductor content exists already in the '
                          'POWER-Up server')
            yesno = 'y/[n]'
        else:
            yesno = '[y]/n'

        if not exists or get_yesno(f'Copy a new {name.title()} file ', yesno=yesno):
            src_path, dest_path, state = setup_source_file(name, spc_src, spc_dir,
                                                           self.root_dir,
                                                           spc_url,
                                                           alt_url=alt_url,
                                                           src2=entitlement)
            if src_path and 'http' in src_path:
                self.sw_vars[f'{name}_alt_url'] = os.path.dirname(src_path) + '/'
            if dest_path:
                self.sw_vars['content_files'][get_name_dir(name)] = dest_path
            if state:
                self.sw_vars['content_files'][get_name_dir(name) + '-entitlement'] = (
                    os.path.dirname(dest_path) + '/' + entitlement)
            self.prep_post()

    def create_spectrum_dli(self, eval_ver=False, non_int=False):
        # Get Spectrum DLI
        name = 'spectrum_dli'
        heading1(f'Set up {name.title()} \n')
        item = self.content[name]
        spdli_src = item.fileglob.format(arch=self.arch)
        spdli_dir = item.path
        entitlement = self.content[item.license_file].fileglob
        exists = self.status_prep(name)
        spdli_url = ''

        if f'{name}_alt_url' in self.sw_vars:
            alt_url = self.sw_vars[f'{name}_alt_url']
        else:
            alt_url = 'http://<host>/'

        if exists:
            self.log.info('Spectrum DLI content exists already in the POWER-Up server')
            yesno = 'y/[n]'
        else:
            yesno = '[y]/n'

        if not exists or get_yesno(f'Copy a new {name.title()} file ', yesno=yesno):
            src_path, dest_path, state = setup_source_file(name, spdli_src, spdli_dir,
                                                           self.root_dir, spdli_url,
                                                           alt_url=alt_url,
                                                           src2=entitlement)
            if src_path and 'http' in src_path:
                self.sw_vars[f'{name}_alt_url'] = os.path.dirname(src_path) + '/'
            if dest_path:
                self.sw_vars['content_files'][get_name_dir(name)] = dest_path
            if state:
                self.sw_vars['content_files'][get_name_dir(name) + '-entitlement'] = (
                    os.path.dirname(dest_path) + '/' + entitlement)
            self.prep_post()

    def create_dependency_repo(self, eval_ver=False, non_int=False):
        # Setup repository for redhat dependent packages. This is intended to deal
        # specifically with redhat packages requiring red hat subscription for access,
        # however dependent packages can come from any YUM repository enabled on the
        # POWER-Up Installer node. Alternately the dependent packages repo can be
        # Created from a local directory or an existing repository on another node.
        # repo_id = 'dependencies'
        # repo_name = 'Dependencies'
        # baseurl = ''

        name = 'dependent_packages'
        _repo = self.content[name]
        repo_id = _repo.repo_id
        repo_name = _repo.repo_name
        baseurl = ''

        heading1(f'Set up {repo_name} repository')

        exists = self.status_prep(which=name)
        if exists:
            self.log.info(f'The {repo_name} repository exists already'
                          ' in the POWER-Up server')
            pr_str = (f'\nDo you want to resync the {repo_name} repository'
                      ' at this time\n')
            yesno = 'y/[n]'
        else:
            pr_str = (f'\nDo you want to create the {repo_name} repository'
                      ' at this time\n')
            yesno = '[y]/n'

        ch = 'S'
        if get_yesno(prompt=pr_str, yesno=yesno):
            _lscpu = lscpu()
            installer_proc_model = None
            try:
                if 'POWER8' in _lscpu['Model name'].upper():
                    installer_proc_model = 'p8'
                elif 'POWER9' in _lscpu['Model name'].upper():
                    installer_proc_model = 'p9'
                elif 'x86_64' in _lscpu['Architecture']:
                    installer_proc_model = 'x86_64'
            except KeyError:
                pass

            if self.arch == 'ppc64le' and not self.proc_family:
                self.proc_family, item = get_selection('Power 8\nPower 9', 'p8\np9',
                                                       'Processor family? ')

            if self.proc_family == 'p9':
                dep_list = ' '.join(self.pkgs[f'{repo_id}_p9'])
            elif self.proc_family == 'p8':
                dep_list = ' '.join(self.pkgs[f'{repo_id}_p8'])
            elif self.arch == 'x86_64':
                dep_list = ' '.join(self.pkgs[f'{repo_id}_64'])

            file_more = GEN_SOFTWARE_PATH + 'dependent-packages.list'
            if os.path.isfile(file_more):
                try:
                    with open(file_more, 'r') as f:
                        more = f.read()
                except:
                    self.log.error('Error reading {file_more}')
                    more = ''
                else:
                    more.replace(',', ' ')
                    more.replace('\n', ' ')
            else:
                more = ''

            if f'{repo_id}_alt_url' in self.sw_vars:
                alt_url = self.sw_vars[f'{repo_id}_alt_url']
            else:
                alt_url = None

            if (platform.machine() == self.arch and
                    self.proc_family == installer_proc_model):
                ch, item = get_selection('Sync required dependent packages from '
                                         'Enabled YUM repos\n'
                                         'Create from package files in a local Directory\n'
                                         'Sync from an alternate Repository\n'
                                         'Skip',
                                         'E\nD\nA\nS',
                                         'Repository source? ')
            else:
                ch, item = get_selection('Create from package files in a local Directory\n'
                                         'Sync from an alternate Repository\n'
                                         'Skip',
                                         'D\nA\nS',
                                         'Repository source? ')

            if ch == 'E':
                repo = PowerupRepo(repo_id, repo_name, self.root_dir,
                                   proc_family=self.proc_family)
                repo_dir = repo.get_repo_dir()
                os.makedirs(repo_dir, exist_ok=True)
                good = self._add_dependent_packages(repo_id, repo_dir, dep_list,
                                                    also_get_newest=True)
                self._add_dependent_packages(repo_id, repo_dir, more,
                                             also_get_newest=True)
                repo.create_meta()
                if not good:
                    self.log.error(f'An error occurred downloading {_repo.desc}')
                # content = repo.get_yum_dotrepo_content(gpgcheck=0, local=True)
                # repo.write_yum_dot_repo_file(content)

            elif ch == 'D':
                repo = PowerupRepoFromDir(repo_id, repo_name, self.root_dir,
                                          arch=self.arch, proc_family=self.proc_family)

                if f'{repo_id}_src_dir' in self.sw_vars:
                    src_dir = self.sw_vars[f'{repo_id}_src_dir']
                else:
                    src_dir = None
                src_dir, dest_dir = repo.copy_dirs(src_dir)
                if src_dir:
                    self.sw_vars[f'{repo_id}_src_dir'] = src_dir
                    repo.create_meta()
                    # content = repo.get_yum_dotrepo_content(gpgcheck=0, local=True)
                    # repo.write_yum_dot_repo_file(content)

            elif ch == 'A':
                if f'{repo_id}_alt_url' in self.sw_vars:
                    alt_url = self.sw_vars[f'{repo_id}_alt_url']
                else:
                    alt_url = None
                repo = PowerupYumRepoFromRepo(repo_id, repo_name, self.root_dir,
                                              arch=self.arch,
                                              proc_family=self.proc_family)
                repo_dir = repo.get_repo_dir()
                os.makedirs(repo_dir, exist_ok=True)

                url = repo.get_repo_url(baseurl, alt_url, contains=[repo_id],
                                        filelist=['bzip2-*'])
                if url:
                    if not url == baseurl:
                        self.sw_vars[f'{repo_id}_alt_url'] = url

                    # Set up access to the repo
                    content = repo.get_yum_dotrepo_content(url, gpgcheck=0)
                    repo.write_yum_dot_repo_file(content)

                    repo = PowerupRepo(repo_id, repo_name, self.root_dir,
                                       proc_family=self.proc_family)
                    repo_dir = repo.get_repo_dir()
                    good = self._add_dependent_packages(repo_id, repo_dir, dep_list,
                                                        also_get_newest=True)
                    self._add_dependent_packages(repo_id, repo_dir, more,
                                                 also_get_newest=True)
                    repo.create_meta()
                    if not good:
                        self.log.error(f'An error occurred downloading {_repo.desc}')
                    # Setup local access to the new repo copy
                    # if platform.machine() == self.arch:
                    #    content = repo.get_yum_dotrepo_content(gpgcheck=0, local=True)
                    #    repo.write_yum_dot_repo_file(content)
                    # Prep setup of POWER-Up client access to the repo copy
                    self.log.info('Repository setup complete')
            else:
                print(f'{repo_name} repository not updated')

            if ch in ('A', 'E', 'D'):
                self.prep_post()

    def create_conda_content_repo(self, eval_ver=False, non_int=False):
        # Get Anaconda
        ana_name = 'anaconda'
        item = self.content[ana_name]
        ana_src = item.fileglob.format(arch=self.arch)
        ana_url = item.source.url
        ana_dir = item.path
        if f'{ana_name}_alt_url' in self.sw_vars:
            alt_url = self.sw_vars[f'{ana_name}_alt_url']
        else:
            alt_url = 'http://<host>/'
        exists = self.status_prep(which=ana_name)

        heading1('Set up Anaconda\n')

        if exists:
            self.log.info(f'The {ana_name} content exists already '
                          'in the POWER-Up server.')
            yesno = 'y/[n]'
        else:
            yesno = '[y]/n'

        if not exists or get_yesno(f'Recopy {ana_name} ', yesno=yesno):

            src_path, dest_path, state = setup_source_file(ana_name, ana_src,
                                                           ana_dir, self.root_dir,
                                                           ana_url, alt_url=alt_url)
            if dest_path:
                self.sw_vars['content_files'][get_name_dir(ana_name)] = dest_path
            if src_path and 'http' in src_path:
                self.sw_vars[f'{ana_name}_alt_url'] = os.path.dirname(src_path) + '/'
            self.prep_post()

    def create_conda_free_repo(self, eval_ver=False, non_int=False):
        # Setup Anaconda Free Repo.  (not a YUM repo)
        name = 'anaconda_free'
        _repo = self.content[name]
        repo_id = _repo.repo_id
        repo_name = _repo.name
        repo_desc = _repo.desc
        baseurl = _repo.source.baseurl.format(ana_platform_basename=self.
                                              ana_platform_basename)
        heading1(f'Set up {repo_desc}\n')

        # vars_key = get_name_dir(repo_name)  # format the name
        if f'{name}-alt-url' in self.sw_vars:
            alt_url = self.sw_vars[f'{name}-alt-url']
        else:
            alt_url = None

        exists = self.status_prep(which=name)
        if exists:
            self.log.info('The Anaconda Repository exists already'
                          ' in the POWER-Up server\n')

        repo = PowerupAnaRepoFromRepo(repo_id, repo_name, self.root_dir,
                                      arch=self.arch)
        ch = repo.get_action(exists)
        if ch in 'Y':
            # if not exists or ch == 'F':
            url = repo.get_repo_url(baseurl, alt_url, contains=['free', 'linux',
                                    f'{self.arch}'], excludes=['noarch', 'main'],
                                    filelist=['redis-*'])
            if url:
                if not url == baseurl:
                    self.sw_vars[f'{name}-alt-url'] = url

                # accept_list and rej_list are mutually exclusive.
                # accept_list takes priority
                al = self.pkgs[f'anaconda_free_linux_{self.arch}']['accept_list']
                rl = self.pkgs[f'anaconda_free_linux_{self.arch}']['reject_list']

                dest_dir = repo.sync_ana(url, acclist=al, rejlist=rl, noarch=False)
                dest_dir = dest_dir[4 + dest_dir.find('/srv'):5 + dest_dir.find('free')]
                # form .condarc channel entry. Note that conda adds
                # the corresponding 'noarch' channel automatically.
                channel = f'  - http://{{{{ host_ip.stdout }}}}{dest_dir}'
                if channel not in self.sw_vars['ana_powerup_repo_channels']:
                    self.sw_vars['ana_powerup_repo_channels'].append(channel)
                noarch_url = os.path.split(url.rstrip('/'))[0] + '/noarch/'

                al = self.pkgs['anaconda_free_noarch']['accept_list']
                rl = self.pkgs['anaconda_free_noarch']['reject_list']
                repo.sync_ana(noarch_url, acclist=al, rejlist=rl, noarch=True)
            self.prep_post()

    def create_conda_main_repo(self, eval_ver=False, non_int=False):
        # Setup Anaconda Main Repo.  (not a YUM repo)
        name = 'anaconda_main'
        _repo = self.content[name]
        repo_id = _repo.repo_id
        repo_name = _repo.name
        repo_desc = _repo.desc
        baseurl = _repo.source.baseurl.format(ana_platform_basename=self.
                                              ana_platform_basename)

        heading1(f'Set up {repo_desc}\n')

        if f'{name}-alt-url' in self.sw_vars:
            alt_url = self.sw_vars[f'{name}-alt-url']
        else:
            alt_url = None

        exists = self.status_prep(which=name)
        if exists:
            self.log.info('The Anaconda Repository exists already'
                          ' in the POWER-Up server\n')

        repo = PowerupAnaRepoFromRepo(repo_id, repo_name, self.root_dir, arch=self.arch)

        ch = repo.get_action(exists)
        if ch in 'Y':
            url = repo.get_repo_url(baseurl, alt_url, contains=['main', 'linux',
                                    f'{self.arch}'], excludes=['noarch', 'free'],
                                    filelist=['bzip2-*'])
            if url:
                if not url == baseurl:
                    self.sw_vars[f'{name}-alt-url'] = url
                # accept_list is used for main, reject_list for noarch
                al = self.pkgs[f'anaconda_main_linux_{self.arch}']['accept_list']
                rl = self.pkgs[f'anaconda_main_linux_{self.arch}']['reject_list']

                dest_dir = repo.sync_ana(url, acclist=al, rejlist=rl, noarch=False)
                dest_dir = dest_dir[4 + dest_dir.find('/srv'):5 + dest_dir.find('main')]
                # form .condarc channel entry. Note that conda adds
                # the corresponding 'noarch' channel automatically.
                channel = f'  - http://{{{{ host_ip.stdout }}}}{dest_dir}'
                if channel not in self.sw_vars['ana_powerup_repo_channels']:
                    self.sw_vars['ana_powerup_repo_channels'].insert(0, channel)
                noarch_url = os.path.split(url.rstrip('/'))[0] + '/noarch/'

                al = self.pkgs['anaconda_main_noarch']['accept_list']
                rl = self.pkgs['anaconda_main_noarch']['reject_list']
                repo.sync_ana(noarch_url, acclist=al, rejlist=rl, noarch=True)
            self.prep_post()

    def create_pypi_repo(self, eval_ver=False, non_int=False):
        # Setup Python package repository. (pypi)
        name = 'pypi'
        _repo = self.content[name]
        repo_id = _repo.repo_id
        repo_name = _repo.repo_name
        baseurl = _repo.source.baseurl

        heading1(f'Set up {repo_name} repository\n')
        if f'{repo_id}_alt_url' in self.sw_vars:
            alt_url = self.sw_vars[f'{repo_id}_alt_url']
        else:
            alt_url = None

        exists = self.status_prep(which=name)
        if exists:
            self.log.info('The Python Package Repository exists already'
                          ' in the POWER-Up server')

        repo = PowerupPypiRepoFromRepo(repo_id, repo_name, self.root_dir,
                                       arch=self.arch)
        ch = repo.get_action(exists, exists_prompt_yn=True)

        if ch == 'Y':
            pkg_list = ' '.join(self.pkgs[name])
            pkg3_list = ' '.join(self.pkgs[f'{name}_3'])
            url = repo.get_repo_url(baseurl, alt_url, name=repo_name,
                                    contains=repo_id, filelist=['Flask-*'])
            if url == baseurl:
                repo.sync(pkg_list)
                repo.sync(pkg3_list, py_ver=36)
            elif url:
                self.sw_vars[f'{repo_id}_alt_url'] = url
                repo.sync(pkg_list, url + 'simple')
                repo.sync(pkg3_list, url + 'simple', py_ver=36)
            self.prep_post()

    def create_epel_repo(self, eval_ver=False, non_int=False):
        # Setup EPEL Repo
        name = 'epel'
        _repo = self.content[name]
        repo_id = _repo.repo_id.format(arch=self.arch)
        repo_name = _repo.repo_name.format(arch=self.arch)
        baseurl = ''
        heading1(f'Set up {repo_name} repository')
        epel_list = ' '.join(self.pkgs[repo_id])

        file_more = GEN_SOFTWARE_PATH + 'epel-packages.list'
        if os.path.isfile(file_more):
            try:
                with open(file_more, 'r') as f:
                    more = f.read()
            except:
                self.log.error('Error reading {file_more}')
                more = ''
            else:
                more.replace(',', ' ')
                more.replace('\n', ' ')
        else:
            more = ''

        if f'{repo_id}_alt_url' in self.sw_vars:
            alt_url = self.sw_vars[f'{repo_id}_alt_url']
        else:
            alt_url = None

        exists = self.status_prep(which=name)
        if exists:
            self.log.info(f'The {repo_name} repository exists already'
                          ' in the POWER-Up server')
            pr_str = (f'\nDo you want to resync the {repo_name} repository'
                      ' at this time\n')
            yesno = 'y/[n]'
        else:
            pr_str = (f'\nDo you want to create the {repo_name} repository'
                      ' at this time\n')
            yesno = '[y]/n'

        ch = 'S'
        if get_yesno(prompt=pr_str, yesno=yesno):
            ch, item = get_selection(f'Sync required {repo_id} packages from '
                                     'Enabled YUM repo\n'
                                     'Create from package files in a local Directory\n'
                                     'Sync from an alternate Repository\n'
                                     'Skip',
                                     'E\nD\nA\nS',
                                     'Repository source? ')

            if ch == 'E':
                repo = PowerupRepo(repo_id, repo_name, self.root_dir)
                repo_dir = repo.get_repo_dir()
                good = self._add_dependent_packages(repo_id, repo_dir, epel_list,
                                                    also_get_newest=True)
                self._add_dependent_packages(repo_id, repo_dir, more,
                                             also_get_newest=True)
                repo.create_meta()
                if not good:
                    self.log.error(f'An error occurred downloading {_repo.desc}')
                # content = repo.get_yum_dotrepo_content(gpgcheck=0, local=True)
                # repo.write_yum_dot_repo_file(content)

            elif ch == 'D':
                repo = PowerupRepoFromDir(repo_id, repo_name, self.root_dir)

                if f'{repo_id}_src_dir' in self.sw_vars:
                    src_dir = self.sw_vars[f'{repo_id}_src_dir']
                else:
                    src_dir = None
                src_dir, dest_dir = repo.copy_dirs(src_dir)
                if src_dir:
                    self.sw_vars[f'{repo_id}_src_dir'] = src_dir
                    repo.create_meta()
                    # content = repo.get_yum_dotrepo_content(gpgcheck=0, local=True)
                    # repo.write_yum_dot_repo_file(content)

            elif ch == 'A':
                if f'{repo_id}_alt_url' in self.sw_vars:
                    alt_url = self.sw_vars[f'{repo_id}_alt_url']
                else:
                    alt_url = None

                repo = PowerupYumRepoFromRepo(repo_id, repo_name, self.root_dir,
                                              arch=self.arch)

                repo_dir = repo.get_repo_dir()
                os.makedirs(repo_dir, exist_ok=True)

                url = repo.get_repo_url(baseurl, alt_url, contains=[repo_id],
                                        filelist=['openblas-*'])

                if url:
                    if not url == baseurl:
                        self.sw_vars[f'{repo_id}_alt_url'] = url

                    # Set up access to the repo
                    content = repo.get_yum_dotrepo_content(url, gpgcheck=0)
                    repo.write_yum_dot_repo_file(content)

                    repo = PowerupRepo(repo_id, repo_name, self.root_dir,
                                       proc_family=self.proc_family)
                    repo_dir = repo.get_repo_dir()
                    good = self._add_dependent_packages(repo_id, repo_dir, epel_list,
                                                        also_get_newest=True)
                    repo.create_meta()
                    if not good:
                        self.log.error(f'An error occurred downloading {_repo.desc}')
                    # Setup local access to the new repo copy in /srv/repo/
                    # if platform.machine() == self.arch:
                    #    content = repo.get_yum_dotrepo_content(gpgcheck=0, local=True)
                    #    repo.write_yum_dot_repo_file(content)
                    # Prep setup of POWER-Up client access to the repo copy
                    self.log.info('Repository setup complete')
            else:
                print(f'{repo_name} repository not updated')

            if ch in ('A', 'E', 'D'):
                self.prep_post()

    def create_custom_repo(self, eval_ver=False, non_int=False):
        # Create custom repositories
        if hasattr(self, 'eng_mode'):
            if self.eng_mode:  # == 'custom-repo':
                heading1('Create custom repositories')
                if get_yesno('Would you like to create a custom repository ',
                             yesno='y/[n]'):
                    repo_id = input('Enter a repo id (yum short name): ')
                    repo_name = input('Enter a repo name (Descriptive name): ')

                    ch, _ = get_selection('Create from files in a directory\n'
                                          'Create from an RPM file\n'
                                          'Create from an existing repository',
                                          'dir\nrpm\nrepo',
                                          'Repository source? ', allow_none=True)
                    if ch != 'N':
                        if ch == 'rpm':
                            # prompts user for the location of the rpm file to be loaded
                            # into the PowerUp server. The file is copied to
                            # {self.root_dir}{repo_id}. The contents of the rpm file
                            # are then extracted under {self.root_dir}repos/
                            # Meta data is created. yum.repo content is generated and
                            # added to the software-vars.yml file
                            repo = PowerupRepoFromRpm(repo_id, repo_name, arch=self.arch)

                            if f'{repo_id}_src_rpm_dir' in self.sw_vars:
                                src_path = self.sw_vars[f'{repo_id}_src_rpm_dir']
                            else:
                                # default is to search recursively under all /home/
                                # directories
                                src_path = '/home/**/*.rpm'
                            rpm_path = repo.get_rpm_path(src_path)
                            if rpm_path:
                                self.sw_vars[f'{repo_id}_src_rpm_dir'] = rpm_path
                                src_path = repo.copy_rpm(rpm_path)
                                repodata_dir = repo.extract_rpm(src_path)
    #                            if repodata_dir:
    #                                content = repo.get_yum_dotrepo_content(
    #                                    repo_dir=repodata_dir, gpgcheck=0)
    #                            else:
    #                                print('Failed extracting rpm content')
    #                                content = repo.get_yum_dotrepo_content(gpgcheck=0,
    #                                                                       local=True)
    #                            repo.write_yum_dot_repo_file(content)
                                repo.create_meta()
                                content = repo.get_yum_dotrepo_content(
                                    repo_dir=repodata_dir, gpgcheck=0, client=True)
                                filename = repo_id + '-powerup.repo'
                                self.sw_vars['yum_powerup_repo_files'][filename] = content
                            else:
                                self.log.info('No path chosen. Skipping create custom '
                                              'repository.')

                        elif ch == 'dir':
                            repo = PowerupRepoFromDir(repo_id, repo_name, arch=self.arch)

                            if f'{repo_id}_src_dir' in self.sw_vars:
                                src_dir = self.sw_vars[f'{repo_id}_src_dir']
                            else:
                                src_dir = None
                            src_dir, dest_dir = repo.copy_dirs(src_dir)
                            if src_dir:
                                self.sw_vars[f'{repo_id}_src_dir'] = src_dir
                                repo.create_meta()
                                content = repo.get_yum_dotrepo_content(gpgcheck=0,
                                                                       client=True)
                                filename = repo_id + '-powerup.repo'
                                self.sw_vars['yum_powerup_repo_files'][filename] = content
                        elif ch == 'repo':
                            baseurl = 'http://'

                            repo = PowerupYumRepoFromRepo(repo_id, repo_name, arch=self.arch)

                            new = True
                            if os.path.isfile(f'/etc/yum.repos.d/{repo_id}.repo') and \
                                    os.path.exists(repo.get_repo_dir()):
                                new = False

                            url = repo.get_repo_url(baseurl)
                            if not url == baseurl:
                                self.sw_vars[f'{repo_id}_alt_url'] = url
                            # Set up access to the repo
                            content = repo.get_yum_dotrepo_content(url, gpgcheck=0)
                            repo.write_yum_dot_repo_file(content)

                            repo.sync()

                            if new:
                                repo.create_meta()
                            else:
                                repo.create_meta(update=True)

                            # Setup local access to the new repo copy in {self.root_dir}repo/
                            # content = repo.get_yum_dotrepo_content(gpgcheck=0, local=True)
                            # repo.write_yum_dot_repo_file(content)
                            # Prep setup of POWER-Up client access to the repo copy
                            content = repo.get_yum_dotrepo_content(gpgcheck=0, client=True)
                            filename = repo_id + '-powerup.repo'
                            self.sw_vars['yum_powerup_repo_files'][filename] = content
                        self.log.info('Repository setup complete')
                        self.prep_post()

    def prep_init(self, eval_ver=False, non_int=False):
        # Invoked with --prep flag
        # Basic check of the state of yum repos
        print()
        self.sw_vars['prep-timestamp'] = calendar.timegm(time.gmtime())
        self.log.info('Performing basic check of yum repositories')
        cmd = 'yum repolist --noplugins'
        resp, err, rc = sub_proc_exec(cmd)
        yum_err = re.search(r'\[Errno\s+\d+\]', err)
        if rc:
            self.log.error(f'Failure running "yum repolist" :{rc}')
        elif yum_err:
            self.log.error(err)
            self.log.error(f'yum error: {yum_err.group(0)}')
        if rc or yum_err:
            self.log.error('There is a problem with yum or one or more of the yum '
                           'repositories. \n')
            sys.exit('Unable to continue. Exiting')

        self._setup_firewall()
        self._setup_nginx_server()

    def prep(self, eval_ver=False, non_int=False):
        self.running = 'prep'

        self._update_software_vars()

        self.prep_init()

        self.create_ibmai_repo()

        self.create_wmla_license()

        self.create_spectrum_conductor()

        self.create_spectrum_dli()

        self.create_cuda_drv_repo()

        self.create_dependency_repo()

        self.create_conda_content_repo()

        self.create_conda_free_repo()

        self.create_conda_main_repo()

        # self.create_conda_forge_repo()

        self.create_pypi_repo()

        self.create_epel_repo()

        self.create_custom_repo()

        # Display status
        self.status()

    def prep_post(self, eval_ver=False, non_int=False):
        # write software-vars file.
        try:
            if 'ana_powerup_repo_channels' in self.sw_vars:
                chan_list = []
                for chan in ('free', 'main', 'ibmai'):
                    for item in self.sw_vars['ana_powerup_repo_channels']:
                        if chan in item:
                            chan_list.append(item)
                # prepend any remaining which are not in ('free', 'main', 'ibmai')
                for item in self.sw_vars['ana_powerup_repo_channels']:
                    if item not in chan_list:
                        chan_list = [item] + chan_list
                self.sw_vars['ana_powerup_repo_channels'] = chan_list
        except:
            pass
        if not os.path.exists(GEN_SOFTWARE_PATH):
            os.mkdir(GEN_SOFTWARE_PATH)
        if self.eval_ver:
            with open(GEN_SOFTWARE_PATH + f'{self.sw_vars_file_name}', 'w') as f:
                f.write('# Do not edit this file. This file is autogenerated.\n')
            with open(GEN_SOFTWARE_PATH + f'{self.sw_vars_file_name}', 'a') as f:
                yaml.dump(self.sw_vars, f, default_flow_style=False)
        else:
            with open(GEN_SOFTWARE_PATH + f'{self.sw_vars_file_name}', 'w') as f:
                f.write('# Do not edit this file. This file is autogenerated.\n')
            with open(GEN_SOFTWARE_PATH + f'{self.sw_vars_file_name}', 'a') as f:
                yaml.dump(self.sw_vars, f, default_flow_style=False)

    def _load_content(self):
        try:
            self.content = yaml.load(open(GEN_SOFTWARE_PATH +
                                     f'content-{self.my_name}.yml'),
                                     Loader=AttrDictYAMLLoader)
        except IOError:
            self.log.error(f'Error opening the content list file '
                           f'(content-{self.base_filename}.yml)')
            sys.exit('Exit due to critical error')

    def _load_pkglist(self):
        try:
            self.pkgs = yaml.full_load(open(GEN_SOFTWARE_PATH + f'pkg-lists-'
                                       f'{self.base_filename}.yml'))
        except IOError:
            self.log.error(f'Error opening the pkg lists file '
                           f'(pkg-lists-{self.base_filename}.yml)')
            sys.exit('Exit due to critical error')

    def _add_dependent_packages(self, repo_id, repo_dir, dep_list,
                                also_get_newest=True):
        """
        Returns True if all packages downloaded succesfully and no yum errors
            occurred.
        """
        def yum_download(repo_dir, dep_list):
            rc = True
            cmd = (f'yumdownloader --noplugins --archlist={self.arch} --destdir '
                   f'{repo_dir} {dep_list}')
            resp, err, _rc = sub_proc_exec(cmd)
            if _rc != 0:
                rc = False
                self.log.warning('A problem occurred while downloading dependent '
                                 f'packages to:\n {repo_dir}\n'
                                 f'rc: {_rc} err: {err}')
                self.log.debug(f'Failure, download command: {cmd}')
            resp = resp.splitlines()
            for item in resp:
                if 'Not Found' in item or 'HTTP Error 404' in item or 'No Match' in item:
                    rc = False
                    self.log.warning(f'A problem occurred while downloading. {item}')
                    for _file in dep_list.split():
                        if _file in item:
                            fpath = os.path.join(repo_dir, _file + '.rpm')
                            try:
                                if 0 == os.stat(fpath).st_size:
                                    os.remove(fpath)
                                    break
                            except FileNotFoundError:
                                pass
            return rc

        rc = True
        if also_get_newest:
            # Clean yum data. Insures new packages are attempted when
            # downloading without specifying version
            if os.path.isfile(f'/etc/yum.repos.d/{repo_id}.repo'):
                cmd = f'yum clean all --noplugins --disablerepo=* --enablerepo={repo_id}'
            else:
                cmd = 'yum clean all --noplugins'
            resp, err, rc = sub_proc_exec(cmd)
            if rc != 0:
                self.log.error('An error occurred while cleaning the yum '
                               f'repositories. Command: {cmd}')

            dep_list_list = dep_list.split()
            basename_dep_list, ep, ver, rel = parse_rpm_filenames(dep_list_list)
            basename_dep_list = ' '.join(basename_dep_list)
            rc = yum_download(repo_dir, basename_dep_list)

            # Form new dep_list consisting of packages not already in repo_dir
            in_repo_list = os.listdir(repo_dir)
            dep_list = ''
            for _file in dep_list_list:
                if _file + '.rpm' not in in_repo_list:
                    dep_list = dep_list + _file + ' '

        if dep_list:
            rc = rc and yum_download(repo_dir, dep_list)

        cmd = 'yum clean packages expire-cache'
        resp, err, _rc = sub_proc_exec(cmd)
        if _rc != 0:
            rc = False
            self.log.error('An error occurred while cleaning the yum cache\n'
                           f'rc: {_rc} err: {err}')

        cmd = 'yum makecache fast'
        resp, err, _rc = sub_proc_exec(cmd)
        if _rc != 0:
            rc = False
            self.log.error('An error occurred while making the yum cache\n'
                           f'rc: {_rc} err: {err}')
        return rc

    def init_clients(self):
        self.running = 'init-clients'
        log = logger.getlogger()

        print(bold(f'\n\n\n  Initializing clients for install from  Repository : '
              f'{self.repo_shortname}'))
        print(bold(f'  Architecture: {self.arch}'))
        print(bold(f'  Processor family: {self.proc_family}'))
        time.sleep(1.5)

        self.sw_vars['init_clients'] = self.repo_shortname

        self._update_software_vars()
        self.sw_vars['ansible_inventory'] = get_ansible_inventory()
        sudo_password = None
        if self.sw_vars['ansible_become_pass'] is None:
            sudo_password = self._cache_sudo_pass()
        else:
            self._unlock_vault()
        if self.eval_ver:
            cmd = ('{} -i {} {}init_clients.yml --extra-vars "@{}" '
                   .format(get_ansible_playbook_path(),
                           self.sw_vars['ansible_inventory'],
                           GEN_SOFTWARE_PATH,
                           GEN_SOFTWARE_PATH + f"{self.sw_vars_file_name}"))
        else:
            cmd = ('{} -i {} {}init_clients.yml --extra-vars "@{}" '
                   .format(get_ansible_playbook_path(),
                           self.sw_vars['ansible_inventory'],
                           GEN_SOFTWARE_PATH,
                           GEN_SOFTWARE_PATH + f"{self.sw_vars_file_name}"))
        prompt_msg = ""
        if sudo_password is not None:
            cmd += f'--extra-vars "ansible_become_pass={sudo_password}" '
        elif os.path.isfile(self.vault_pass_file):
            cmd += '--vault-password-file ' + self.vault_pass_file
        elif self.sw_vars['ansible_become_pass'] is None:
            cmd += '--ask-become-pass '
            prompt_msg = "\nClient password required for privilege escalation"
        # Verification Loop
        if get_yesno('Run configuration verification checks on cluster nodes '):
            specific_arch = "_" + self.arch if self.arch == 'x86_64' else ""
            validate_tasks = yaml.full_load(open(GEN_SOFTWARE_PATH + f'{self.my_name}'
                                            f'_validate_procedure{specific_arch}.yml'))
            validation_status = {}
            for task in validate_tasks:
                heading1(f"Validation Action: {task['description']}")
                key = f"{task['description']}"
                extra_args = ''
                self._run_ansible_tasks(task['tasks'], extra_args)
                if key not in validation_status:
                    validation_status[key] = f'{self.v_status}'
            print("\n   *** Validation Status ***\n")
<<<<<<< HEAD
=======

>>>>>>> 9a554a1f
            for key, val in validation_status.items():
                print(f'{key} = {val}')

            print('\nVerification Completed\n')
        # Validate end
        self._gather_facts()
        run = True
        while run:
            log.info(f"Running Ansible playbook 'init_clients.yml' ...")
            print(prompt_msg)
            resp, err, rc = sub_proc_exec(cmd, shell=True, env=ENVIRONMENT_VARS)
            log.debug(f"cmd: {cmd}\nresp: {resp}\nerr: {err}\nrc: {rc}")
            if rc != 0:
                log.warning("Ansible playbook failed!")
                if resp != '':
                    print(f"stdout:\n{ansible_pprint(resp)}\n")
                if err != '':
                    print(f"stderr:\n{err}\n")
                choice, item = get_selection(['Retry', 'Continue', 'Exit'])
                if choice == "1":
                    pass
                elif choice == "2":
                    run = False
                elif choice == "3":
                    log.debug('User chooses to exit.')
                    sys.exit('Exiting')
            else:
                self.sw_vars['proc_family'] = self.proc_family
                self.sw_vars['arch'] = self.arch
                self.sw_vars['eval_ver'] = self.eval_ver
                self.prep_post()
                log.info("Ansible playbook ran successfully")
                run = False
            print('All done')

    def _gather_facts(self):
        log = logger.getlogger()
        run = True
        gather_facts_playbook = 'gather_facts.yml'
        cmd = (f"{get_ansible_playbook_path()} -i "
               f"{self.sw_vars['ansible_inventory']} "
               f"{GEN_SOFTWARE_PATH}{gather_facts_playbook} ")
        while run:
            log.info(f"Running Ansible playbook '{gather_facts_playbook}' ...")
            resp, err, rc = sub_proc_exec(cmd, shell=True,
                                          env=ENVIRONMENT_VARS)
            log.debug(f"cmd: {cmd}\nresp: {resp}\nerr: {err}\nrc: {rc}")
            if rc != 0:
                log.warning("Ansible playbook failed!")
                if resp != '':
                    print(f"stdout:\n{ansible_pprint(resp)}\n")
                if err != '':
                    print(f"stderr:\n{err}\n")
                choice, item = get_selection(['Retry', 'Continue', 'Exit'])
                if choice == "1":
                    pass
                elif choice == "2":
                    run = False
                elif choice == "3":
                    log.debug('User chooses to exit.')
                    sys.exit('Exiting')
            else:
                log.info("Ansible playbook ran successfully")
                run = False

    def _cache_sudo_pass(self):
        from ansible_vault import Vault
        log = logger.getlogger()

        print("\nPlease provide the client sudo password below. Note: All "
              "client nodes must use the same password!")
        # client_sudo_pass_validated = False

        ansible_become_pass = getpass(prompt="Client sudo password: ")

        while not self._validate_ansible_become_pass(ansible_become_pass):
            choice, item = get_selection(['Re-enter password',
                                          'Continue without caching password',
                                          'Exit'])
            if choice == "1":
                ansible_become_pass = getpass(prompt="Client sudo password: ")
            elif choice == "2":
                ansible_become_pass = None
                break
            elif choice == "3":
                log.debug('User chooses to exit.')
                sys.exit('Exiting')

        self.vault_pass = ansible_become_pass

        if ansible_become_pass is not None:
            vault = Vault(self.vault_pass)
            data = vault.dump(ansible_become_pass).decode(encoding='UTF-8')
            self.sw_vars['ansible_become_pass'] = YAMLVault(data)

        return ansible_become_pass

    def _validate_ansible_become_pass(self, ansible_become_pass):
        log = logger.getlogger()

        print("\nValidating sudo password on all clients...")

        sudo_test = f'{GEN_SOFTWARE_PATH}{self.my_name}_ansible/sudo_test.yml'
        cmd = (f'{get_ansible_playbook_path()} '
               f'-i {self.sw_vars["ansible_inventory"]} '
               f'{GEN_SOFTWARE_PATH}{self.my_name}_ansible/run.yml '
               f'--extra-vars "task_file={sudo_test}" ')
        if ansible_become_pass is not None:
            cmd += f'--extra-vars "ansible_become_pass={ansible_become_pass}" '
        elif os.path.isfile(self.vault_pass_file):
            cmd += f' --vault-password-file {self.vault_pass_file} '
            cmd += f'--extra-vars "@{GEN_SOFTWARE_PATH}{self.sw_vars_file_name}" '
        else:
            cmd += ' --ask-become-pass '
        resp, err, rc = sub_proc_exec(cmd, shell=True, env=ENVIRONMENT_VARS)
        log.debug(f"cmd: {cmd}\nresp: {resp}\nerr: {err}\nrc: {rc}")
        if rc == 0:
            print(bold("Validation passed!\n"))
            return True
        else:
            print(bold("Validation failed!"))
            if resp != '':
                print(f"stdout:\n{ansible_pprint(resp)}\n")
            if err != '':
                print(f"stderr:\n{err}\n")
            return False

    def _unlock_vault(self, validate=True):
        log = logger.getlogger()
        while True:
            if self.sw_vars['ansible_become_pass'] is None:
                return False
            elif self.vault_pass is None:
                self.vault_pass = getpass(prompt="\nClient sudo password: ")
            with open(self.vault_pass_file, 'w') as vault_pass_file_out:
                vault_pass_file_out.write(self.vault_pass)
            os.chmod(self.vault_pass_file, 0o600)
            if not validate or self._validate_ansible_become_pass(None):
                return True
            else:
                print(bold("Cached sudo password decryption/validation fail!"))
                choice, item = get_selection(['Retry Password', 'Exit'])
                if choice == "1":
                    self.vault_pass = None
                elif choice == "2":
                    log.debug('User chooses to exit.')
                    sys.exit('Exiting')
                    sys.exit(1)

    def _get_file_paths(self, fileglob):
        """ Searches under the software server's root directory for the
        given fileglob.
        Args:
            fileglob (str): String with a bash style file glob.
        Returns: A list of sorted paths. For rpm files, the newest version
        will be last
        """
        paths = glob.glob(f'{self.root_dir}**/{fileglob}', recursive=True)
        paths = sorted(paths)
        return paths

    def _get_yum_repo_dirs(self, repo_id, proc_family):
        if repo_id == 'dependencies':
            _dirglob = os.path.join(f'{self.root_dir}', 'repos', f'{repo_id}',
                                    f'**', f'{proc_family}', 'dependencies', 'repodata')
        else:
            _dirglob = os.path.join(f'{self.root_dir}', 'repos', f'{repo_id}',
                                    '**', 'repodata')
        paths = glob.glob(_dirglob, recursive=True)
        paths = [path.rstrip('repodata') for path in paths]
        return paths

    def _get_conda_repo_dirs(self, repo_id, repo_name):
        if 'Main' in repo_name:
            name = 'main'
        elif 'Free' in repo_name:
            name = 'free'
        else:
            name = ''
        _dirglob = os.path.join(f'{self.root_dir}', 'repos', f'{repo_id}',
                                '**', f'{name}', f'linux-{self.arch}', '')
        paths = glob.glob(_dirglob, recursive=True)
        paths = [path.rstrip('/') for path in paths]
        paths = [path.rstrip(f'linux-{self.arch}') for path in paths]
        return paths

    def _extract_processor_family(self, _dir):
        if '/p8/' in _dir:
            self.proc_family = 'p8'
        elif '/p9/' in _dir:
            self.proc_family = 'p9'
        elif '/x86_64/' in _dir:
            self.proc_family = 'x86_64'

    def _update_software_vars(self):
        self.sw_vars['content_files'] = {}
        self.sw_vars['ana_powerup_repo_channels'] = []
        self.sw_vars['yum_powerup_repo_files'] = {}
        self.sw_vars['root_dir_nginx'] = self.root_dir_nginx
        self.sw_vars['eng_mode'] = self.eng_mode
        self.sw_vars['ibmai_public_channel'] = '  - ' + self.content['ibmai'].source. \
            baseurl.format(ana_platform_basename=self.ana_platform_basename)
        for _item in self.content:
            item = self.content[_item]
            if item.type == 'file':
                if self.eval_ver and hasattr(item, 'fileglob_eval'):
                    _glob = item.fileglob_eval
                else:
                    _glob = item.fileglob
                _glob = _glob.format(arch=self.arch)
                paths = self._get_file_paths(_glob)

                if len(set(paths)) > 1:
                    release_lvl_file = item.filename_eval if self.eval_ver \
                        else item.filename
                    print(f'Multiple files matching the requirement for\n {_glob}\nare '
                          'present in the PowerUp software server. The release level\n'
                          f'is: {release_lvl_file}\n'
                          'Please select a file for this WMLA installation.')
                    ch, path = get_selection(paths)
                elif len(paths) == 1:
                    path = paths[0]
                else:
                    if self.running != 'prep':
                        self.log.error(f'No {_glob} found in software server.')
                    else:
                        self.log.debug(f'No {_glob} found in software server.')
                    path = ''
                self.sw_vars['content_files'][_item.replace('_', '-')] = path
            elif item.type == 'conda':
                repo_id = item.repo_id
                repo_name = item.repo_name
                dirs = self._get_conda_repo_dirs(repo_id, repo_name)
                if len(dirs) == 1:
                    _dir = dirs[0]
                elif len(dirs) > 1:
                    msg = (f'More than one {item.name} repository exists in the\n'
                           'PowerUp software server. Please select the repository '
                           'to use for this WMLA installation.')
                    print(msg)
                    ch, _dir = get_selection(dirs)
                else:
                    if self.running != 'prep':
                        self.log.error(f'No {repo_name} found in software server.')
                    else:
                        self.log.debug(f'No {repo_name} found in software server.')
                    _dir = ''
                _dir = _dir[len(self.root_dir_nginx):]
                # form .condarc channel entry. Note that conda adds
                # the corresponding 'noarch' channel automatically.
                if _dir:
                    channel = f'  - http://{{{{ host_ip.stdout }}}}{_dir}'
                    _dir = _dir.lstrip('/')
                    self.sw_vars[f'{_item}_repo_path'] = \
                        os.path.join(self.root_dir_nginx, _dir, '')
                else:
                    channel = ''
                    self.sw_vars[f'{_item}_repo_path'] = ''
                if channel not in self.sw_vars['ana_powerup_repo_channels']:
                    self.sw_vars['ana_powerup_repo_channels'].append(channel)

            elif item.type == 'yum':
                repo_id = item.repo_id.format(arch=self.arch)
                repo_name = item.repo_name.format(arch=self.arch)
                dirs = self._get_yum_repo_dirs(repo_id, self.proc_family)
                if self.proc_family and repo_name == 'Dependencies':
                    dirs = [d for d in dirs if self.proc_family in d]

                if len(dirs) == 1:
                    _dir = dirs[0]

                elif len(dirs) > 1:
                    msg = (f'More than one {item.name} repository exists in the\n'
                           'PowerUp software server. Please select the repository '
                           'to use for this WMLA installation.')
                    print(msg)
                    ch, _dir = get_selection(dirs)
                else:
                    if self.running != 'prep':
                        self.log.error(f'No {repo_id} repo found in software server.')
                    else:
                        self.log.debug(f'No {repo_id} repo found in software server.')
                    _dir = ''
                _dir = _dir.rstrip('/')

                if repo_id == 'dependencies' and not self.proc_family:
                    self._extract_processor_family(_dir)

                filename = repo_id + '-powerup.repo'
                if _dir:
                    repo = PowerupRepo(repo_id, repo_name, self.root_dir, self.arch,
                                       self.proc_family)
                    dotrepo_content = repo.get_yum_dotrepo_content(repo_dir=_dir,
                                                                   gpgcheck=0,
                                                                   client=True)
                    self.sw_vars['yum_powerup_repo_files'][filename] = dotrepo_content
                else:
                    self.sw_vars['yum_powerup_repo_files'][filename] = ''

                if repo_id == 'dependencies':
                    self.sw_vars[f'{repo_id}_{self.proc_family}_repo_path'] = _dir
                else:
                    self.sw_vars[f'{repo_id}_repo_path'] = _dir

            elif item.type == 'simple':
                path = self._get_file_paths(item.type)
                if path:
                    path = path[0]
                    self.sw_vars['pypi_repo_path'] = path
                    self.sw_vars['pypi_http_path'] = path[len(self.root_dir_nginx):]
                else:
                    self.sw_vars['pypi_repo_path'] = ''
        self.prep_post()

    def _install_ready(self):
        ready = True
        ready = ready and all([item != '' for item in
                              self.sw_vars['content_files'].values()])
        ready = ready and all([item != '' for item in
                              self.sw_vars['yum_powerup_repo_files'].values()])
        ready = ready and all([item != '' for item in
                              self.sw_vars['ana_powerup_repo_channels']])
        return ready

    def _init_clients_check(self):
        ready = True
        if 'init_clients' not in self.sw_vars:
            self.log.error('The PowerUp data base is missing information from the \n'
                           'init clients stage of install. Please run \n'
                           'pup software --init-clients \n'
                           'before running install.')
            sys.exit()
        if self.repo_shortname != self.sw_vars['init_clients']:
            self.log.warning('The cluster nodes were last configured for installation\n'
                             'from self.sw_vars["init_clients"], but you are requesting\n'
                             'installation from {self.repo_shortname}')
            if not get_yesno('Okay to continue? ', yesno='y/[n]'):
                ready = False

        if self.sw_vars['proc_family'] != self.proc_family:
            sys.exit('\nThe cluster nodes were last configured for installation as '
                     f'{self.sw_vars["proc_family"]}\n, but you are running install '
                     f'with processor family set to {self.proc_family}.\nPlease rerun '
                     ' init-clients. Exiting.')
            ready = False

        if self.sw_vars['arch'] != self.arch:
            sys.exit('\nThe cluster nodes were last configured for installation as '
                     f'{self.sw_vars["arch"]}\n, but you are running install '
                     f'with architecture set to {self.arch}.\nPlease rerun '
                     '--init-clients. Exiting.')
            ready = False

        if self.sw_vars['eval_ver'] != self.eval_ver:
            sys.exit('\nThe cluster nodes were last configured for installation with '
                     f'evaluation version set to{self.sw_vars["eval_ver"]}\n'
                     f'but you are running the current install '
                     f'with evaluation version set to {self.eval_ver}.\n Please rerun '
                     '--init-clients. Exiting.')
            ready = False

        return ready

    def install(self):
        self.running = 'install'
        self._update_software_vars()
        if not self._install_ready():
            msg = ('\nNot all content is present in the software server. Re-run\n'
                   'the prep phase of installation to update needed content\n'
                   'then re-run install.\n'
                   'Hint: The "--step" flag can be used to address specific\n'
                   'missing content.\nRun: pup software -h for additional '
                   'help\nExiting\n')
            sys.exit(msg)

        if not self._init_clients_check():
            sys.exit('Exiting')

        print(bold(f'\n  Installing from Repository : {self.repo_shortname}\n'))
        print(bold(f'  Architecture: {self.arch}'))
        print(bold(f'  Processor family: {self.proc_family}'))

        if self.sw_vars['ansible_inventory'] is None:
            self.sw_vars['ansible_inventory'] = get_ansible_inventory()
        else:
            print("Validating software inventory '{}'..."
                  .format(self.sw_vars['ansible_inventory']))
            if validate_software_inventory(self.sw_vars['ansible_inventory']):
                print(bold("Validation passed!"))
            else:
                print(bold("Validation FAILED!"))
                self.sw_vars['ansible_inventory'] = get_ansible_inventory()

        self._unlock_vault()

        ana_ver = re.search(r'(anaconda\d)-\d', self.sw_vars['content_files']
                            ['anaconda'], re.IGNORECASE).group(1).lower()
        _set_spectrum_conductor_install_env(self.sw_vars['ansible_inventory'],
                                            'spark')
        _set_spectrum_conductor_install_env(self.sw_vars['ansible_inventory'],
                                            'dli', ana_ver)

        specific_arch = "_" + self.arch if self.arch == 'x86_64' else ""

        self._gather_facts()

        self.run_ansible_task(GEN_SOFTWARE_PATH + f'{self.my_name}_install_procedure{specific_arch}.yml')

    def run_ansible_task(self, yamlfile):
        log = logger.getlogger()
        try:
            install_tasks = yaml.full_load(open(yamlfile))
        except Exception as e:
            log.error("unable to open file: {0}\n error: {1}".format(yamlfile, e))
            raise e

        for task in install_tasks:
            if 'engr_mode' in task['tasks'] and not self.eng_mode:
                continue
            if task['description'] == "PowerAI tuning recommendations":
                no_reboot_hosts = (
                    get_host_list_no_reboot(self.sw_vars['ansible_inventory']))
                if len(no_reboot_hosts) > 0:
                    print(bold("\nInstallation cannot complete until all "
                               "clients have been rebooted."))
                    print(bold("\nThe following client nodes have not been "
                               "automatically rebooted: "))
                    for host in no_reboot_hosts:
                        print(f"    {host}")
                    print(bold("\nPlease manually reboot these hosts and then "
                               "run the following command from the "
                               "installer:"))
                    tasks_path = f'{self.my_name}_ansible/' + task['tasks']
                    cmd = (f'{get_ansible_playbook_path()} -i '
                           f'{self.sw_vars["ansible_inventory"]} '
                           f'{GEN_SOFTWARE_PATH}'
                           f'{self.my_name}_ansible/run.yml '
                           f'--extra-vars '
                           f'"task_file={GEN_SOFTWARE_PATH}{tasks_path}" '
                           f'--ask-become-pass\n')
                    print(f"    {cmd}")
                    break
            heading1(f"Client Node Action: {task['description']}")
            if task['description'] == "Install Anaconda installer":
                _interactive_anaconda_license_accept(
                    self.sw_vars['ansible_inventory'],
                    self.sw_vars['content_files']['anaconda'])
            elif (task['description'] ==
                    "Check WMLA License acceptance and install to root"):
                _interactive_wmla_license_accept(
                    self.sw_vars['ansible_inventory'], self.eval_ver)
            extra_args = ''
            if 'hosts' in task:
                extra_args = f"--limit \'{task['hosts']},localhost\'"
            self._run_ansible_tasks(task['tasks'], extra_args)
#            if self.eng_mode == 'gather-dependencies':
#                pass
        print('Done')

    def get_software_path(self, tasks_path):
        tasks_path = f'{self.my_name}_ansible/' + tasks_path
        return f'{GEN_SOFTWARE_PATH}{tasks_path}'

    def _run_ansible_tasks(self, tasks_path, extra_args=''):
        log = logger.getlogger()
        tasks_path = f'{self.my_name}_ansible/' + tasks_path
        if self.sw_vars['ansible_become_pass'] is not None:
            extra_args += ' --vault-password-file ' + self.vault_pass_file
        elif 'become:' in open(f'{GEN_SOFTWARE_PATH}{tasks_path}').read():
            extra_args += ' --ask-become-pass'
        verbose = ''
        # verbose = '-vvv'
        if self.eval_ver:
            cmd = (f'{get_ansible_playbook_path()} -i '
                   f'{self.sw_vars["ansible_inventory"]} '
                   f'{GEN_SOFTWARE_PATH}{self.my_name}_ansible/run.yml {verbose} '
                   f'--extra-vars "task_file={GEN_SOFTWARE_PATH}{tasks_path}" '
                   f'--extra-vars "@{GEN_SOFTWARE_PATH}{self.sw_vars_file_name}" '
                   f'{extra_args}')
        else:
            cmd = (f'{get_ansible_playbook_path()} -i '
                   f'{self.sw_vars["ansible_inventory"]} '
                   f'{GEN_SOFTWARE_PATH}{self.my_name}_ansible/run.yml {verbose} '
                   f'--extra-vars "task_file={GEN_SOFTWARE_PATH}{tasks_path}" '
                   f'--extra-vars "@{GEN_SOFTWARE_PATH}{self.sw_vars_file_name}" '
                   f'{extra_args}')
        run = True
        while run:
            log.info(f'Running Ansible tasks found in \'{tasks_path}\' ...')
            if ('notify: Reboot' in
                    open(f'{GEN_SOFTWARE_PATH}{tasks_path}').read()):
                print(bold('\nThis step requires changed systems to reboot! '
                           '(16 minute timeout)'))
            if '--ask-become-pass' in cmd:
                print('\nClient password required for privilege escalation')
            elif '--vault-password-file' in cmd:
                self._unlock_vault(validate=False)

            if self.log_lvl == 'debug':
                rc = sub_proc_display(cmd, shell=True, env=ENVIRONMENT_VARS)
                resp = ''
                err = ''
            else:
                resp, err, rc = sub_proc_exec(cmd, shell=True, env=ENVIRONMENT_VARS)

            log.debug(f"cmd: {cmd}\nresp: {resp}\nerr: {err}\nrc: {rc}")
            print("")  # line break

            # If .vault file is missing a retry should work
            if rc != 0 and '.vault was not found' in err:
                log.warning("Vault file missing, retrying...")
            elif rc != 0:
                log.warning("Ansible tasks failed!")
                if resp != '':
                    print(f"stdout:\n{ansible_pprint(resp)}\n")
                if err != '':
                    print(f"stderr:\n{err}\n")
                choice, item = get_selection(['Retry', 'Continue', 'Exit'])
                if choice == "1":
                    pass
                elif choice == "2":
                    self.v_status = "Not Completed"
                    run = False
                elif choice == "3":
                    log.debug('User chooses to exit.')
                    sys.exit('Exiting')
            else:
                self.v_status = "Completed"
                log.info("Ansible tasks ran successfully")
                run = False
        return rc


def _interactive_anaconda_license_accept(ansible_inventory, ana_path):
    log = logger.getlogger()
    cmd = (f'ansible-inventory --inventory {ansible_inventory} --list')
    resp, err, rc = sub_proc_exec(cmd, shell=True)
    inv = json.loads(resp)
    hostname, hostvars = inv['_meta']['hostvars'].popitem()
    ip = re.search(r'(Anaconda\d)-\d+.\d+.\d+', ana_path, re.IGNORECASE).group(1)
    ip = f'/opt/{ip}/'.lower()
    base_cmd = f'ssh -t {hostvars["ansible_user"]}@{hostname} '
    if "ansible_ssh_private_key_file" in hostvars:
        base_cmd += f'-i {hostvars["ansible_ssh_private_key_file"]} '
    if "ansible_ssh_common_args" in hostvars:
        base_cmd += f'{hostvars["ansible_ssh_common_args"]} '

    cmd = base_cmd + f' ls {ip}'
    resp, err, rc = sub_proc_exec(cmd, env=ENVIRONMENT_VARS)

    # If install directory already exists assume license has been accepted
    if rc == 0:
        print(f'Anaconda license already accepted on {hostname}')
    else:
        print(bold('Manual Anaconda license acceptance required on at least '
                   'one client!'))
        rlinput(f'Press Enter to run interactively on {hostname}')
        fn = os.path.basename(ana_path)
        cmd = f'{base_cmd} sudo ~/{fn} -p {ip}'
        rc = sub_proc_display(cmd, env=ENVIRONMENT_VARS)
        if rc == 0:
            print('\nLicense accepted. Acceptance script will be run quietly '
                  'on remaining servers.')
        else:
            log.error("Anaconda license acceptance required to continue!")
            sys.exit('Exiting')
    return rc


def _interactive_wmla_license_accept(ansible_inventory, eval_ver):
    log = logger.getlogger()

    cmd = (f'ansible-inventory --inventory {ansible_inventory} --list')
    resp, err, rc = sub_proc_exec(cmd, shell=True)
    inv = json.loads(resp)

    # accept_cmd = 'IBM_POWERAI_LICENSE_ACCEPT=yes;/opt/anaconda3/bin/accept-ibm-wmla-license.sh '
    accept_cmd = 'sudo env IBM_POWERAI_LICENSE_ACCEPT=yes /opt/anaconda3/bin/accept-ibm-wmla-license.sh '
    if eval_ver:
        check_cmd = 'ls ~/.powerai/ibm-wmla-license-eval/1.2.0/license/status.dat'
    else:
        check_cmd = 'ls ~/.powerai/ibm-wmla-license/1.2.0/license/status.dat'

    print(bold('Acceptance of the WMLA Enterprise license is required on '
               'all nodes in the cluster.'))
    rlinput(f'Press Enter to silently install on each host')

    for hostname, hostvars in inv['_meta']['hostvars'].items():
        base_cmd = f'ssh -t {hostvars["ansible_user"]}@{hostname} '
        if "ansible_ssh_common_args" in hostvars:
            base_cmd += f'{hostvars["ansible_ssh_common_args"]} '
        if "ansible_ssh_private_key_file" in hostvars:
            base_cmd += f'-i {hostvars["ansible_ssh_private_key_file"]} '

        cmd = base_cmd + check_cmd
        resp, err, rc = sub_proc_exec(cmd, env=ENVIRONMENT_VARS)
        if rc == 0:
            print(bold('WMLA Enterprise license already accepted on '
                       f'{hostname}'))
        else:
            run = True
            while run:
                print(bold('\nRunning WMLA Enterprise license script on '
                           f'{hostname}'))
                cmd = base_cmd + accept_cmd
                rc = sub_proc_display(cmd, env=ENVIRONMENT_VARS)
                if rc == 0:
                    print(f'\nLicense accepted on {hostname}.')
                    run = False
                else:
                    print(f'\nWARNING: License not accepted on {hostname}!')
                    choice, item = get_selection(['Retry', 'Continue', 'Exit'])
                    if choice == "1":
                        pass
                    elif choice == "2":
                        run = False
                    elif choice == "3":
                        log.debug('User chooses to exit.')
                        sys.exit('Exiting')


def _set_spectrum_conductor_install_env(ansible_inventory, package, ana_ver=None):
    mod_name = sys.modules[__name__].__name__
    cmd = (f'ansible-inventory --inventory {ansible_inventory} --list')
    resp, err, rc = sub_proc_exec(cmd, shell=True)
    inv = json.loads(resp)
    hostname, hostvars = inv['_meta']['hostvars'].popitem()

    if package == 'spark':
        envs_path = (f'{GEN_SOFTWARE_PATH}/{mod_name}_ansible/'
                     'envs_spectrum_conductor.yml')
        if not os.path.isfile(envs_path):
            copy2(f'{GEN_SOFTWARE_PATH}/{mod_name}_ansible/'
                  'envs_spectrum_conductor_template.yml',
                  f'{GEN_SOFTWARE_PATH}/{mod_name}_ansible/'
                  'envs_spectrum_conductor.yml')

        replace_regex(envs_path, r'^CLUSTERADMIN:\s*$',
                      f'CLUSTERADMIN: {hostvars["ansible_user"]}\n')
    elif package == 'dli':
        envs_path = (f'{GEN_SOFTWARE_PATH}/{mod_name}_ansible/'
                     'envs_spectrum_conductor_dli.yml')
        if not os.path.isfile(envs_path):
            copy2(f'{GEN_SOFTWARE_PATH}/{mod_name}_ansible/'
                  'envs_spectrum_conductor_dli_template.yml',
                  f'{GEN_SOFTWARE_PATH}/{mod_name}_ansible/'
                  'envs_spectrum_conductor_dli.yml')

        replace_regex(envs_path, r'^CLUSTERADMIN:\s*$',
                      f'CLUSTERADMIN: {hostvars["ansible_user"]}\n')
        replace_regex(envs_path, r'^DLI_CONDA_HOME:\s*$',
                      f'DLI_CONDA_HOME: /opt/{ana_ver}\n')

    env_validated = False
    init = True
    while not env_validated:
        try:
            for key, value in yaml.full_load(open(envs_path)).items():
                if value is None:
                    break
            else:
                env_validated = True
        except IOError:
            print(f'Failed to load Spectrum Conductor {package} configuration')

        if not env_validated:
            print(f'\nSpectrum Conductor {package} configuration variables '
                  'incomplete!')
            input(f'Press enter to edit {package} configuration file')
            click.edit(filename=envs_path)
        elif init and get_yesno(f'Edit Spectrum Conductor {package} '
                                'configuration? ', yesno='[y]/n'):
            click.edit(filename=envs_path)
        init = False

    user_name = os.getlogin()
    if os.getuid() == 0 and user_name != 'root':
        user_uid = pwd.getpwnam(user_name).pw_uid
        user_gid = grp.getgrnam(user_name).gr_gid
        os.chown(envs_path, user_uid, user_gid)
        os.chmod(envs_path, 0o644)

    print(f'Spectrum Conductor {package} configuration variables successfully '
          'loaded\n')


if __name__ == '__main__':
    parser = argparse.ArgumentParser()
    parser.add_argument('action', choices=['prep', 'install'],
                        help='Action to take: prep or install')

    parser.add_argument('--print', '-p', dest='log_lvl_print',
                        help='print log level', default='info')

    parser.add_argument('--file', '-f', dest='log_lvl_file',
                        help='file log level', default='info')

    args = parser.parse_args()

    logger.create(args.log_lvl_print, args.log_lvl_file)

    soft = software()

    if args.action == 'prep':
        soft.prep()
    elif args.action == 'install':
        soft.install()<|MERGE_RESOLUTION|>--- conflicted
+++ resolved
@@ -1682,10 +1682,7 @@
                 if key not in validation_status:
                     validation_status[key] = f'{self.v_status}'
             print("\n   *** Validation Status ***\n")
-<<<<<<< HEAD
-=======
-
->>>>>>> 9a554a1f
+
             for key, val in validation_status.items():
                 print(f'{key} = {val}')
 
