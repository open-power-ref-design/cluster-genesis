--- conflicted
+++ resolved
@@ -1678,18 +1678,11 @@
                 if key not in validation_status:
                     validation_status[key] = f'{self.v_status}'
             print("\n   *** Validation Status ***\n")
-<<<<<<< HEAD
-            for key,val in validation_status.items():
-                print(f'{key} = {val}')
-
-            print('\nVerfication Completed\n')
-=======
+
             for key, val in validation_status.items():
                 print(f'{key} = {val}')
 
-
             print('\nVerification Completed\n')
->>>>>>> 7186a60b
         # Validate end
         run = True
         while run:
