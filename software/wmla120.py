#! /usr/bin/env python
# Copyright 2019 IBM Corp.
#
# All Rights Reserved.
#
# Licensed under the Apache License, Version 2.0 (the "License");
# you may not use this file except in compliance with the License.
# You may obtain a copy of the License at
#
#     http://www.apache.org/licenses/LICENSE-2.0
#
# Unless required by applicable law or agreed to in writing, software
# distributed under the License is distributed on an "AS IS" BASIS,
# WITHOUT WARRANTIES OR CONDITIONS OF ANY KIND, either express or implied.
# See the License for the specific language governing permissions and
# limitations under the License.

from __future__ import nested_scopes, generators, division, absolute_import, \
    with_statement, print_function, unicode_literals

import argparse
import glob
import os
import platform
import re
import sys
from shutil import copy2, rmtree
import calendar
import time
import yaml
from orderedattrdict.yamlutils import AttrDictYAMLLoader
import json
from getpass import getpass
import pwd
import grp
import click
import lib.logger as logger
from repos import PowerupRepo, PowerupRepoFromDir, PowerupYumRepoFromRepo, \
    PowerupAnaRepoFromRepo, PowerupRepoFromRpm, setup_source_file, \
    PowerupPypiRepoFromRepo, get_name_dir
from software_hosts import get_ansible_inventory, validate_software_inventory
from lib.utilities import sub_proc_display, sub_proc_exec, heading1, Color, \
    get_selection, get_yesno, rlinput, bold, ansible_pprint, replace_regex, \
    parse_rpm_filenames, lscpu
from lib.genesis import GEN_SOFTWARE_PATH, get_ansible_playbook_path, get_playbooks_path
from nginx_setup import nginx_setup

ENVIRONMENT_VARS = {
    "ANSIBLE_CONFIG": str(get_playbooks_path()) + "/" + "ansible.cfg",  # this probably should be different
    "DEFAULT_GATHER_TIMEOUT": "10",
    "ANSIBLE_GATHER_TIMEOUT": "10"
}


class software(object):
    """ Software installation class. The prep method is used to setup
    repositories, download files to the installer node or perform other
    initialization activities. The install method implements the actual
    installation.
    """
    def __init__(self, eval_ver=False, non_int=False, arch='ppc64le',
                 proc_family=None, engr_mode=False, base_dir=None):
        self.log = logger.getlogger()
        self.log_lvl = logger.get_log_level_print()
        self.my_name = sys.modules[__name__].__name__
        self.rhel_ver = '7'
        self.arch = arch
        self.yum_powerup_repo_files = []
        self.eval_ver = eval_ver
        self.non_int = non_int

        if isinstance(proc_family, list):
            self.proc_family = proc_family[0]
        else:
            self.proc_family = proc_family
        if self.arch == 'x86_64' and not proc_family:
            self.proc_family = self.arch

        # add filename to distinguish architecture
        self.base_filename = f'{self.my_name}' if self.arch == 'ppc64le' \
            else f'{self.my_name}_{self.arch}'

        self._load_filelist()
        self.eng_mode = engr_mode
        yaml.add_constructor(YAMLVault.yaml_tag, YAMLVault.from_yaml)
        self.ana_platform_basename = '64' if self.arch == "x86_64" else self.arch

        self.sw_vars_file_name = 'software-vars.yml'
        self.log.info(f"Using architecture: {self.arch}")

        self._load_content()
        self._load_pkglist()

        sw_vars_path = os.path.join(GEN_SOFTWARE_PATH, f'{self.sw_vars_file_name}')
        if os.path.isfile(sw_vars_path):
            try:
                self.sw_vars = yaml.load(open(sw_vars_path))
            except IOError:
                copy2(sw_vars_path, sw_vars_path + '.bak')
                self.log.error(f'Unable to open {sw_vars_path}. \n'
                               f'Backup made to {sw_vars_path}.bak\n'
                               'Recreating software vars file.')
            except yaml.parser.ParserError:
                self.log.error(f'Unable to load {sw_vars_path}.')
                self.sw_vars = {}
            else:
                if not self.sw_vars:
                    self.sw_vars = {}
        else:
            self.log.info('Creating software vars yaml file')
            self.sw_vars = {}
            self.sw_vars['init-time'] = time.ctime()
            self.README()
            input('\nPress enter to continue')

        if not isinstance(self.sw_vars, dict):
            self.sw_vars = {}
            self.sw_vars['init-time'] = time.ctime()

        self.root_dir_nginx = '/srv'
        if base_dir is not None:
            base_dir = base_dir.replace('/', '')
            if base_dir:
                self.root_dir = f'{self.root_dir_nginx}/{base_dir}/'
                self.sw_vars['base_dir'] = base_dir
            else:
                if 'base_dir' in self.sw_vars:
                    del self.sw_vars['base_dir']
                self.root_dir = f'{self.root_dir_nginx}/{self.my_name}-{arch}/'
        elif 'base_dir' in self.sw_vars:
            self.root_dir = f"{self.root_dir_nginx}/{self.sw_vars['base_dir']}/"
        else:
            self.root_dir = f'{self.root_dir_nginx}/{self.my_name}-{arch}/'

        # Primarily intended for display purposes:
        self.repo_shortname = self.root_dir[len(self.root_dir_nginx):].strip('/')

        if ('ana_powerup_repo_channels' not in self.sw_vars or not
                isinstance(self.sw_vars['ana_powerup_repo_channels'], list)):
            self.sw_vars['ana_powerup_repo_channels'] = []
        if ('yum_powerup_repo_files' not in self.sw_vars or not
                isinstance(self.sw_vars['yum_powerup_repo_files'], dict)):
            self.sw_vars['yum_powerup_repo_files'] = {}
        if ('content_files' not in self.sw_vars or not
                isinstance(self.sw_vars['content_files'], dict)):
            self.sw_vars['content_files'] = {}

        self.sw_vars['rhel_ver'] = self.rhel_ver
        self.sw_vars['arch'] = self.arch

        if os.path.isdir('/srv/wmla-license') and not os.path.isdir(self.root_dir):
            msg = ('This version of the PowerUp software server utilizes a new '
                   'directory layout.\n'
                   f'No software server content exists under {self.root_dir}\n'
                   'PowerUp can copy or move your existing repositories.')
            print(msg)
            if get_yesno('Would you like to copy or move your existing '
                         'repositories? '):

                import create_base_dir_wmla120
                create_base_dir_wmla120.create_base_dir()

        if 'ansible_inventory' not in self.sw_vars:
            self.sw_vars['ansible_inventory'] = None
        if 'ansible_become_pass' not in self.sw_vars:
            self.sw_vars['ansible_become_pass'] = None
        self.vault_pass = None
        self.vault_pass_file = f'{GEN_SOFTWARE_PATH}.vault'

        self.log.debug(f'software variables: {self.sw_vars}')

    def __del__(self):
        if os.path.isfile(self.vault_pass_file):
            os.remove(self.vault_pass_file)

    def README(self):
        kc_link = bold('   https://www.ibm.com/support/knowledgecenter/SSFHA8/ \n\n')
        rtd_link = bold('   https://power-up.readthedocs.io/en/latest/'
                        'Running-paie.html\n\n')
        print(bold('\nWMLA Enterprise software installer module'))
        text = ('\nThis module installs the Watson Machine Learning Accelerated\n'
                'Enterprise software to a cluster of OpenPOWER or x86 nodes.\n'
                'Before beginning installation, be sure that the pre-requisite\n'
                'setup steps have been performed. For guidance, see:\n\n'
                '' + kc_link +
                'For additional help in using the automated installer, see:\n\n'
                '' + rtd_link +
                'WMLA Enterprise installation involves three steps;\n'
                '\n  1 - Preparation. Prepares the installer node software server.\n'
                '       The preparation phase may be run multiple times if needed.\n'
                f'       usage: pup software --prep {self.my_name}\n'
                '\n  2 - Initialization of client nodes\n'
                f'       usage: pup software --init-clients {self.my_name}\n'
                '\n  3 - Installation. Install software on the client nodes\n'
                f'       usage: pup software --install {self.my_name}\n\n'
                'Before beginning, the following files should be extracted from the\n'
                'Watson MLA Enterprise binary file and present on this node;\n'
                f'- ibm-wmla-1.2.0_{self.arch}.bin\n'
                f'- ibm-wmla-license-1.2.0-*.tar.bz2\n'
                f'- conductor2.3.0.0_{self.arch}.bin\n'
                '- conductor_entitlement.dat\n'
                f'- dli-1.2.2.0_{self.arch}.bin\n'
                '- dli_entitlement.dat\n\n'
                f'For installation status: pup software --status {self.my_name}\n'
                f'To redisplay this README: pup software --README {self.my_name}\n\n'
                'Note: The \'pup\' cli supports tab autocompletion.\n\n')
        print(text)

    def _is_nginx_running(self):
        cmd = 'nginx -v'
        ret = False
        try:
            resp, err, rc = sub_proc_exec(cmd)
            if 'nginx version:' in err:
                ret = True
        except FileNotFoundError:
            pass

        return ret

    def status(self, which='all'):
        self._update_software_vars()
        self.status_prep(which)
        self.prep_post()

    def status_prep(self, which='all'):
        self.state = {}

        def yum_repo_status(item):
            repo_id = item.repo_id.format(arch=self.arch)
            search_dir = f'{self.root_dir}repos/{repo_id}/**/repodata'
            repodata = glob.glob(search_dir, recursive=True)
            sw_vars_data = (f'{repo_id}-powerup.repo' in
                            self.sw_vars['yum_powerup_repo_files'])
            if repodata and sw_vars_data:
                self.state[item.desc] = 'Setup'
            else:
                self.state[item.desc] = '-'

        def content_status(item):
            ver_mis = False
            item_dir = item.path
            if self.eval_ver:
                fileglob = item.fileglob_eval.format(arch=self.arch)
            else:
                fileglob = item.fileglob.format(arch=self.arch)
            exists = glob.glob(f'{self.root_dir}{item_dir}/**/{fileglob}', recursive=True)

            sw_vars_data = item_dir in self.sw_vars['content_files']

            if exists and sw_vars_data:
                name = item.name
                if not item.license_for:
                    if exists[0] in self.sw_vars['content_files'][item_dir]:
                        self.state[name] = ('Present')
                    else:
                        ver_mis = True
                        self.state[name] = (Color.yellow +
                                            'Present but not at release level' +
                                            Color.endc)
                else:
                    self.state[item.name] = ('Present')
            else:
                self.state[item.name] = '-'
            return ver_mis

        def conda_repo_status(item):
            repo_id = item.repo_id
            repo_name = item.repo_name
            if 'Main' in repo_name:
                name = 'main'
            elif 'Free' in repo_name:
                name = 'free'
            else:
                name = ''
            dirglob_lin = os.path.join(f'{self.root_dir}', 'repos', f'{repo_id}',
                                       '**', f'{name}', f'linux-{self.arch}', '')
            path_lin = glob.glob(dirglob_lin, recursive=True)

            dirglob_na = os.path.join(f'{self.root_dir}', 'repos', f'{repo_id}',
                                      '**', f'{name}', 'noarch', '')
            path_na = glob.glob(dirglob_na, recursive=True)

            in_channel_list = False
            for chan in self.sw_vars['ana_powerup_repo_channels']:
                if f'/{name}/' in chan:
                    in_channel_list = True
                    break

            if path_lin and path_na and in_channel_list:
                self.state[item.desc] = 'Setup'
            else:
                self.state[item.desc] = '-'

        ver_mis = False
        for _item in self.content:
            item = self.content[_item]
            if item.type == 'file':
                ret = content_status(item)
                ver_mis = ver_mis or ret
                continue

            # yum repos status
            if item.type == 'yum':
                yum_repo_status(item)
                continue

            if item.type == 'conda':
                conda_repo_status(item)

<<<<<<< HEAD
            if item.type == 'simple':
                if os.path.exists(f'{self.root_dir}repos/{item.repo_id}/simple/') and \
                        len(os.listdir(f'{self.root_dir}repos/{item.repo_id}/simple/')) >= 1:
                    self.state[item.desc] = 'Setup'
=======
            # Nginx web server status
            if item == 'Nginx Web Server' and self._is_nginx_running():
                temp_dir = 'nginx-test-dir-123'
                abs_temp_dir = os.path.join(self.root_dir, temp_dir)
                test_file = 'test-file.abc'
                test_path = os.path.join(abs_temp_dir, test_file)
                try:
                    rmtree(abs_temp_dir, ignore_errors=True)
                    os.mkdir(abs_temp_dir)
                    # os.mknod(test_file)
                    with open(test_path, 'x') as f:
                        pass
                except:
                    self.log.error('Failed trying to create temporary file '
                                   f'{test_path}. Check access privileges')
                    sys.exit('Exiting. Unable to continue.')
>>>>>>> 83ce28db
                else:
                    self.state[item.desc] = '-'
                continue

        # Firewall status
        item = 'Firewall'
        if item == 'Firewall':
            cmd = 'firewall-cmd --list-all'
            resp, _, _ = sub_proc_exec(cmd)
            if re.search(r'services:\s+.+http', resp):
                self.state[item] = "Running and configured for http"

        # Nginx web server status
        item = 'Nginx Web Server'
        if item == 'Nginx Web Server':
            temp_dir = 'nginx-test-dir-123'
            abs_temp_dir = os.path.join(self.root_dir_nginx, temp_dir)
            test_file = 'test-file.abc'
            test_path = os.path.join(abs_temp_dir, test_file)
            try:
                rmtree(abs_temp_dir, ignore_errors=True)
                os.mkdir(abs_temp_dir)
                # os.mknod(test_file)
                with open(test_path, 'x') as f:
                    f.close
            except:
                self.log.error('Failed trying to create temporary file '
                               f'{test_path}. Check access privileges')
                sys.exit('Exiting. Unable to continue.')
            else:
                cmd = f'curl -I http://127.0.0.1/{temp_dir}/{test_file}'
                resp, _, _ = sub_proc_exec(cmd)
                if 'HTTP/1.1 200 OK' in resp:
                    self.state[item] = 'Nginx is configured and running'
                else:
                    print()
                    msg = ('Nginx is unable to access content under '
                           f'{self.root_dir}.\n This can be due to SElinux '
                           'configuration, access priveleges or other reasons.')
                    self.log.error(msg)
                    self.state[item] = '-'
            finally:
                rmtree(abs_temp_dir, ignore_errors=True)
            try:
                rmtree(abs_temp_dir, ignore_errors=True)
            except:
                pass

        exists = True
        if which == 'all':
            heading1(f'Preparation Summary for {self.repo_shortname}')
            for item in self.state:
                status = self.state[item]
                it = (item + '                              ')[:38]
                print(f'  {it:<39} : ' + status)
                exists = exists and self.state[item] != '-'

            gtg = 'Preparation complete. '
            if ver_mis:
                gtg += 'Some content is not at release level.'
            for item in self.state.values():
                if item == '-':
                    gtg = f'{Color.red}Preparation incomplete{Color.endc}'
            print(f'\n{bold(gtg)}\n')
        else:
            exists = self.state[which] != '-'

        return exists

    def _is_firewall_running(self, eval_ver=False, non_int=False):
        cmd = 'systemctl status firewalld.service'
        resp, _, _ = sub_proc_exec(cmd)
        if 'Active: active (running)' in resp.splitlines()[2]:
            self.log.debug('Firewall is running')
            return True
        return False

    def _setup_firewall(self, eval_ver=False, non_int=False):
        if self._is_firewall_running():
            heading1('Configuring firewall to enable http')
            fw_err = 0
            cmd = 'firewall-cmd --permanent --add-service=http'
            resp, err, rc = sub_proc_exec(cmd)
            if rc != 0:
                fw_err += 100
                self.log.error('Failed to enable http service on firewall')

            cmd = 'firewall-cmd --reload'
            resp, err, rc = sub_proc_exec(cmd)
            if 'success' not in resp:
                fw_err += 1000
                self.log.error('Error attempting to restart firewall')

            self.status_prep(which='Firewall')
            if self.state['Firewall'] == '-':
                self.log.info('Failed to configure firewall')
            else:
                self.log.info(self.state['Firewall'])
        else:
            self.log.debug('Firewall is not running')
            self.log.info(bold('The firewall is not enabled.\n'))
            print('The PowerUp software installer utilizes Nginx web server.')
            print('Nginx will run without the Firewall enabled, but it is \n'
                  'advisable to utilize a firewall when running a web server.')
            if not get_yesno('\nContinue with installation? ', default='y'):
                self.log.info('Exiting at user request')
                sys.exit()

    def _setup_nginx_server(self, eval_ver=False, non_int=False):
        # nginx setup
        heading1('Set up Nginx')
<<<<<<< HEAD
        exists = self.status_prep(which='Nginx Web Server')
        if not exists:
            nginx_setup(root_dir=self.root_dir_nginx, repo_id='nginx')
=======

        if not self._is_nginx_running():
            nginx_setup(root_dir='/srv', repo_id='nginx')
>>>>>>> 83ce28db

        self.status_prep(which='Nginx Web Server')
        if self.state['Nginx Web Server'] == '-':
            self.log.info('nginx web server is not running')
        else:
            self.log.info(self.state['Nginx Web Server'])

    def create_cuda_drv_repo(self, eval_ver=False, non_int=False):
        # Setup repository for cuda packages. The Cuda public repo is enabled
        # and the package list can be downloaded from there or alternately the
        # cuda packages repo can be created from a local directory or an
        # existing repository on another node.
        name = 'cuda_driver'
        _repo = self.content[name]
        repo_id = _repo.repo_id
        repo_name = _repo.repo_name
        baseurl = _repo.source.baseurl.format(arch=self.arch)
        gpgkey = _repo.gpgkey.format(baseurl=baseurl)
        heading1(f'Set up {repo_name}\n')
        # list to str
        pkg_list = ' '.join(self.pkgs['cuda_drivers'])

        if f'{repo_id}_alt_url' in self.sw_vars:
            alt_url = self.sw_vars[f'{repo_id}_alt_url']
        else:
            alt_url = None

        # exists = self.status_prep(which='CUDA Driver Repository')
        exists = self.status_prep(which=_repo.desc)
        if exists:
            self.log.info(f'The {repo_name} exists already'
                          ' in the POWER-Up server')
            pr_str = (f'\nDo you want to resync the {repo_name}'
                      ' at this time\n')
        else:
            pr_str = (f'\nDo you want to create the {repo_name}'
                      ' at this time\n')

        ch = 'S'
        if get_yesno(prompt=pr_str, yesno='Y/n'):
            if platform.machine() == self.arch:
                ch, item = get_selection('Sync required packages from public repo.\n'
                                         'Create from Nvidia "local" driver RPM.\n'
                                         'Sync from an alternate Repository.\n'
                                         'Skip',
                                         'P\nrpm\nA\nS',
                                         'Repository source? ')
            else:
                ch, item = get_selection('Create from package files in a local Directory\n'
                                         'Sync from an alternate Repository\n'
                                         'Skip',
                                         'D\nR\nS',
                                         'Repository source? ')

        if ch == 'P':
            # Enable the public repo
            repo_cuda = PowerupRepo(repo_id, repo_name, self.root_dir, arch=self.arch)
            dot_repo_content = repo_cuda.get_yum_dotrepo_content(url=baseurl, gpgkey=gpgkey)
            repo_cuda.write_yum_dot_repo_file(dot_repo_content)

            repo = PowerupRepo(repo_id, repo_name, self.root_dir, arch=self.arch)
            repo_dir = repo.get_repo_dir()
            self._add_dependent_packages(repo_dir, pkg_list, also_get_newer=False)
            repo.create_meta()

        elif ch == 'rpm':
            # prompts user for the location of the rpm file to be loaded into
            # the PowerUp server.  The file is copied to /srv/{repo_id}. The
            # contents of the rpm file are then extracted under /srv/repos/
            # Meta data is created. yum.repo content is generated and added to
            # the software-vars.yml file
            repo = PowerupRepoFromRpm(repo_id, repo_name, self.root_dir, arch=self.arch)

            if f'{repo_id}_src_rpm_dir' in self.sw_vars:
                src_path = self.sw_vars[f'{repo_id}_src_rpm_dir']
            else:
                # default is to search recursively under all /home/
                # directories
                src_path = '/home/**/cuda-repo-rhel7-10-1-local-*.rpm'
            rpm_path = repo.get_rpm_path(src_path)
            if rpm_path:
                self.sw_vars[f'{repo_id}_src_rpm_dir'] = rpm_path
                repo_dir = repo.extract_rpm(rpm_path)
                repo.create_meta()
                # content = repo.get_yum_dotrepo_content(
                #     repo_dir=repo_dir, gpgcheck=0, client=True)
            else:
                self.log.info('No path chosen. Skipping create custom '
                              'repository.')

        elif ch == 'A':
            if f'{repo_id}_alt_url' in self.sw_vars:
                alt_url = self.sw_vars[f'{repo_id}_alt_url']
            else:
                alt_url = None

            repo = PowerupYumRepoFromRepo(repo_id, repo_name, self.root_dir, arch=self.arch)
            repo_dir = repo.get_repo_dir()
            url = repo.get_repo_url(baseurl, alt_url, contains=[repo_id],
                                    filelist=['cuda-10-*-*'])
            if url:
                if not url == baseurl:
                    self.sw_vars[f'{repo_id}_alt_url'] = url
                # Set up access to the repo
                content = repo.get_yum_dotrepo_content(url, gpgcheck=0)
                repo.write_yum_dot_repo_file(content)

                repo.sync()
                repo.create_meta()

                self.log.info('Repository setup complete')

        else:
            print(f'{repo_name} repository not updated')
        if ch != 'S':
            repo_dir += '/cuda-drivers-[4-9][0-9][0-9].[0-9]*-[0-9]*'
            files = glob.glob(repo_dir, recursive=True)
            if files:
                self.sw_vars['cuda-drivers'] = re.search(r'cuda-drivers-\d+\.\d+-\d+',
                                                         ' '.join(files)).group(0)
            else:
                self.log.error('No cuda toolkit file found in cuda repository')
        self.prep_post()

    def create_ibmai_repo(self, eval_ver=False, non_int=False):
        # Setup IBM AI conda repo
        name = 'ibmai'
        _repo = self.content[name]
        repo_id = _repo.repo_id
        repo_name = _repo.repo_name
        baseurl = _repo.source.baseurl.format(ana_platform_basename=self.
                                              ana_platform_basename)
        # repo_id = 'ibmai'
        # repo_name = 'IBM AI Repository'
        # baseurl = ('https://public.dhe.ibm.com/ibmdl/export/pub/software/server/'
        #           f'ibm-ai/conda/linux-{self.ana_platform_basename}/')
        heading1(f'Set up {repo_name}\n')

        vars_key = get_name_dir(repo_name)  # format the name
        if f'{vars_key}-alt-url' in self.sw_vars:
            alt_url = self.sw_vars[f'{vars_key}-alt-url']
        else:
            alt_url = None

        exists = self.status_prep(which=_repo.desc)
        if exists:
            self.log.info(f'The {repo_name} exists already'
                          ' in the POWER-Up server\n')

        repo = PowerupAnaRepoFromRepo(repo_id, repo_name, self.root_dir,
                                      arch=self.arch)
        ch = repo.get_action(exists)
        if ch in 'Y':
            # if not exists or ch == 'F':
            url = repo.get_repo_url(baseurl, alt_url, contains=['ibmai', 'linux',
                                    f'{self.arch}'], excludes=['noarch', 'main'],
                                    filelist=['caffe-1.0*'])
            if url:
                if not url == baseurl:
                    if '@na.' in url:
                        cred_end = url.find('@na.')
                        _url = url[cred_end:]
                    else:
                        _url = url
                    self.sw_vars[f'{vars_key}-alt-url'] = _url

                # accept_list is used for linux_{self.arch}, reject_list for noarch
                if 'accept_list' in self.pkgs[f'ibm_ai_conda_linux_{self.arch}']:
                    al = self.pkgs[f'ibm_ai_conda_linux_{self.arch}']['accept_list']
                else:
                    al = None

                if 'reject_list' in self.pkgs[f'ibm_ai_conda_linux_{self.arch}']:
                    rl = self.pkgs[f'ibm_ai_conda_linux_{self.arch}']['reject_list']
                else:
                    rl = None

                dest_dir = repo.sync_ana(url, acclist=al, rejlist=rl)
                if dest_dir is None:
                    print(f'{repo_name} repository not updated')
                    return False

                dest_dir = dest_dir[4 + dest_dir.find('/srv'):6 +
                                    dest_dir.find(f'{repo_id}')]
                # form .condarc channel entry. Note that conda adds
                # the corresponding 'noarch' channel automatically.
                channel = f'  - http://{{{{ host_ip.stdout }}}}{dest_dir}'
                if channel not in self.sw_vars['ana_powerup_repo_channels']:
                    self.sw_vars['ana_powerup_repo_channels'].append(channel)

                if 'accept_list' in self.pkgs['ibm_ai_conda_noarch']:
                    al = self.pkgs['ibm_ai_conda_noarch']['accept_list']
                else:
                    al = None

                if 'reject_list' in self.pkgs['ibm_ai_conda_noarch']:
                    rl = self.pkgs['ibm_ai_conda_noarch']['reject_list']
                else:
                    rl = None
                noarch_url = os.path.split(url.rstrip('/'))[0] + '/noarch/'

                repo.sync_ana(noarch_url, acclist=al, rejlist=rl)
            self.prep_post()

    # Get WMLA Enterprise license file
    def create_wmla_license(self, eval_ver=False, non_int=False):
        name = 'wmla_license'
        heading1(f'Set up {name.title()} \n')
        item = self.content[name]
        lic_src = item.fileglob
        lic_dir = item.path
        exists = self.status_prep(item.name)
        lic_url = ''

        if f'{name}_alt_url' in self.sw_vars:
            alt_url = self.sw_vars[f'{name}_alt_url']
        else:
            alt_url = 'http://'

        if exists:
            self.log.info('WMLA Enterprise license exists already in the POWER-Up '
                          'server')

        if not exists or get_yesno(f'Copy a new {name.title()} file '):
            src_path, dest_path, state = setup_source_file(name, lic_src, lic_dir,
                                                           self.root_dir, lic_url,
                                                           alt_url=alt_url)
            if src_path and 'http' in src_path:
                self.sw_vars[f'{name}_alt_url'] = os.path.dirname(src_path) + '/'
            if dest_path:
                self.sw_vars['content_files'][get_name_dir(name)] = dest_path
            self.prep_post()

        # Get Spectrum Conductor
    def create_spectrum_conductor(self, eval_ver=False, non_int=False):
        name = 'spectrum_conductor'
        heading1(f'Set up {name.title()} \n')
        item = self.content[name]
        spc_src = item.fileglob.format(arch=self.arch)
        spc_dir = item.path
        entitlement = self.content[item.license_file].fileglob
        exists = self.status_prep(item.name)
        spc_url = ''

        if f'{name}_alt_url' in self.sw_vars:
            alt_url = self.sw_vars[f'{name}_alt_url']
        else:
            alt_url = 'http://'

        if exists:
            self.log.info('Spectrum conductor content exists already in the '
                          'POWER-Up server')

        if not exists or get_yesno(f'Copy a new {name.title()} file '):
            src_path, dest_path, state = setup_source_file(name, spc_src, spc_dir,
                                                           self.root_dir,
                                                           spc_url,
                                                           alt_url=alt_url,
                                                           src2=entitlement)
            if src_path and 'http' in src_path:
                self.sw_vars[f'{name}_alt_url'] = os.path.dirname(src_path) + '/'
            if dest_path:
                self.sw_vars['content_files'][get_name_dir(name)] = dest_path
            if state:
                self.sw_vars['content_files'][get_name_dir(name) + '-entitlement'] = (
                    os.path.dirname(dest_path) + '/' + entitlement)
            self.prep_post()

    def create_spectrum_dli(self, eval_ver=False, non_int=False):
        # Get Spectrum DLI
        name = 'spectrum_dli'
        heading1(f'Set up {name.title()} \n')
        # spdli_src = self.globs[name]
        # entitlement = self.globs[name + ' entitlement']
        item = self.content[name]
        spdli_src = item.fileglob.format(arch=self.arch)
        spdli_dir = item.path
        entitlement = self.content[item.license_file].fileglob
        exists = self.status_prep(item.name)
        spdli_url = ''

        if f'{name}_alt_url' in self.sw_vars:
            alt_url = self.sw_vars[f'{name}_alt_url']
        else:
            alt_url = 'http://'

        if exists:
            self.log.info('Spectrum DLI content exists already in the POWER-Up server')

        if not exists or get_yesno(f'Copy a new {name.title()} file '):
            src_path, dest_path, state = setup_source_file(name, spdli_src, spdli_dir,
                                                           self.root_dir, spdli_url,
                                                           alt_url=alt_url,
                                                           src2=entitlement)
            if src_path and 'http' in src_path:
                self.sw_vars[f'{name}_alt_url'] = os.path.dirname(src_path) + '/'
            if dest_path:
                self.sw_vars['content_files'][get_name_dir(name)] = dest_path
            if state:
                self.sw_vars['content_files'][get_name_dir(name) + '-entitlement'] = (
                    os.path.dirname(dest_path) + '/' + entitlement)
            self.prep_post()

    def create_dependency_repo(self, eval_ver=False, non_int=False):
        # Setup repository for redhat dependent packages. This is intended to deal
        # specifically with redhat packages requiring red hat subscription for access,
        # however dependent packages can come from any YUM repository enabled on the
        # POWER-Up Installer node. Alternately the dependent packages repo can be
        # Created from a local directory or an existing repository on another node.
        # repo_id = 'dependencies'
        # repo_name = 'Dependencies'
        # baseurl = ''

        name = 'dependent_packages'
        _repo = self.content[name]
        repo_id = _repo.repo_id
        repo_name = _repo.repo_name
        baseurl = ''

        heading1(f'Set up {repo_name} repository')

        exists = self.status_prep(which=_repo.desc)
        if exists:
            self.log.info(f'The {repo_name} repository exists already'
                          ' in the POWER-Up server')
            pr_str = (f'\nDo you want to resync the {repo_name} repository'
                      ' at this time\n')
        else:
            pr_str = (f'\nDo you want to create the {repo_name} repository'
                      ' at this time\n')

        ch = 'S'
        if get_yesno(prompt=pr_str, yesno='Y/n'):
            _lscpu = lscpu()
            installer_proc_model = None
            try:
                if 'POWER8' in _lscpu['Model name'].upper():
                    installer_proc_model = 'p8'
                elif 'POWER9' in _lscpu['Model name'].upper():
                    installer_proc_model = 'p9'
                elif 'x86_64' in _lscpu['Architecture']:
                    installer_proc_model = 'x86_64'
            except KeyError:
                pass

            if self.arch == 'ppc64le' and not self.proc_family:
                self.proc_family, item = get_selection('Power 8\nPower 9', 'p8\np9',
                                                       'Processor family? ')

            if self.proc_family == 'p9':
                dep_list = ' '.join(self.pkgs['yum_pkgs_p9'])
            elif self.proc_family == 'p8':
                dep_list = ' '.join(self.pkgs['yum_pkgs_p8'])
            elif self.arch == 'x86_64':
                dep_list = ' '.join(self.pkgs['yum_pkgs_x86_64'])

            file_more = GEN_SOFTWARE_PATH + 'dependent-packages.list'
            if os.path.isfile(file_more):
                try:
                    with open(file_more, 'r') as f:
                        more = f.read()
                except:
                    self.log.error('Error reading {file_more}')
                    more = ''
                else:
                    more.replace(',', ' ')
                    more.replace('\n', ' ')
            else:
                more = ''

            if f'{repo_id}_alt_url' in self.sw_vars:
                alt_url = self.sw_vars[f'{repo_id}_alt_url']
            else:
                alt_url = None

            if (platform.machine() == self.arch and
                    self.proc_family == installer_proc_model):
                ch, item = get_selection('Sync required dependent packages from '
                                         'Enabled YUM repos\n'
                                         'Create from package files in a local Directory\n'
                                         'Sync from an alternate Repository\n'
                                         'Skip',
                                         'E\nD\nR\nS',
                                         'Repository source? ')
            else:
                ch, item = get_selection('Create from package files in a local Directory\n'
                                         'Sync from an alternate Repository\n'
                                         'Skip',
                                         'D\nR\nS',
                                         'Repository source? ')

            if ch == 'E':
                repo = PowerupRepo(repo_id, repo_name, self.root_dir,
                                   proc_family=self.proc_family)
                repo_dir = repo.get_repo_dir()
                os.makedirs(repo_dir, exist_ok=True)
                self._add_dependent_packages(repo_dir, dep_list, also_get_newer=True)
                self._add_dependent_packages(repo_dir, more, also_get_newer=True)
                repo.create_meta()
                # content = repo.get_yum_dotrepo_content(gpgcheck=0, local=True)
                # repo.write_yum_dot_repo_file(content)

            elif ch == 'D':
                repo = PowerupRepoFromDir(repo_id, repo_name, self.root_dir,
                                          arch=self.arch, proc_family=self.proc_family)

                if f'{repo_id}_src_dir' in self.sw_vars:
                    src_dir = self.sw_vars[f'{repo_id}_src_dir']
                else:
                    src_dir = None
                src_dir, dest_dir = repo.copy_dirs(src_dir)
                if src_dir:
                    self.sw_vars[f'{repo_id}_src_dir'] = src_dir
                    repo.create_meta()
                    # content = repo.get_yum_dotrepo_content(gpgcheck=0, local=True)
                    # repo.write_yum_dot_repo_file(content)

            elif ch == 'R':
                if f'{repo_id}_alt_url' in self.sw_vars:
                    alt_url = self.sw_vars[f'{repo_id}_alt_url']
                else:
                    alt_url = None

                repo = PowerupYumRepoFromRepo(repo_id, repo_name, self.root_dir,
                                              arch=self.arch,
                                              proc_family=self.proc_family)

                url = repo.get_repo_url(baseurl, alt_url, contains=[repo_id],
                                        filelist=['bzip2-*'])
                if url:
                    if not url == baseurl:
                        self.sw_vars[f'{repo_id}_alt_url'] = url
                    # Set up access to the repo
                    content = repo.get_yum_dotrepo_content(url, gpgcheck=0)
                    repo.write_yum_dot_repo_file(content)

                    repo.sync()
                    repo.create_meta()

                    # Setup local access to the new repo copy in /srv/repo/
                    # if platform.machine() == self.arch:
                    #    content = repo.get_yum_dotrepo_content(gpgcheck=0, local=True)
                    #    repo.write_yum_dot_repo_file(content)
                    # Prep setup of POWER-Up client access to the repo copy
                    self.log.info('Repository setup complete')
            else:
                print(f'{repo_name} repository not updated')

            if ch in ('R', 'E', 'D'):
                self.prep_post()

    def create_conda_content_repo(self, eval_ver=False, non_int=False):
        # Get Anaconda
        ana_name = 'anaconda'
        item = self.content[ana_name]
        ana_src = item.fileglob.format(arch=self.arch)
        ana_url = item.source.url
        if f'{ana_name}_alt_url' in self.sw_vars:
            alt_url = self.sw_vars[f'{ana_name}_alt_url']
        else:
            alt_url = 'http://'
        exists = self.status_prep(which=item.name)

        heading1('Set up Anaconda\n')

        if exists:
            self.log.info(f'The {ana_name} exists already '
                          'in the POWER-Up server.')

        if not exists or get_yesno(f'Recopy {ana_name} '):

            src_path, dest_path, state = setup_source_file(ana_name, ana_src,
                                                           self.root_dir, ana_url,
                                                           alt_url=alt_url)
            if dest_path:
                self.sw_vars['content_files'][get_name_dir(ana_name)] = dest_path
            if src_path and 'http' in src_path:
                self.sw_vars[f'{ana_name}_alt_url'] = os.path.dirname(src_path) + '/'
            self.prep_post()

    def create_conda_free_repo(self, eval_ver=False, non_int=False):
        # Setup Anaconda Free Repo.  (not a YUM repo)
        name = 'anaconda_free'
        _repo = self.content[name]
        repo_id = _repo.repo_id
        repo_name = _repo.repo_name
        baseurl = _repo.source.baseurl.format(ana_platform_basename=self.
                                              ana_platform_basename)
        heading1(f'Set up {repo_name}\n')

        vars_key = get_name_dir(repo_name)  # format the name
        if f'{vars_key}-alt-url' in self.sw_vars:
            alt_url = self.sw_vars[f'{vars_key}-alt-url']
        else:
            alt_url = None

        exists = self.status_prep(which=_repo.desc)
        if exists:
            self.log.info('The Anaconda Repository exists already'
                          ' in the POWER-Up server\n')

        repo = PowerupAnaRepoFromRepo(repo_id, repo_name, self.root_dir,
                                      arch=self.arch)
        ch = repo.get_action(exists)
        if ch in 'Y':
            # if not exists or ch == 'F':
            url = repo.get_repo_url(baseurl, alt_url, contains=['free', 'linux',
                                    f'{self.arch}'], excludes=['noarch', 'main'],
                                    filelist=['cython-*'])
            if url:
                if not url == baseurl:
                    self.sw_vars[f'{vars_key}-alt-url'] = url

                # accept_list and rej_list are mutually exclusive.
                # accept_list takes priority
                al = self.pkgs[f'anaconda_free_linux_{self.arch}']['accept_list']
                rl = self.pkgs[f'anaconda_free_linux_{self.arch}']['reject_list']

                dest_dir = repo.sync_ana(url, acclist=al, rejlist=rl)
                dest_dir = dest_dir[4 + dest_dir.find('/srv'):5 + dest_dir.find('free')]
                # form .condarc channel entry. Note that conda adds
                # the corresponding 'noarch' channel automatically.
                channel = f'  - http://{{{{ host_ip.stdout }}}}{dest_dir}'
                if channel not in self.sw_vars['ana_powerup_repo_channels']:
                    self.sw_vars['ana_powerup_repo_channels'].append(channel)
                noarch_url = os.path.split(url.rstrip('/'))[0] + '/noarch/'

                al = self.pkgs['anaconda_free_noarch']['accept_list']
                rl = self.pkgs['anaconda_free_noarch']['reject_list']
                repo.sync_ana(noarch_url, acclist=al, rejlist=rl)
            self.prep_post()

    def create_conda_main_repo(self, eval_ver=False, non_int=False):
        # Setup Anaconda Main Repo.  (not a YUM repo)
        name = 'anaconda_main'
        _repo = self.content[name]
        repo_id = _repo.repo_id
        repo_name = _repo.repo_name
        baseurl = _repo.source.baseurl.format(ana_platform_basename=self.
                                              ana_platform_basename)

        heading1(f'Set up {repo_name}\n')

        vars_key = get_name_dir(repo_name)  # format the name
        if f'{vars_key}-alt-url' in self.sw_vars:
            alt_url = self.sw_vars[f'{vars_key}-alt-url']
        else:
            alt_url = None

        exists = self.status_prep(which=_repo.desc)
        if exists:
            self.log.info('The Anaconda Repository exists already'
                          ' in the POWER-Up server\n')

        repo = PowerupAnaRepoFromRepo(repo_id, repo_name, self.root_dir, arch=self.arch)

        ch = repo.get_action(exists)
        if ch in 'Y':
            url = repo.get_repo_url(baseurl, alt_url, contains=['main', 'linux',
                                    f'{self.arch}'], excludes=['noarch', 'free'],
                                    filelist=['bzip2-*'])
            if url:
                if not url == baseurl:
                    self.sw_vars[f'{vars_key}-alt-url'] = url
                # accept_list is used for main, reject_list for noarch
                al = self.pkgs[f'anaconda_main_linux_{self.arch}']['accept_list']
                rl = self.pkgs[f'anaconda_main_linux_{self.arch}']['reject_list']

                dest_dir = repo.sync_ana(url, acclist=al, rejlist=rl)
                dest_dir = dest_dir[4 + dest_dir.find('/srv'):5 + dest_dir.find('main')]
                # form .condarc channel entry. Note that conda adds
                # the corresponding 'noarch' channel automatically.
                channel = f'  - http://{{{{ host_ip.stdout }}}}{dest_dir}'
                if channel not in self.sw_vars['ana_powerup_repo_channels']:
                    self.sw_vars['ana_powerup_repo_channels'].insert(0, channel)
                noarch_url = os.path.split(url.rstrip('/'))[0] + '/noarch/'

                al = self.pkgs['anaconda_main_noarch']['accept_list']
                rl = self.pkgs['anaconda_main_noarch']['reject_list']
                repo.sync_ana(noarch_url, acclist=al, rejlist=rl)
            self.prep_post()

    def create_pypi_repo(self, eval_ver=False, non_int=False):
        # Setup Python package repository. (pypi)
        _repo = self.content['pypi']
        repo_id = _repo.repo_id
        repo_name = _repo.repo_name
        baseurl = _repo.source.baseurl

        heading1(f'Set up {repo_name} repository\n')
        if f'{repo_id}_alt_url' in self.sw_vars:
            alt_url = self.sw_vars[f'{repo_id}_alt_url']
        else:
            alt_url = None

        exists = self.status_prep(which=_repo.desc)
        if exists:
            self.log.info('The Python Package Repository exists already'
                          ' in the POWER-Up server')

        repo = PowerupPypiRepoFromRepo(repo_id, repo_name, self.root_dir,
                                       arch=self.arch)
        ch = repo.get_action(exists, exists_prompt_yn=True)

        pkg_list = ' '.join(self.pkgs['python_pkgs'])
        if ch == 'Y':
            pkg_list = ' '.join(self.pkgs['python_pkgs'])
            pkg3_list = ' '.join(self.pkgs['python3_specific_pkgs'])
            url = repo.get_repo_url(baseurl, alt_url, name=repo_name,
                                    contains=repo_id, filelist=['Flask-*'])
            if url == baseurl:
                repo.sync(pkg_list)
                repo.sync(pkg3_list, py_ver=36)
            elif url:
                self.sw_vars[f'{repo_id}_alt_url'] = url
                repo.sync(pkg_list, url + 'simple')
                repo.sync(pkg3_list, url + 'simple', py_ver=36)
            self.prep_post()

    def create_epel_repo(self, eval_ver=False, non_int=False):
        # Setup EPEL Repo
        name = 'epel'
        _repo = self.content[name]
        repo_id = _repo.repo_id.format(arch=self.arch)
        repo_name = _repo.repo_name.format(arch=self.arch)
        baseurl = ''
        heading1(f'Set up {repo_name} repository')
        epel_list = ' '.join(self.pkgs['epel_pkgs'])

        file_more = GEN_SOFTWARE_PATH + 'epel-packages.list'
        if os.path.isfile(file_more):
            try:
                with open(file_more, 'r') as f:
                    more = f.read()
            except:
                self.log.error('Error reading {file_more}')
                more = ''
            else:
                more.replace(',', ' ')
                more.replace('\n', ' ')
        else:
            more = ''

        if f'{repo_id}_alt_url' in self.sw_vars:
            alt_url = self.sw_vars[f'{repo_id}_alt_url']
        else:
            alt_url = None

        exists = self.status_prep(which=_repo.desc)
        if exists:
            self.log.info(f'The {repo_name} repository exists already'
                          ' in the POWER-Up server')
            pr_str = (f'\nDo you want to resync the {repo_name} repository'
                      ' at this time\n')
        else:
            pr_str = (f'\nDo you want to create the {repo_name} repository'
                      ' at this time\n')

        ch = 'S'
        if get_yesno(prompt=pr_str, yesno='Y/n'):
            ch, item = get_selection(f'Sync required {repo_id} packages from '
                                     'Enabled YUM repo\n'
                                     'Create from package files in a local Directory\n'
                                     'Sync from an alternate Repository\n'
                                     'Skip',
                                     'E\nD\nR\nS',
                                     'Repository source? ')

            if ch == 'E':
                repo = PowerupRepo(repo_id, repo_name, self.root_dir)
                repo_dir = repo.get_repo_dir()
                self._add_dependent_packages(repo_dir, epel_list, also_get_newer=True)
                self._add_dependent_packages(repo_dir, more, also_get_newer=True)
                repo.create_meta()
                # content = repo.get_yum_dotrepo_content(gpgcheck=0, local=True)
                # repo.write_yum_dot_repo_file(content)

            elif ch == 'D':
                repo = PowerupRepoFromDir(repo_id, repo_name, self.root_dir)

                if f'{repo_id}_src_dir' in self.sw_vars:
                    src_dir = self.sw_vars[f'{repo_id}_src_dir']
                else:
                    src_dir = None
                src_dir, dest_dir = repo.copy_dirs(src_dir)
                if src_dir:
                    self.sw_vars[f'{repo_id}_src_dir'] = src_dir
                    repo.create_meta()
                    # content = repo.get_yum_dotrepo_content(gpgcheck=0, local=True)
                    # repo.write_yum_dot_repo_file(content)

            elif ch == 'R':
                if f'{repo_id}_alt_url' in self.sw_vars:
                    alt_url = self.sw_vars[f'{repo_id}_alt_url']
                else:
                    alt_url = None

                repo = PowerupYumRepoFromRepo(repo_id, repo_name, self.root_dir,
                                              arch=self.arch)
                url = repo.get_repo_url(baseurl, alt_url, contains=[repo_id],
                                        filelist=['openblas-*'])
                if url:
                    if not url == baseurl:
                        self.sw_vars[f'{repo_id}_alt_url'] = url
                    # Set up access to the repo
                    content = repo.get_yum_dotrepo_content(url, gpgcheck=0)
                    repo.write_yum_dot_repo_file(content)

                    repo.sync()
                    repo.create_meta()

                    # Setup local access to the new repo copy in /srv/repo/
                    # if platform.machine() == self.arch:
                    #    content = repo.get_yum_dotrepo_content(gpgcheck=0, local=True)
                    #    repo.write_yum_dot_repo_file(content)
                    # Prep setup of POWER-Up client access to the repo copy
                    self.log.info('Repository setup complete')
            else:
                print(f'{repo_name} repository not updated')

            if ch in ('R', 'E', 'D'):
                self.prep_post()

    def create_custom_repo(self, eval_ver=False, non_int=False):
        # Create custom repositories
        if hasattr(self, 'eng_mode'):
            if self.eng_mode:  # == 'custom-repo':
                heading1('Create custom repositories')
                if get_yesno('Would you like to create a custom repository '):
                    repo_id = input('Enter a repo id (yum short name): ')
                    repo_name = input('Enter a repo name (Descriptive name): ')

                    ch, _ = get_selection('Create from files in a directory\n'
                                          'Create from an RPM file\n'
                                          'Create from an existing repository',
                                          'dir\nrpm\nrepo',
                                          'Repository source? ', allow_none=True)
                    if ch != 'N':
                        if ch == 'rpm':
                            # prompts user for the location of the rpm file to be loaded
                            # into the PowerUp server. The file is copied to
                            # {self.root_dir}{repo_id}. The contents of the rpm file
                            # are then extracted under {self.root_dir}repos/
                            # Meta data is created. yum.repo content is generated and
                            # added to the software-vars.yml file
                            repo = PowerupRepoFromRpm(repo_id, repo_name, arch=self.arch)

                            if f'{repo_id}_src_rpm_dir' in self.sw_vars:
                                src_path = self.sw_vars[f'{repo_id}_src_rpm_dir']
                            else:
                                # default is to search recursively under all /home/
                                # directories
                                src_path = '/home/**/*.rpm'
                            rpm_path = repo.get_rpm_path(src_path)
                            if rpm_path:
                                self.sw_vars[f'{repo_id}_src_rpm_dir'] = rpm_path
                                src_path = repo.copy_rpm(rpm_path)
                                repodata_dir = repo.extract_rpm(src_path)
    #                            if repodata_dir:
    #                                content = repo.get_yum_dotrepo_content(
    #                                    repo_dir=repodata_dir, gpgcheck=0)
    #                            else:
    #                                print('Failed extracting rpm content')
    #                                content = repo.get_yum_dotrepo_content(gpgcheck=0,
    #                                                                       local=True)
    #                            repo.write_yum_dot_repo_file(content)
                                repo.create_meta()
                                content = repo.get_yum_dotrepo_content(
                                    repo_dir=repodata_dir, gpgcheck=0, client=True)
                                filename = repo_id + '-powerup.repo'
                                self.sw_vars['yum_powerup_repo_files'][filename] = content
                            else:
                                self.log.info('No path chosen. Skipping create custom '
                                              'repository.')

                        elif ch == 'dir':
                            repo = PowerupRepoFromDir(repo_id, repo_name, arch=self.arch)

                            if f'{repo_id}_src_dir' in self.sw_vars:
                                src_dir = self.sw_vars[f'{repo_id}_src_dir']
                            else:
                                src_dir = None
                            src_dir, dest_dir = repo.copy_dirs(src_dir)
                            if src_dir:
                                self.sw_vars[f'{repo_id}_src_dir'] = src_dir
                                repo.create_meta()
                                content = repo.get_yum_dotrepo_content(gpgcheck=0,
                                                                       client=True)
                                filename = repo_id + '-powerup.repo'
                                self.sw_vars['yum_powerup_repo_files'][filename] = content
                        elif ch == 'repo':
                            baseurl = 'http://'

                            repo = PowerupYumRepoFromRepo(repo_id, repo_name, arch=self.arch)

                            new = True
                            if os.path.isfile(f'/etc/yum.repos.d/{repo_id}.repo') and \
                                    os.path.exists(repo.get_repo_dir()):
                                new = False

                            url = repo.get_repo_url(baseurl)
                            if not url == baseurl:
                                self.sw_vars[f'{repo_id}_alt_url'] = url
                            # Set up access to the repo
                            content = repo.get_yum_dotrepo_content(url, gpgcheck=0)
                            repo.write_yum_dot_repo_file(content)

                            repo.sync()

                            if new:
                                repo.create_meta()
                            else:
                                repo.create_meta(update=True)

                            # Setup local access to the new repo copy in {self.root_dir}repo/
                            # content = repo.get_yum_dotrepo_content(gpgcheck=0, local=True)
                            # repo.write_yum_dot_repo_file(content)
                            # Prep setup of POWER-Up client access to the repo copy
                            content = repo.get_yum_dotrepo_content(gpgcheck=0, client=True)
                            filename = repo_id + '-powerup.repo'
                            self.sw_vars['yum_powerup_repo_files'][filename] = content
                        self.log.info('Repository setup complete')
                        self.prep_post()

    def prep_init(self, eval_ver=False, non_int=False):
        # Invoked with --prep flag
        # Basic check of the state of yum repos
        print()
        self.sw_vars['prep-timestamp'] = calendar.timegm(time.gmtime())
        self.log.info('Performing basic check of yum repositories')
        cmd = 'yum repolist --noplugins'
        resp, err, rc = sub_proc_exec(cmd)
        yum_err = re.search(r'\[Errno\s+\d+\]', err)
        if rc:
            self.log.error(f'Failure running "yum repolist" :{rc}')
        elif yum_err:
            self.log.error(err)
            self.log.error(f'yum error: {yum_err.group(0)}')
        if rc or yum_err:
            self.log.error('There is a problem with yum or one or more of the yum '
                           'repositories. \n')
            self.log.info('Cleaning yum caches')
            cmd = 'yum clean all'
            resp, err, rc = sub_proc_exec(cmd)
            if rc != 0:
                self.log.error('An error occurred while cleaning the yum repositories\n'
                               'POWER-Up is unable to continue.')
                sys.exit('Exiting')
        self._setup_firewall()
        self._setup_nginx_server()

    def prep(self, eval_ver=False, non_int=False):

        self.prep_init()

        self.create_ibmai_repo()

        self.create_wmla_license()

        self.create_spectrum_conductor()

        self.create_spectrum_dli()

        self.create_cuda_drv_repo()

        self.create_dependency_repo()

        self.create_conda_content_repo()

        self.create_conda_free_repo()

        self.create_conda_main_repo()

        # self.create_conda_forge_repo()

        self.create_pypi_repo()

        self.create_epel_repo()

        self.create_custom_repo()

        # Display status
        self.status_prep()

    def prep_post(self, eval_ver=False, non_int=False):
        # write software-vars file. Although also done in __del__, the software
        # vars files are written here in case the user is running all phases of
        # install
        try:
            if 'ana_powerup_repo_channels' in self.sw_vars:
                chan_list = []
                for chan in ('free', 'main', 'ibmai'):
                    for item in self.sw_vars['ana_powerup_repo_channels']:
                        if chan in item:
                            chan_list.append(item)
                # prepend any remaining which are not in ('free', 'main', 'ibmai')
                for item in self.sw_vars['ana_powerup_repo_channels']:
                    if item not in chan_list:
                        chan_list = [item] + chan_list
                self.sw_vars['ana_powerup_repo_channels'] = chan_list
        except:
            pass
        if not os.path.exists(GEN_SOFTWARE_PATH):
            os.mkdir(GEN_SOFTWARE_PATH)
        if self.eval_ver:
            with open(GEN_SOFTWARE_PATH + f'{self.sw_vars_file_name}', 'w') as f:
                f.write('# Do not edit this file. This file is autogenerated.\n')
            with open(GEN_SOFTWARE_PATH + f'{self.sw_vars_file_name}', 'a') as f:
                yaml.dump(self.sw_vars, f, default_flow_style=False)
        else:
            with open(GEN_SOFTWARE_PATH + f'{self.sw_vars_file_name}', 'w') as f:
                f.write('# Do not edit this file. This file is autogenerated.\n')
            with open(GEN_SOFTWARE_PATH + f'{self.sw_vars_file_name}', 'a') as f:
                yaml.dump(self.sw_vars, f, default_flow_style=False)

    def _load_content(self):
        try:
            self.content = yaml.load(open(GEN_SOFTWARE_PATH +
                                     f'content-{self.my_name}.yml'),
                                     Loader=AttrDictYAMLLoader)
        except IOError:
            self.log.error(f'Error opening the content list file '
                           f'(content-{self.base_filename}.yml)')
            sys.exit('Exit due to critical error')

    def _load_pkglist(self):
        try:
            self.pkgs = yaml.load(open(GEN_SOFTWARE_PATH + f'pkg-lists-{self.base_filename}.yml'))
        except IOError:
            self.log.error(f'Error opening the pkg lists file '
                           f'(pkg-lists-{self.base_filename}.yml)')
            sys.exit('Exit due to critical error')

    def _load_filelist(self):
        # When searching for files in other web servers, the fileglobs are converted to
        # regular expressions. An asterisk (*) after a bracket is converted to a
        # regular extression of [0-9]{0,3} Other asterisks are converted to regular
        # expression of .*
        try:
            file_lists = yaml.load(open(GEN_SOFTWARE_PATH + f'file-lists-{self.base_filename}.yml'))
        except IOError:
            self.log.info('Error while reading installation file lists for WMLA Enterprise')
            sys.exit('exiting')
            input('\nPress enter to continue')
        else:
            if self.eval_ver:
                self.globs = file_lists['globs_eval']
                self.files = file_lists['files_eval']
            else:
                self.globs = file_lists['globs']
                self.files = file_lists['files']

    def _add_dependent_packages(self, repo_dir, dep_list, also_get_newer=True):
        def yum_download(repo_dir, dep_list):
            cmd = (f'yumdownloader --archlist={self.arch} --destdir '
                   f'{repo_dir} {dep_list}')
            resp, err, rc = sub_proc_exec(cmd)
            if rc != 0:
                self.log.error('An error occurred while downloading dependent '
                               f'packages.\n Download command: {cmd}'
                               f'rc: {rc} err: {err}')
            resp = resp.splitlines()
            for item in resp:
                if 'No Match' in item:
                    self.log.error(f'Dependent packages download error. {item}')

        if also_get_newer:
            dep_list_list = dep_list.split()
            versionless_dep_list, ver = parse_rpm_filenames(dep_list_list)
            versionless_dep_list = ' '.join(versionless_dep_list)
            yum_download(repo_dir, versionless_dep_list)

            # Form new dep_list consisting of packages not already in repo_dir
            in_repo_list = os.listdir(repo_dir)
            dep_list = ''
            for _file in dep_list_list:
                if _file + '.rpm' not in in_repo_list:
                    dep_list = dep_list + _file + ' '

        if dep_list:
            yum_download(repo_dir, dep_list)

        cmd = 'yum clean packages expire-cache'
        resp, err, rc = sub_proc_exec(cmd)
        if rc != 0:
            self.log.error('An error occurred while cleaning the yum cache\n'
                           f'rc: {rc} err: {err}')

        cmd = 'yum makecache fast'
        resp, err, rc = sub_proc_exec(cmd)
        if rc != 0:
            self.log.error('An error occurred while making the yum cache\n'
                           f'rc: {rc} err: {err}')

    def init_clients(self):
        log = logger.getlogger()

        print(bold(f'\nInitializing clients for install from  Repository : '
              f'{self.repo_shortname}\n'))
        self.sw_vars['init_clients'] = self.repo_shortname
        self._update_software_vars()
        self.sw_vars['ansible_inventory'] = get_ansible_inventory()

        sudo_password = None
        if self.sw_vars['ansible_become_pass'] is None:
            sudo_password = self._cache_sudo_pass()
        else:
            self._unlock_vault()
        if self.eval_ver:
            cmd = ('{} -i {} {}init_clients.yml --extra-vars "@{}" '
                   .format(get_ansible_playbook_path(),
                           self.sw_vars['ansible_inventory'],
                           GEN_SOFTWARE_PATH,
                           GEN_SOFTWARE_PATH + f"{self.sw_vars_file_name}"))
        else:
            cmd = ('{} -i {} {}init_clients.yml --extra-vars "@{}" '
                   .format(get_ansible_playbook_path(),
                           self.sw_vars['ansible_inventory'],
                           GEN_SOFTWARE_PATH,
                           GEN_SOFTWARE_PATH + f"{self.sw_vars_file_name}"))
        prompt_msg = ""
        if sudo_password is not None:
            cmd += f'--extra-vars "ansible_become_pass={sudo_password}" '
        elif os.path.isfile(self.vault_pass_file):
            cmd += '--vault-password-file ' + self.vault_pass_file
        elif self.sw_vars['ansible_become_pass'] is None:
            cmd += '--ask-become-pass '
            prompt_msg = "\nClient password required for privilege escalation"

        run = True
        while run:
            log.info(f"Running Ansible playbook 'init_clients.yml' ...")
            print(prompt_msg)
            resp, err, rc = sub_proc_exec(cmd, shell=True, env=ENVIRONMENT_VARS)
            log.debug(f"cmd: {cmd}\nresp: {resp}\nerr: {err}\nrc: {rc}")
            if rc != 0:
                log.warning("Ansible playbook failed!")
                if resp != '':
                    print(f"stdout:\n{ansible_pprint(resp)}\n")
                if err != '':
                    print(f"stderr:\n{err}\n")
                choice, item = get_selection(['Retry', 'Continue', 'Exit'])
                if choice == "1":
                    pass
                elif choice == "2":
                    run = False
                elif choice == "3":
                    log.debug('User chooses to exit.')
                    sys.exit('Exiting')
            else:
                self.sw_vars['proc_family'] = self.proc_family
                self.sw_vars['arch'] = self.arch
                self.sw_vars['eval_ver'] = self.eval_ver
                self.prep_post()
                log.info("Ansible playbook ran successfully")
                run = False
            print('All done')

    def _cache_sudo_pass(self):
        from ansible_vault import Vault
        log = logger.getlogger()

        print("\nPlease provide the client sudo password below. Note: All "
              "client nodes must use the same password!")
        # client_sudo_pass_validated = False

        ansible_become_pass = getpass(prompt="Client sudo password: ")

        while not self._validate_ansible_become_pass(ansible_become_pass):
            choice, item = get_selection(['Re-enter password',
                                          'Continue without caching password',
                                          'Exit'])
            if choice == "1":
                ansible_become_pass = getpass(prompt="Client sudo password: ")
            elif choice == "2":
                ansible_become_pass = None
                break
            elif choice == "3":
                log.debug('User chooses to exit.')
                sys.exit('Exiting')

        self.vault_pass = ansible_become_pass

        if ansible_become_pass is not None:
            vault = Vault(self.vault_pass)
            data = vault.dump(ansible_become_pass).decode(encoding='UTF-8')
            self.sw_vars['ansible_become_pass'] = YAMLVault(data)

        return ansible_become_pass

    def _validate_ansible_become_pass(self, ansible_become_pass):
        log = logger.getlogger()

        print("\nValidating sudo password on all clients...")

        sudo_test = f'{GEN_SOFTWARE_PATH}{self.my_name}_ansible/sudo_test.yml'
        cmd = (f'{get_ansible_playbook_path()} '
               f'-i {self.sw_vars["ansible_inventory"]} '
               f'{GEN_SOFTWARE_PATH}{self.my_name}_ansible/run.yml '
               f'--extra-vars "task_file={sudo_test}" ')
        if ansible_become_pass is not None:
            cmd += f'--extra-vars "ansible_become_pass={ansible_become_pass}" '
        elif os.path.isfile(self.vault_pass_file):
            cmd += f' --vault-password-file {self.vault_pass_file} '
            cmd += f'--extra-vars "@{GEN_SOFTWARE_PATH}{self.sw_vars_file_name}" '
        else:
            cmd += ' --ask-become-pass '
        resp, err, rc = sub_proc_exec(cmd, shell=True, env=ENVIRONMENT_VARS)
        log.debug(f"cmd: {cmd}\nresp: {resp}\nerr: {err}\nrc: {rc}")
        if rc == 0:
            print(bold("Validation passed!\n"))
            return True
        else:
            print(bold("Validation failed!"))
            if resp != '':
                print(f"stdout:\n{ansible_pprint(resp)}\n")
            if err != '':
                print(f"stderr:\n{err}\n")
            return False

    def _unlock_vault(self, validate=True):
        log = logger.getlogger()
        while True:
            if self.sw_vars['ansible_become_pass'] is None:
                return False
            elif self.vault_pass is None:
                self.vault_pass = getpass(prompt="\nClient sudo password: ")
            with open(self.vault_pass_file, 'w') as vault_pass_file_out:
                vault_pass_file_out.write(self.vault_pass)
            os.chmod(self.vault_pass_file, 0o600)

            if not validate or self._validate_ansible_become_pass(None):
                return True
            else:
                print(bold("Cached sudo password decryption/validation fail!"))
                choice, item = get_selection(['Retry Password', 'Exit'])
                if choice == "1":
                    self.vault_pass = None
                elif choice == "2":
                    log.debug('User chooses to exit.')
                    sys.exit('Exiting')
                    sys.exit(1)

    def _get_file_paths(self, fileglob):
        """ Searches under the software server's root directory for the
        given fileglob.
        Args:
            fileglob (str): String with a bash style file glob.
        Returns: A list of sorted paths. For rpm files, the newest version
        will be last
        """
        paths = glob.glob(f'{self.root_dir}**/{fileglob}')
        paths = sorted(paths)
        return paths

    def _get_yum_repo_dirs(self, repo_id):
        _dirglob = os.path.join(f'{self.root_dir}', 'repos', f'{repo_id}',
                                '**', 'repodata')
        paths = glob.glob(_dirglob, recursive=True)
        paths = [path.rstrip('repodata') for path in paths]
        return paths

    def _get_conda_repo_dirs(self, repo_id, repo_name):
        if 'Main' in repo_name:
            name = 'main'
        elif 'Free' in repo_name:
            name = 'free'
        else:
            name = ''
        _dirglob = os.path.join(f'{self.root_dir}', 'repos', f'{repo_id}',
                                '**', f'{name}', f'linux-{self.arch}', '')
        paths = glob.glob(_dirglob, recursive=True)
        paths = [path.rstrip('/') for path in paths]
        paths = [path.rstrip(f'linux-{self.arch}') for path in paths]
        return paths

    def _extract_processor_family(self, _dir):
        if '/p8/' in _dir:
            self.proc_family = 'p8'
        elif '/p9/' in _dir:
            self.proc_family = 'p9'
        elif '/x86_64/' in _dir:
            self.proc_family = 'x86_64'

    def _update_software_vars(self):
        self.sw_vars['content_files'] = {}
        self.sw_vars['ana_powerup_repo_channels'] = []
        self.sw_vars['yum_powerup_repo_files'] = {}
        for _item in self.content:
            item = self.content[_item]
            if item.type == 'file':
                _glob = item.fileglob_eval if self.eval_ver else item.fileglob
                _glob = _glob.format(arch=self.arch)
                paths = self._get_file_paths(_glob)

                if len(set(paths)) > 1:
                    release_lvl_file = item.filename_eval if self.eval_ver \
                        else item.filename
                    print(f'Multiple files matching the requirement for\n {_glob}\nare '
                          'present in the PowerUp software server. The release level\n'
                          f'is: {release_lvl_file}\n'
                          'Please select a file for this WMLA installation.')
                    ch, path = get_selection(paths)
                elif len(paths) == 1:
                    path = paths[0]
                else:
                    self.log.error(f'No {_glob} found in software server.')
                    path = ''
                self.sw_vars['content_files'][_item.replace('_', '-')] = path
            elif item.type == 'conda':
                repo_id = item.repo_id
                repo_name = item.repo_name
                dirs = self._get_conda_repo_dirs(repo_id, repo_name)
                if len(dirs) == 1:
                    _dir = dirs[0]
                elif len(dirs) > 1:
                    msg = (f'More than one {item.name} repository exists in the\n'
                           'PowerUp software server. Please select the repository '
                           'to use for this WMLA installation.')
                    print(msg)
                    ch, _dir = get_selection(dirs)
                else:
                    self.log.error(f'No {repo_name} found in software server.')
                    _dir = ''
                _dir = _dir[len(self.root_dir) - 1:]
                # form .condarc channel entry. Note that conda adds
                # the corresponding 'noarch' channel automatically.
                if _dir:
                    channel = f'  - http://{{{{ host_ip.stdout }}}}{_dir}'
                else:
                    channel = ''
                if channel not in self.sw_vars['ana_powerup_repo_channels']:
                    self.sw_vars['ana_powerup_repo_channels'].append(channel)

            elif item.type == 'yum':
                repo_id = item.repo_id.format(arch=self.arch)
                repo_name = item.repo_name.format(arch=self.arch)
                dirs = self._get_yum_repo_dirs(repo_id)
                if self.proc_family and repo_name == 'Dependencies':
                    dirs = [d for d in dirs if self.proc_family in d]

                if len(dirs) == 1:
                    _dir = dirs[0]

                elif len(dirs) > 1:
                    msg = (f'More than one {item.name} repository exists in the\n'
                           'PowerUp software server. Please select the repository '
                           'to use for this WMLA installation.')
                    print(msg)
                    ch, _dir = get_selection(dirs)
                else:
                    self.log.error(f'No {repo_id} repo found in software server.')
                    _dir = ''
                _dir = _dir.rstrip('/')

                if repo_id == 'dependencies' and not self.proc_family:
                    self._extract_processor_family(_dir)

                filename = repo_id + '-powerup.repo'
                if _dir:
                    repo = PowerupRepo(repo_id, repo_name, self.arch,
                                       self.proc_family)
                    dotrepo_content = repo.get_yum_dotrepo_content(repo_dir=_dir,
                                                                   gpgcheck=0,
                                                                   client=True)
                    self.sw_vars['yum_powerup_repo_files'][filename] = dotrepo_content
                else:
                    self.sw_vars['yum_powerup_repo_files'][filename] = ''

    def _install_ready(self):
        ready = True
        ready = ready and all([item != '' for item in
                              self.sw_vars['content_files'].values()])
        ready = ready and all([item != '' for item in
                              self.sw_vars['yum_powerup_repo_files'].values()])
        ready = ready and all([item != '' for item in
                              self.sw_vars['ana_powerup_repo_channels']])
        return ready

    def _init_clients_check(self):
        ready = True
        if not 'init_clients' in self.sw_vars:
            self.log.error('Initialization of clients has not been run. Please run\n'
                           'pup software --init-clients \n'
                           'before running install.')
            ready = False
        if self.repo_shortname != self.sw_vars['init_clients']:
            self.log.warning('The cluster nodes were last configured for installation\n'
                             'from self.sw_vars["init_clients"], but you are requesting\n'
                             'installation from {self.repo_shortname}')
            if not get_yesno('Okay to continue? '):
                ready = False

        if self.sw_vars['proc_family'] != self.proc_family:
            sys.exit('The cluster nodes were last configured for installation as '
                     f'{self.sw_vars["proc_family"]}\n, but you are running install '
                     f'with processor family set to {self.proc_family}.  Exiting.')
            ready = False

        if self.sw_vars['arch'] != self.arch:
            sys.exit('The cluster nodes were last configured for installation as '
                     f'{self.sw_vars["arch"]}\n, but you are running install '
                     f'with architecture set to {self.arch}.  Exiting.')
            ready = False

        if self.sw_vars['eval_ver'] != self.eval_ver:
            sys.exit('The cluster nodes were last configured for installation with '
                     f'evaluation version set to{self.sw_vars["eval_ver"]}\n'
                     f'but you are running the current install '
                     f'with evaluation version set to {self.eval_ver}.  Exiting.')
            ready = False

        return ready

    def install(self):
        self._update_software_vars()
        if not self._install_ready():
            msg = ('\nNot all content is present in the software server. Re-run\n'
                   'the prep phase of installation to update needed content\n'
                   'then re-run install.\n'
                   'Hint: The "--step" flag can be used to address specific\n'
                   'missing content.\nRun: pup software -h for additional '
                   'help\nExiting\n')
            sys.exit(msg)

        if not self._init_clients_check():
            sys.exit('Exiting')

        print(bold(f'\n     Installing from Repository : {self.repo_shortname}\n'))

        if self.sw_vars['ansible_inventory'] is None:
            self.sw_vars['ansible_inventory'] = get_ansible_inventory()
        else:
            print("Validating software inventory '{}'..."
                  .format(self.sw_vars['ansible_inventory']))
            if validate_software_inventory(self.sw_vars['ansible_inventory']):
                print(bold("Validation passed!"))
            else:
                print(bold("Validation FAILED!"))
                self.sw_vars['ansible_inventory'] = get_ansible_inventory()

        self._unlock_vault()

        ana_ver = re.search(r'(anaconda\d)-\d', self.sw_vars['content_files']
                            ['anaconda'], re.IGNORECASE).group(1).lower()
        _set_spectrum_conductor_install_env(self.sw_vars['ansible_inventory'],
                                            'spark')
        _set_spectrum_conductor_install_env(self.sw_vars['ansible_inventory'],
                                            'dli', ana_ver)
        specific_arch = "_" + self.arch if self.arch == 'x86_64' else ""
        install_tasks = yaml.load(open(GEN_SOFTWARE_PATH +
                                       f'{self.my_name}_install_procedure{specific_arch}.yml'))

        for task in install_tasks:
            if 'engr_mode' in task['tasks'] and not self.eng_mode:
                continue
            heading1(f"Client Node Action: {task['description']}")
            if task['description'] == "Install Anaconda installer":
                _interactive_anaconda_license_accept(
                    self.sw_vars['ansible_inventory'],
                    self.sw_vars['content_files']['anaconda'])
            elif (task['description'] ==
                    "Check WMLA License acceptance and install to root"):
                _interactive_wmla_license_accept(
                    self.sw_vars['ansible_inventory'])
            extra_args = ''
            if 'hosts' in task:
                extra_args = f"--limit \'{task['hosts']},localhost\'"
            self._run_ansible_tasks(task['tasks'], extra_args)
#            if self.eng_mode == 'gather-dependencies':
#                pass
        print('Done')

    def _run_ansible_tasks(self, tasks_path, extra_args=''):
        log = logger.getlogger()
        tasks_path = f'{self.my_name}_ansible/' + tasks_path
        if self.sw_vars['ansible_become_pass'] is not None:
            extra_args += ' --vault-password-file ' + self.vault_pass_file
        elif 'become:' in open(f'{GEN_SOFTWARE_PATH}{tasks_path}').read():
            extra_args += ' --ask-become-pass'
        verbose = ''
        # verbose = '-vvv'
        if self.eval_ver:
            cmd = (f'{get_ansible_playbook_path()} -i '
                   f'{self.sw_vars["ansible_inventory"]} '
                   f'{GEN_SOFTWARE_PATH}{self.my_name}_ansible/run.yml {verbose} '
                   f'--extra-vars "task_file={GEN_SOFTWARE_PATH}{tasks_path}" '
                   f'--extra-vars "@{GEN_SOFTWARE_PATH}{self.sw_vars_file_name}" '
                   f'{extra_args}')
        else:
            cmd = (f'{get_ansible_playbook_path()} -i '
                   f'{self.sw_vars["ansible_inventory"]} '
                   f'{GEN_SOFTWARE_PATH}{self.my_name}_ansible/run.yml {verbose} '
                   f'--extra-vars "task_file={GEN_SOFTWARE_PATH}{tasks_path}" '
                   f'--extra-vars "@{GEN_SOFTWARE_PATH}{self.sw_vars_file_name}" '
                   f'{extra_args}')
        run = True
        while run:
            log.info(f'Running Ansible tasks found in \'{tasks_path}\' ...')
            if ('notify: Reboot' in
                    open(f'{GEN_SOFTWARE_PATH}{tasks_path}').read()):
                print(bold('\nThis step requires changed systems to reboot! '
                           '(16 minute timeout)'))
            if '--ask-become-pass' in cmd:
                print('\nClient password required for privilege escalation')
            elif '--vault-password-file' in cmd:
                self._unlock_vault(validate=False)

            if self.log_lvl == 'debug':
                rc = sub_proc_display(cmd, shell=True, env=ENVIRONMENT_VARS)
                resp = ''
                err = ''
            else:
                resp, err, rc = sub_proc_exec(cmd, shell=True, env=ENVIRONMENT_VARS)

            log.debug(f"cmd: {cmd}\nresp: {resp}\nerr: {err}\nrc: {rc}")
            print("")  # line break

            # If .vault file is missing a retry should work
            if rc != 0 and '.vault was not found' in err:
                log.warning("Vault file missing, retrying...")
            elif rc != 0:
                log.warning("Ansible tasks failed!")
                if resp != '':
                    print(f"stdout:\n{ansible_pprint(resp)}\n")
                if err != '':
                    print(f"stderr:\n{err}\n")
                choice, item = get_selection(['Retry', 'Continue', 'Exit'])
                if choice == "1":
                    pass
                elif choice == "2":
                    run = False
                elif choice == "3":
                    log.debug('User chooses to exit.')
                    sys.exit('Exiting')
            else:
                log.info("Ansible tasks ran successfully")
                run = False
        return rc


def _interactive_anaconda_license_accept(ansible_inventory, ana_path):
    log = logger.getlogger()
    cmd = (f'ansible-inventory --inventory {ansible_inventory} --list')
    resp, err, rc = sub_proc_exec(cmd, shell=True)
    inv = json.loads(resp)
    hostname, hostvars = inv['_meta']['hostvars'].popitem()
    ip = re.search(r'(Anaconda\d)-\d+.\d+.\d+', ana_path, re.IGNORECASE).group(1)
    ip = f'/opt/{ip}/'.lower()
    base_cmd = f'ssh -t {hostvars["ansible_user"]}@{hostname} '
    if "ansible_ssh_private_key_file" in hostvars:
        base_cmd += f'-i {hostvars["ansible_ssh_private_key_file"]} '
    if "ansible_ssh_common_args" in hostvars:
        base_cmd += f'{hostvars["ansible_ssh_common_args"]} '

    cmd = base_cmd + f' ls {ip}'
    resp, err, rc = sub_proc_exec(cmd, env=ENVIRONMENT_VARS)

    # If install directory already exists assume license has been accepted
    if rc == 0:
        print(f'Anaconda license already accepted on {hostname}')
    else:
        print(bold('Manual Anaconda license acceptance required on at least '
                   'one client!'))
        rlinput(f'Press Enter to run interactively on {hostname}')
        fn = os.path.basename(ana_path)
        cmd = f'{base_cmd} sudo ~/{fn} -p {ip}'
        rc = sub_proc_display(cmd, env=ENVIRONMENT_VARS)
        if rc == 0:
            print('\nLicense accepted. Acceptance script will be run quietly '
                  'on remaining servers.')
        else:
            log.error("Anaconda license acceptance required to continue!")
            sys.exit('Exiting')
    return rc


def _interactive_wmla_license_accept(ansible_inventory):
    log = logger.getlogger()

    cmd = (f'ansible-inventory --inventory {ansible_inventory} --list')
    resp, err, rc = sub_proc_exec(cmd, shell=True)
    inv = json.loads(resp)

    # accept_cmd = 'IBM_POWERAI_LICENSE_ACCEPT=yes;/opt/anaconda3/bin/accept-ibm-wmla-license.sh '
    accept_cmd = 'sudo env IBM_POWERAI_LICENSE_ACCEPT=yes /opt/anaconda3/bin/accept-ibm-wmla-license.sh '
    check_cmd = 'ls ~/.powerai/ibm-wmla-license/1.2.0/license/status.dat'

    print(bold('Acceptance of the WMLA Enterprise license is required on '
               'all nodes in the cluster.'))
    rlinput(f'Press Enter to silently install on each host')

    for hostname, hostvars in inv['_meta']['hostvars'].items():
        base_cmd = f'ssh -t {hostvars["ansible_user"]}@{hostname} '
        if "ansible_ssh_common_args" in hostvars:
            base_cmd += f'{hostvars["ansible_ssh_common_args"]} '
        if "ansible_ssh_private_key_file" in hostvars:
            base_cmd += f'-i {hostvars["ansible_ssh_private_key_file"]} '

        cmd = base_cmd + check_cmd
        resp, err, rc = sub_proc_exec(cmd, env=ENVIRONMENT_VARS)
        if rc == 0:
            print(bold('WMLA Enterprise license already accepted on '
                       f'{hostname}'))
        else:
            run = True
            while run:
                print(bold('\nRunning WMLA Enterprise license script on '
                           f'{hostname}'))
                cmd = base_cmd + accept_cmd
                rc = sub_proc_display(cmd, env=ENVIRONMENT_VARS)
                if rc == 0:
                    print(f'\nLicense accepted on {hostname}.')
                    run = False
                else:
                    print(f'\nWARNING: License not accepted on {hostname}!')
                    choice, item = get_selection(['Retry', 'Continue', 'Exit'])
                    if choice == "1":
                        pass
                    elif choice == "2":
                        run = False
                    elif choice == "3":
                        log.debug('User chooses to exit.')
                        sys.exit('Exiting')


def _set_spectrum_conductor_install_env(ansible_inventory, package, ana_ver=None):
    mod_name = sys.modules[__name__].__name__
    cmd = (f'ansible-inventory --inventory {ansible_inventory} --list')
    resp, err, rc = sub_proc_exec(cmd, shell=True)
    inv = json.loads(resp)
    hostname, hostvars = inv['_meta']['hostvars'].popitem()

    if package == 'spark':
        envs_path = (f'{GEN_SOFTWARE_PATH}/{mod_name}_ansible/'
                     'envs_spectrum_conductor.yml')
        if not os.path.isfile(envs_path):
            copy2(f'{GEN_SOFTWARE_PATH}/{mod_name}_ansible/'
                  'envs_spectrum_conductor_template.yml',
                  f'{GEN_SOFTWARE_PATH}/{mod_name}_ansible/'
                  'envs_spectrum_conductor.yml')

        replace_regex(envs_path, r'^CLUSTERADMIN:\s*$',
                      f'CLUSTERADMIN: {hostvars["ansible_user"]}\n')
    elif package == 'dli':
        envs_path = (f'{GEN_SOFTWARE_PATH}/{mod_name}_ansible/'
                     'envs_spectrum_conductor_dli.yml')
        if not os.path.isfile(envs_path):
            copy2(f'{GEN_SOFTWARE_PATH}/{mod_name}_ansible/'
                  'envs_spectrum_conductor_dli_template.yml',
                  f'{GEN_SOFTWARE_PATH}/{mod_name}_ansible/'
                  'envs_spectrum_conductor_dli.yml')

        replace_regex(envs_path, r'^CLUSTERADMIN:\s*$',
                      f'CLUSTERADMIN: {hostvars["ansible_user"]}\n')
        replace_regex(envs_path, r'^DLI_CONDA_HOME:\s*$',
                      f'DLI_CONDA_HOME: /opt/{ana_ver}\n')

    env_validated = False
    init = True
    while not env_validated:
        try:
            for key, value in yaml.load(open(envs_path)).items():
                if value is None:
                    break
            else:
                env_validated = True
        except IOError:
            print(f'Failed to load Spectrum Conductor {package} configuration')

        if not env_validated:
            print(f'\nSpectrum Conductor {package} configuration variables '
                  'incomplete!')
            input(f'Press enter to edit {package} configuration file')
            click.edit(filename=envs_path)
        elif init and get_yesno(f'Edit Spectrum Conductor {package} '
                                'configuration? '):
            click.edit(filename=envs_path)
        init = False

    user_name = os.getlogin()
    if os.getuid() == 0 and user_name != 'root':
        user_uid = pwd.getpwnam(user_name).pw_uid
        user_gid = grp.getgrnam(user_name).gr_gid
        os.chown(envs_path, user_uid, user_gid)
        os.chmod(envs_path, 0o644)

    print(f'Spectrum Conductor {package} configuration variables successfully '
          'loaded\n')


class YAMLVault(yaml.YAMLObject):
    yaml_tag = u'!vault'

    def __init__(self, ansible_become_pass):
        self.ansible_become_pass = ansible_become_pass

    @classmethod
    def from_yaml(cls, loader, node):
        return YAMLVault(node.value)

    @classmethod
    def to_yaml(cls, dumper, data):
        return dumper.represent_scalar(cls.yaml_tag, data.ansible_become_pass)


if __name__ == '__main__':
    parser = argparse.ArgumentParser()
    parser.add_argument('action', choices=['prep', 'install'],
                        help='Action to take: prep or install')

    parser.add_argument('--print', '-p', dest='log_lvl_print',
                        help='print log level', default='info')

    parser.add_argument('--file', '-f', dest='log_lvl_file',
                        help='file log level', default='info')

    args = parser.parse_args()

    logger.create(args.log_lvl_print, args.log_lvl_file)

    soft = software()

    if args.action == 'prep':
        soft.prep()
    elif args.action == 'install':
        soft.install()<|MERGE_RESOLUTION|>--- conflicted
+++ resolved
@@ -308,12 +308,11 @@
             if item.type == 'conda':
                 conda_repo_status(item)
 
-<<<<<<< HEAD
             if item.type == 'simple':
                 if os.path.exists(f'{self.root_dir}repos/{item.repo_id}/simple/') and \
                         len(os.listdir(f'{self.root_dir}repos/{item.repo_id}/simple/')) >= 1:
                     self.state[item.desc] = 'Setup'
-=======
+
             # Nginx web server status
             if item == 'Nginx Web Server' and self._is_nginx_running():
                 temp_dir = 'nginx-test-dir-123'
@@ -330,7 +329,6 @@
                     self.log.error('Failed trying to create temporary file '
                                    f'{test_path}. Check access privileges')
                     sys.exit('Exiting. Unable to continue.')
->>>>>>> 83ce28db
                 else:
                     self.state[item.desc] = '-'
                 continue
@@ -442,15 +440,14 @@
     def _setup_nginx_server(self, eval_ver=False, non_int=False):
         # nginx setup
         heading1('Set up Nginx')
-<<<<<<< HEAD
+
+        if not self._is_nginx_running():
+            nginx_setup(root_dir=self.root_dir_nginx, repo_id='nginx')
+
         exists = self.status_prep(which='Nginx Web Server')
         if not exists:
-            nginx_setup(root_dir=self.root_dir_nginx, repo_id='nginx')
-=======
-
-        if not self._is_nginx_running():
-            nginx_setup(root_dir='/srv', repo_id='nginx')
->>>>>>> 83ce28db
+            self.log.error('Nginx is unable to access content.')
+            sys.exit()
 
         self.status_prep(which='Nginx Web Server')
         if self.state['Nginx Web Server'] == '-':
