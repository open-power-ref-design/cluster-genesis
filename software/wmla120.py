#! /usr/bin/env python
# Copyright 2018 IBM Corp.
#
# All Rights Reserved.
#
# Licensed under the Apache License, Version 2.0 (the "License");
# you may not use this file except in compliance with the License.
# You may obtain a copy of the License at
#
#     http://www.apache.org/licenses/LICENSE-2.0
#
# Unless required by applicable law or agreed to in writing, software
# distributed under the License is distributed on an "AS IS" BASIS,
# WITHOUT WARRANTIES OR CONDITIONS OF ANY KIND, either express or implied.
# See the License for the specific language governing permissions and
# limitations under the License.

from __future__ import nested_scopes, generators, division, absolute_import, \
    with_statement, print_function, unicode_literals

import argparse
import glob
import os
import platform
import re
import sys
from shutil import copy2
import calendar
import time
import yaml
import json
from getpass import getpass
import pwd
import grp
import click
# import code

import lib.logger as logger
from repos import PowerupRepo, PowerupRepoFromDir, PowerupYumRepoFromRepo, \
    PowerupAnaRepoFromRepo, PowerupRepoFromRpm, setup_source_file, \
    PowerupPypiRepoFromRepo, get_name_dir
from software_hosts import get_ansible_inventory, validate_software_inventory
from lib.utilities import sub_proc_display, sub_proc_exec, heading1, Color, \
    get_selection, get_yesno, rlinput, bold, ansible_pprint, replace_regex
from lib.genesis import GEN_SOFTWARE_PATH, get_ansible_playbook_path

from engr_mode import pre_post_file_collect, dependency_folder_collector


class software(object):
    """ Software installation class. The prep method is used to setup
    repositories, download files to the installer node or perform other
    initialization activities. The install method implements the actual
    installation.
    """
    def __init__(self, eval_ver=False, non_int=False, arch='ppc64le'):
        self.log = logger.getlogger()
        self.my_name = sys.modules[__name__].__name__
        self.yum_powerup_repo_files = []
        self.eval_ver = eval_ver
        self.non_int = non_int
        # self.eng_mode = 'custom-repo'
        self.eng_mode = 'gather-dependencies'
        yaml.add_constructor(YAMLVault.yaml_tag, YAMLVault.from_yaml)
        self.arch = arch
        self.log.info(f"Using architecture: {self.arch}")
        # add filename to distinguish architecture
        base_filename = f'{self.my_name}' if self.arch == 'ppc64le' else f'{self.my_name}_{self.arch}'
        self.state = {'EPEL Repository': '-',
                      'CUDA Driver Repository': '-',
                      'IBM AI Repository': '-',
                      'WMLA license content': '-',
                      'Dependent Packages Repository': '-',
                      'Python Package Repository': '-',
                      'Anaconda content': '-',
                      'Anaconda Free Repository': '-',
                      'Anaconda Main Repository': '-',
                      'Conda-forge Repository': '-',
                      'Spectrum conductor content': '-',
                      'Spectrum conductor content entitlement': '-',
                      'Spectrum DLI content': '-',
                      'Spectrum DLI content entitlement': '-',
                      'Nginx Web Server': '-',
                      'Firewall': '-'}
        # Only yum repos should be listed under self.repo_id
        self.repo_id = {'EPEL Repository': f'epel-{self.arch}',
                        'Dependent Packages Repository': 'dependencies',
                        'Python Package Repository': 'pypi'}

        try:
            self.pkgs = yaml.load(open(GEN_SOFTWARE_PATH +
                                  f'pkg-lists-{base_filename}.yml'))
        except IOError:
            self.log.error(f'Error opening the pkg lists file '
                           f'(pkg-lists-{base_filename}.yml)')
            sys.exit('Exit due to critical error')

        if self.eval_ver:
            try:
                self.sw_vars = yaml.load(open(GEN_SOFTWARE_PATH +
                                         'software-vars-eval.yml'))
            except IOError:
                # if no eval vars file exist, see if the license var file exists
                # and start with that
                try:
                    self.sw_vars = yaml.load(open(GEN_SOFTWARE_PATH + 'software-vars.yml'))
                except IOError:
                    self.log.info('Creating software vars yaml file')
                    self.sw_vars = {}
                    self.sw_vars['init-time'] = time.ctime()
                    self.README()
                    input('\nPress enter to continue')
                # clear out any licensed version of PowerAI files
                else:
                    self.sw_vars['content_files']['powerai-enterprise-license'] = ''
                    self.sw_vars['content_files']['spectrum-conductor'] = ''
                    self.sw_vars['content_files']['spectrum-conductor-entitlement'] = ''
                    self.sw_vars['content_files']['spectrum-dli'] = ''
                    self.sw_vars['content_files']['spectrum-dli-entitlement'] = ''
                    self.sw_vars['prep-timestamp'] = calendar.timegm(time.gmtime())
        else:
            try:
                self.sw_vars = yaml.load(open(GEN_SOFTWARE_PATH + 'software-vars.yml'))
            except IOError:
                # if no licensed vars file exist, see if the eval var file exists
                # and start with that
                try:
                    self.sw_vars = yaml.load(open(GEN_SOFTWARE_PATH + 'software-vars-eval.yml'))
                except IOError:
                    self.log.info('Creating software vars yaml file')
                    self.sw_vars = {}
                    self.sw_vars['init-time'] = time.ctime()
                    self.README()
                    input('\nPress enter to continue')
                # clear out any eval version of PowerAI Enterprise files
                else:
                    self.sw_vars['content_files']['powerai-enterprise-license'] = ''
                    self.sw_vars['content_files']['spectrum-conductor'] = ''
                    self.sw_vars['content_files']['spectrum-conductor-entitlement'] = ''
                    self.sw_vars['content_files']['spectrum-dli'] = ''
                    self.sw_vars['content_files']['spectrum-dli-entitlement'] = ''
                    self.sw_vars['prep-timestamp'] = calendar.timegm(time.gmtime())

        if not isinstance(self.sw_vars, dict):
            self.sw_vars = {}
            self.sw_vars['init-time'] = time.ctime()

        if 'prep-timestamp' not in self.sw_vars:
            self.sw_vars['prep-timestamp'] = 0

        if self.eval_ver:
            self.eval_prep_timestamp = self.sw_vars['prep-timestamp']
            try:
                temp = yaml.load(open(GEN_SOFTWARE_PATH + 'software-vars.yml'))
                self.lic_prep_timestamp = temp['prep-timestamp']
            except (IOError, KeyError):
                self.lic_prep_timestamp = 0
        else:
            self.lic_prep_timestamp = self.sw_vars['prep-timestamp']
            try:
                temp = yaml.load(open(GEN_SOFTWARE_PATH + 'software-vars-eval.yml'))
                self.eval_prep_timestamp = temp['prep-timestamp']
            except (IOError, KeyError):
                self.eval_prep_timestamp = 0

        if ('ana_powerup_repo_channels' not in self.sw_vars or not
                isinstance(self.sw_vars['ana_powerup_repo_channels'], list)):
            self.sw_vars['ana_powerup_repo_channels'] = []
        if ('yum_powerup_repo_files' not in self.sw_vars or not
                isinstance(self.sw_vars['yum_powerup_repo_files'], dict)):
            self.sw_vars['yum_powerup_repo_files'] = {}
        if ('content_files' not in self.sw_vars or not
                isinstance(self.sw_vars['content_files'], dict)):
            self.sw_vars['content_files'] = {}
        self.epel_repo_name = self.repo_id['EPEL Repository']
        self.sw_vars['epel_repo_name'] = self.epel_repo_name
        self.rhel_ver = '7'
        self.sw_vars['rhel_ver'] = self.rhel_ver
        self.sw_vars['arch'] = self.arch
        self.root_dir = '/srv/'
        self.repo_dir = self.root_dir + 'repos/{repo_id}/rhel' + self.rhel_ver + \
            '/{repo_id}'

        # When searching for files in other web servers, the fileglobs are converted to
        # regular expressions. An asterisk (*) after a bracket is converted to a
        # regular extression of [0-9]{0,3} Other asterisks are converted to regular
        # expression of .*
        try:
            file_lists = yaml.load(open(GEN_SOFTWARE_PATH +
                                   f'file-lists-{base_filename}.yml'))
        except IOError:
            self.log.info('Error while reading installation file lists for '
                          'PowerAI Enterprise')
            sys.exit('exiting')
            input('\nPress enter to continue')
        else:
            if self.eval_ver:
                self.globs = file_lists['globs_eval']
                self.files = file_lists['files_eval']
            else:
                self.globs = file_lists['globs']
                self.files = file_lists['files']

        # If empty, initialize software_vars content and repo info
        # from software server directory
        update = False
        for item in self.state:
            if 'content' in item:
                item_key = get_name_dir(item)
                item_dir = item_key
                if item_dir.endswith('-entitlement'):
                    item_dir = item_dir[:-12]
                exists = glob.glob(f'/srv/{item_dir}/**/{self.files[item]}',
                                   recursive=True)
                if not exists:
                    exists = glob.glob(f'/srv/{item_dir}/**/{self.globs[item]}',
                                       recursive=True)
                    if exists:
                        self.sw_vars['content_files'][item_key] = exists[0]

                if item_key not in self.sw_vars['content_files']:
                    update = True
                    if exists:
                        self.sw_vars['content_files'][item_key] = exists[0]
                    else:
                        self.sw_vars['content_files'][item_key] = ''
        if update:
            self.log.info('Content installation pointers were updated.\n'
                          'To insure content levels are correct, run \n'
                          'pup software --prep <module name>\n')

        if 'ansible_inventory' not in self.sw_vars:
            self.sw_vars['ansible_inventory'] = None
        if 'ansible_become_pass' not in self.sw_vars:
            self.sw_vars['ansible_become_pass'] = None
        self.vault_pass = None
        self.vault_pass_file = f'{GEN_SOFTWARE_PATH}.vault'

        self.log.debug(f'software variables: {self.sw_vars}')

    def __del__(self):
        if not os.path.exists(GEN_SOFTWARE_PATH):
            os.mkdir(GEN_SOFTWARE_PATH)
        if self.eval_ver:
            with open(GEN_SOFTWARE_PATH + 'software-vars-eval.yml', 'w') as f:
                f.write('# Do not edit this file. This file is autogenerated.\n')
            with open(GEN_SOFTWARE_PATH + 'software-vars-eval.yml', 'a') as f:
                yaml.dump(self.sw_vars, f, default_flow_style=False)
        else:
            with open(GEN_SOFTWARE_PATH + 'software-vars.yml', 'w') as f:
                f.write('# Do not edit this file. This file is autogenerated.\n')
            with open(GEN_SOFTWARE_PATH + 'software-vars.yml', 'a') as f:
                yaml.dump(self.sw_vars, f, default_flow_style=False)
        if os.path.isfile(self.vault_pass_file):
            os.remove(self.vault_pass_file)

    def README(self):
        print(bold('\nPowerAI Enterprise software installer module'))
        text = ('\nThis module installs the Watson Machine Learning Accelerated\n'
                'Enterprise software to a cluster of OpenPOWER nodes.\n\n'
                'PowerAI Enterprise installation involves three steps;\n'
                '\n  1 - Preparation. Prepares the installer node software server.\n'
                '       The preparation phase may be run multiple times if needed.\n'
                f'       usage: pup software --prep {self.my_name}\n'
                '\n  2 - Initialization of client nodes\n'
                f'       usage: pup software --init-clients {self.my_name}\n'
                '\n  3 - Installation. Install software on the client nodes\n'
                f'       usage: pup software --install {self.my_name}\n\n'
                'Before beginning, the following files should be extracted from the\n'
                'WatsonMLA Enterprise binary file and present on this node;\n'
                f'- mldl-repo-local-5.4.0-*.{self.arch}.rpm\n'
                f'- powerai-enterprise-license-1.1.2-*.{self.arch}.rpm\n'
                f'- conductor2.3.0.0_{self.arch}.bin\n'
                '- conductor_entitlement.dat\n'
                f'- dli-1.2.1.0_{self.arch}.bin\n'
                '- dli_entitlement.dat\n\n'
                f'For installation status: pup software --status {self.my_name}\n'
                f'To redisplay this README: pup software --README {self.my_name}\n\n'
                'Note: The \'pup\' cli supports tab autocompletion.\n\n')
        print(text)

    def status(self, which='all'):
        self.status_prep(which)

    def status_prep(self, which='all'):

        def yum_repo_status(item):
            repodata = glob.glob(self.repo_dir.format(repo_id=self.repo_id[item]) +
                                 '/**/repodata', recursive=True)
            sw_vars_data = (f'{self.repo_id[item]}-powerup.repo' in
                            self.sw_vars['yum_powerup_repo_files'])
            if repodata and sw_vars_data:
                self.state[item] = f'{item} is setup'

        def content_status(item):
            ver_mis = False
            item_key = get_name_dir(item)
            item_dir = item_key
            if item_dir.endswith('-entitlement'):
                item_dir = item_dir[:-12]
            exists = glob.glob(f'/srv/{item_dir}/**/{self.globs[item]}',
                               recursive=True)

            sw_vars_data = item_key in self.sw_vars['content_files']

            if exists and sw_vars_data:
                if self.files[item] in self.sw_vars['content_files'][item_key]:
                    self.state[item] = ('Present in the POWER-Up server')
                else:
                    ver_mis = True
                    self.state[item] = (Color.yellow +
                                        'Present but not at release level' +
                                        Color.endc)
            return ver_mis

        ver_mis = False
        for item in self.state:
            self.state[item] = '-'
            # Content files status
            if 'content' in item:
                ret = content_status(item)
                ver_mis = ver_mis or ret
                continue

            # yum repos status
            if item in self.repo_id:
                if 'Python' in item:
                    if os.path.exists(f'/srv/repos/{self.repo_id[item]}/simple/') and \
                            len(os.listdir(f'/srv/repos/{self.repo_id[item]}/simple/')) >= 1:
                        self.state[item] = f'{item} is setup'
                else:
                    yum_repo_status(item)
                continue

            # Firewall status
            if item == 'Firewall':
                cmd = 'firewall-cmd --list-all'
                resp, err, rc = sub_proc_exec(cmd)
                if re.search(r'services:\s+.+http', resp):
                    self.state[item] = "Running and configured for http"
                continue

            # Nginx web server status
            if item == 'Nginx Web Server':
                cmd = 'curl -I 127.0.0.1'
                resp, err, rc = sub_proc_exec(cmd)
                if 'HTTP/1.1 200 OK' in resp:
                    self.state[item] = 'Nginx is configured and running'
                continue

            # IBM AI Repo Free status
            if item == 'IBM AI Repository':
                repodata_noarch = glob.glob(f'/srv/repos/ibmai'
                                            '/noarch/repodata.json', recursive=True)
                repodata = glob.glob(f'/srv/repos/ibmai'
                                     f'/linux-{self.arch}/repodata.json', recursive=True)
                if repodata and repodata_noarch:
                    self.state[item] = f'{item} is setup'
                continue

            # Anaconda Repo Free status
            if item == 'Anaconda Free Repository':
                repodata_noarch = glob.glob(f'/srv/repos/anaconda/pkgs/free'
                                            '/noarch/repodata.json', recursive=True)
                repodata = glob.glob(f'/srv/repos/anaconda/pkgs/free'
                                     f'/linux-{self.arch}/repodata.json', recursive=True)
                if repodata and repodata_noarch:
                    self.state[item] = f'{item} is setup'
                continue

            # Anaconda Main repo status
            if item == 'Anaconda Main Repository':
                repodata_noarch = glob.glob(f'/srv/repos/anaconda/pkgs/main'
                                            '/noarch/repodata.json', recursive=True)
                repodata = glob.glob(f'/srv/repos/anaconda/pkgs/main'
                                     f'/linux-{self.arch}/repodata.json', recursive=True)
                if repodata and repodata_noarch:
                    self.state[item] = f'{item} is setup'
                continue

            # Anaconda Conda-forge repo status
            if item == 'Conda-forge Repository':
                repodata = glob.glob(f'/srv/repos/anaconda/conda-forge'
                                     '/noarch/repodata.json', recursive=True)
                if repodata:
                    self.state[item] = f'{item} is setup'
                continue

        exists = True
        if which == 'all':
            heading1('Preparation Summary')
            for item in self.state:
                status = self.state[item]
                it = (item + '                              ')[:38]
                print(f'  {it:<39} : ' + status)
                exists = exists and self.state[item] != '-'

            gtg = 'Preparation complete. '
            if ver_mis:
                gtg += 'Some content is not at release level.'
            for item in self.state.values():
                if item == '-':
                    gtg = f'{Color.red}Preparation incomplete{Color.endc}'
            print(f'\n{bold(gtg)}\n')
        else:
            exists = self.state[which] != '-'

        return exists

    def prep(self, eval_ver=False, non_int=False):
        # Invoked with --prep flag
        # Basic check of the state of yum repos
        print()
        self.sw_vars['prep-timestamp'] = calendar.timegm(time.gmtime())
        self.log.info('Performing basic check of yum repositories')
        cmd = 'yum repolist --noplugins'
        resp, err, rc = sub_proc_exec(cmd)
        yum_err = re.search(r'\[Errno\s+\d+\]', err)
        if rc:
            self.log.error(f'Failure running "yum repolist" :{rc}')
        elif yum_err:
            self.log.error(err)
            self.log.error(f'yum error: {yum_err.group(0)}')
        if rc or yum_err:
            self.log.error('There is a problem with yum or one or more of the yum '
                           'repositories. \n')
            self.log.info('Cleaning yum caches')
            cmd = 'yum clean all'
            resp, err, rc = sub_proc_exec(cmd)
            if rc != 0:
                self.log.error('An error occurred while cleaning the yum repositories\n'
                               'POWER-Up is unable to continue.')
                sys.exit('Exiting')

        # Setup firewall to allow http
        heading1('Setting up firewall')
        fw_err = 0
        cmd = 'systemctl status firewalld.service'
        resp, err, rc = sub_proc_exec(cmd)
        if 'Active: active (running)' in resp.splitlines()[2]:
            self.log.debug('Firewall is running')
        else:
            cmd = 'systemctl enable firewalld.service'
            resp, err, rc = sub_proc_exec(cmd)
            if rc != 0:
                fw_err += 1
                self.log.error('Failed to enable firewall')

            cmd = 'systemctl start firewalld.service'
            resp, err, rc = sub_proc_exec(cmd)
            if rc != 0:
                fw_err += 10
                self.log.error('Failed to start firewall')
        cmd = 'firewall-cmd --permanent --add-service=http'
        resp, err, rc = sub_proc_exec(cmd)
        if rc != 0:
            fw_err += 100
            self.log.error('Failed to enable http service on firewall')

        cmd = 'firewall-cmd --reload'
        resp, err, rc = sub_proc_exec(cmd)
        if 'success' not in resp:
            fw_err += 1000
            self.log.error('Error attempting to restart firewall')

        self.status_prep(which='Firewall')
        if self.state['Firewall'] == '-':
            self.log.info('Failed to configure firewall')
        else:
            self.log.info(self.state['Firewall'])

        # nginx setup
        heading1('Set up Nginx')
        exists = self.status_prep(which='Nginx Web Server')
        if not exists:
            baseurl = 'http://nginx.org/packages/mainline/rhel/7/' + \
                      platform.machine()
            repo_id = 'nginx'
            repo_name = 'nginx.org public'
            repo = PowerupRepo(repo_id, repo_name)
            content = repo.get_yum_dotrepo_content(baseurl, gpgcheck=0)
            repo.write_yum_dot_repo_file(content)
            cmd = 'yum makecache'
            resp, err, rc = sub_proc_exec(cmd)
            if rc != 0:
                self.log.error('A problem occured while creating the yum caches')
                self.log.error(f'Response: {resp}\nError: {err}\nRC: {rc}')

        # Check if nginx installed. Install if necessary.
        cmd = 'nginx -v'
        try:
            resp, err, rc = sub_proc_exec(cmd)
        except OSError:
            cmd = 'yum -y install nginx'
            resp, err, rc = sub_proc_exec(cmd)
            if rc != 0:
                self.log.error('Failed installing nginx')
                self.log.error(resp)
                sys.exit(1)
            else:
                # Fire it up
                cmd = 'nginx'
                resp, err, rc = sub_proc_exec(cmd)
                if rc != 0:
                    self.log.error('Failed starting nginx')
                    self.log.error('resp: {}'.format(resp))
                    self.log.error('err: {}'.format(err))

        self.status_prep(which='Nginx Web Server')
        if self.state['Nginx Web Server'] == '-':
            self.log.info('nginx web server is not running')
        else:
            self.log.info(self.state['Nginx Web Server'])

        if os.path.isfile('/etc/nginx/conf.d/default.conf'):
            try:
                os.rename('/etc/nginx/conf.d/default.conf',
                          '/etc/nginx/conf.d/default.conf.bak')
            except OSError:
                self.log.warning('Failed renaming /etc/nginx/conf.d/default.conf')
        with open('/etc/nginx/conf.d/server1.conf', 'w') as f:
            f.write('server {\n')
            f.write('    listen       80;\n')
            f.write('    server_name  powerup;\n\n')
            f.write('    location / {\n')
            f.write('        root   /srv;\n')
            f.write('        autoindex on;\n')
            f.write('    }\n')
            f.write('}\n')

        cmd = 'nginx -s reload'
        _, _, rc = sub_proc_exec(cmd)
        if rc != 0:
            self.log.warning('Failed reloading nginx configuration')

        # Setup IBM AI conda repo
        repo_id = 'ibmai'
        repo_name = 'IBM AI Repository'
        baseurl = ('https://public.dhe.ibm.com/ibmdl/export/pub/software/server/'
                   'ibm-ai/conda/')
        heading1(f'Set up {repo_name}\n')

        vars_key = get_name_dir(repo_name)  # format the name
        if f'{vars_key}-alt-url' in self.sw_vars:
            alt_url = self.sw_vars[f'{vars_key}-alt-url']
        else:
            alt_url = None

        exists = self.status_prep(which=f'{repo_name}')
        if exists:
            self.log.info(f'The {repo_name} exists already'
                          ' in the POWER-Up server\n')

        repo = PowerupAnaRepoFromRepo(repo_id, repo_name)

        ch = repo.get_action(exists)
        if ch in 'Y':
            # if not exists or ch == 'F':
            url = repo.get_repo_url(baseurl, alt_url, contains=['ibm-ai', 'linux',
                                    f'{self.arch}'], excludes=['noarch', 'main'],
                                    filelist=['caffe-1.0*'])
            if url:
                if not url == baseurl:
                    if '@na.' in url:
                        cred_end = url.find('@na.')
                        _url = url[cred_end:]
                    else:
                        _url = url
                    self.sw_vars[f'{vars_key}-alt-url'] = _url

<<<<<<< HEAD
                # accept_list is used for linux-ppc64le, reject_list for noarch
                if 'accept_list' in self.pkgs['ibm_ai_conda_linux_ppc64le']:
                    al = self.pkgs['ibm_ai_conda_linux_ppc64le']['accept_list']
                else:
                    al = None

                if 'reject_list' in self.pkgs['ibm_ai_conda_linux_ppc64le']:
                    rl = self.pkgs['ibm_ai_conda_linux_ppc64le']['reject_list']
=======
                # accept_list is used for linux_{self.arch}, reject_list for noarch
                if 'accept_list' in self.pkgs[f'ibm_ai_conda_linux_{self.arch}']:
                    al = self.pkgs[f'ibm_ai_conda_linux_{self.arch}']['accept_list']
                else:
                    al = None

                if 'reject_list' in self.pkgs[f'ibm_ai_conda_linux_{self.arch}']:
                    rl = self.pkgs[f'ibm_ai_conda_linux_{self.arch}']['reject_list']
>>>>>>> b7c38d96
                else:
                    rl = None

                dest_dir = repo.sync_ana(url, acclist=al, rejlist=rl)

                dest_dir = dest_dir[4 + dest_dir.find('/srv'):6 +
                                    dest_dir.find(f'{repo_id}')]
                # form .condarc channel entry. Note that conda adds
                # the corresponding 'noarch' channel automatically.
                channel = f'  - http://{{{{ host_ip.stdout }}}}{dest_dir}'
                if channel not in self.sw_vars['ana_powerup_repo_channels']:
                    self.sw_vars['ana_powerup_repo_channels'].append(channel)

                if 'accept_list' in self.pkgs['ibm_ai_conda_noarch']:
                    al = self.pkgs['ibm_ai_conda_noarch']['accept_list']
                else:
                    al = None

                if 'reject_list' in self.pkgs['ibm_ai_conda_noarch']:
                    rl = self.pkgs['ibm_ai_conda_noarch']['reject_list']
                else:
                    rl = None
                noarch_url = os.path.split(url.rstrip('/'))[0] + '/noarch/'

                repo.sync_ana(noarch_url, acclist=al, rejlist=rl)

<<<<<<< HEAD
        # Get PowerAI Enterprise license file
=======
        # Get WMLA Enterprise license file
>>>>>>> b7c38d96
        name = 'WMLA license content'
        heading1(f'Set up {name.title()} \n')
        lic_src = self.globs[name]
        exists = self.status_prep(name)
        lic_url = ''

        if f'{name}_alt_url' in self.sw_vars:
            alt_url = self.sw_vars[f'{name}_alt_url']
        else:
            alt_url = 'http://'

        if exists:
            self.log.info('PowerAI Enterprise license exists already in the POWER-Up '
                          'server')

        if not exists or get_yesno(f'Copy a new {name.title()} file '):
            src_path, dest_path, state = setup_source_file(name, lic_src, lic_url,
                                                           alt_url=alt_url)
            if src_path and 'http' in src_path:
                self.sw_vars[f'{name}_alt_url'] = os.path.dirname(src_path) + '/'
            if dest_path:
                self.sw_vars['content_files'][get_name_dir(name)] = dest_path

        # Get Spectrum Conductor
        name = 'Spectrum conductor content'
        heading1(f'Set up {name.title()} \n')
        spc_src = self.globs[name]
        entitlement = self.globs[name + ' entitlement']
        exists = self.status_prep(name)
        spc_url = ''

        if f'{name}_alt_url' in self.sw_vars:
            alt_url = self.sw_vars[f'{name}_alt_url']
        else:
            alt_url = 'http://'

        if exists:
            self.log.info('Spectrum conductor content exists already in the '
                          'POWER-Up server')

        if not exists or get_yesno(f'Copy a new {name.title()} file '):
            src_path, dest_path, state = setup_source_file(name, spc_src, spc_url,
                                                           alt_url=alt_url,
                                                           src2=entitlement)
            if src_path and 'http' in src_path:
                self.sw_vars[f'{name}_alt_url'] = os.path.dirname(src_path) + '/'
            if dest_path:
                self.sw_vars['content_files'][get_name_dir(name)] = dest_path
            if state:
                self.sw_vars['content_files'][get_name_dir(name) + '-entitlement'] = (
                    os.path.dirname(dest_path) + '/' + entitlement)

        # Get Spectrum DLI
        name = 'Spectrum DLI content'
        heading1(f'Set up {name.title()} \n')
        spdli_src = self.globs[name]
        entitlement = self.globs[name + ' entitlement']
        exists = self.status_prep(name)
        spdli_url = ''

        if f'{name}_alt_url' in self.sw_vars:
            alt_url = self.sw_vars[f'{name}_alt_url']
        else:
            alt_url = 'http://'

        if exists:
            self.log.info('Spectrum DLI content exists already in the POWER-Up server')

        if not exists or get_yesno(f'Copy a new {name.title()} file '):
            src_path, dest_path, state = setup_source_file(name, spdli_src, spdli_url,
                                                           alt_url=alt_url,
                                                           src2=entitlement)
            if src_path and 'http' in src_path:
                self.sw_vars[f'{name}_alt_url'] = os.path.dirname(src_path) + '/'
            if dest_path:
                self.sw_vars['content_files'][get_name_dir(name)] = dest_path
            if state:
                self.sw_vars['content_files'][get_name_dir(name) + '-entitlement'] = (
                    os.path.dirname(dest_path) + '/' + entitlement)

        # Setup repository for cuda packages. The Cuda public repo is enabled
        # and the package list can be downloaded from there or alternately the
        # cuda packages repo can be created from a local directory or an
        # existing repository on another node.
        repo_id = 'cuda'
        repo_name = 'Cuda Driver'
        baseurl = f'http://developer.download.nvidia.com/compute/cuda/repos/rhel7/{self.arch}'
        gpgkey = f'{baseurl}/7fa2af80.pub'
        heading1(f'Set up {repo_name} repository')
        # list to str
        pkg_list = ' '.join(self.pkgs['cuda_drivers'])

        if f'{repo_id}_alt_url' in self.sw_vars:
            alt_url = self.sw_vars[f'{repo_id}_alt_url']
        else:
            alt_url = None
        # Enable the public repo
        repo_cuda = PowerupRepo(repo_id, repo_name)
        dot_repo_content = repo_cuda.get_yum_dotrepo_content(url=baseurl, gpgkey=gpgkey)
        repo_cuda.write_yum_dot_repo_file(dot_repo_content)

        exists = self.status_prep(which='CUDA Driver Repository')
        if exists:
            self.log.info(f'The {repo_name} repository exists already'
                          ' in the POWER-Up server')
            pr_str = (f'\nDo you want to resync the {repo_name} repository'
                      ' at this time\n')
        else:
            pr_str = (f'\nDo you want to create the {repo_name} repository'
                      ' at this time\n')

        ch = 'S'
        if get_yesno(prompt=pr_str, yesno='Y/n'):
            if platform.machine() == self.arch:
                ch, item = get_selection('Sync required packages from public repo.\n'
                                         'Create from Nvidia "local" driver RPM.\n'
                                         'Sync from an alternate Repository.\n'
                                         'Skip',
                                         'P\nrpm\nA\nS',
                                         'Repository source? ')
            else:
                ch, item = get_selection('Create from package files in a local Directory\n'
                                         'Sync from an alternate Repository\n'
                                         'Skip',
                                         'D\nR\nS',
                                         'Repository source? ')

        if ch == 'P':
            repo = PowerupRepo(repo_id, repo_name)
            repo_dir = repo.get_repo_dir()
            self._add_dependent_packages(repo_dir, pkg_list)
            repo.create_meta()
            content = repo.get_yum_dotrepo_content(gpgcheck=0, client=True)
            filename = repo_id + '-powerup.repo'
            self.sw_vars['yum_powerup_repo_files'][filename] = content

        elif ch == 'rpm':
            # prompts user for the location of the rpm file to be loaded into
            # the PowerUp server.  The file is copied to /srv/{repo_id}. The
            # contents of the rpm file are then extracted under /srv/repos/
            # Meta data is created. yum.repo content is generated and added to
            # the software-vars.yml file
            repo = PowerupRepoFromRpm(repo_id, repo_name)

            if f'{repo_id}_src_rpm_dir' in self.sw_vars:
                src_path = self.sw_vars[f'{repo_id}_src_rpm_dir']
            else:
                # default is to search recursively under all /home/
                # directories
                src_path = '/home/**/cuda-repo-rhel7-10-1-local-*.rpm'
            rpm_path = repo.get_rpm_path(src_path)
<<<<<<< HEAD
            #code.interact(banner='here', local=dict(globals(), **locals()))
=======
            # code.interact(banner='here', local=dict(globals(), **locals()))
>>>>>>> b7c38d96
            if rpm_path:
                self.sw_vars[f'{repo_id}_src_rpm_dir'] = rpm_path
                repo_dir = repo.extract_rpm(rpm_path)
                repo.create_meta()
                content = repo.get_yum_dotrepo_content(
                    repo_dir=repo_dir, gpgcheck=0, client=True)
                filename = repo_id + '-powerup.repo'
                self.sw_vars['yum_powerup_repo_files'][filename] = content
            else:
                self.log.info('No path chosen. Skipping create custom '
                              'repository.')

        elif ch == 'A':
            if f'{repo_id}_alt_url' in self.sw_vars:
                alt_url = self.sw_vars[f'{repo_id}_alt_url']
            else:
                alt_url = None

            repo = PowerupYumRepoFromRepo(repo_id, repo_name)
            repo_dir = repo.get_repo_dir()
            url = repo.get_repo_url(baseurl, alt_url, contains=[repo_id],
                                    filelist=['cuda-10-*-*'])
            if url:
                if not url == baseurl:
                    self.sw_vars[f'{repo_id}_alt_url'] = url
                # Set up access to the repo
                content = repo.get_yum_dotrepo_content(url, gpgcheck=0)
                repo.write_yum_dot_repo_file(content)

                repo.sync()
                repo.create_meta()

                # Prep setup of POWER-Up client access to the repo copy
                content = repo.get_yum_dotrepo_content(gpgcheck=0, client=True)
                filename = repo_id + '-powerup.repo'
                self.sw_vars['yum_powerup_repo_files'][filename] = content
                self.log.info('Repository setup complete')

        else:
            print(f'{repo_name} repository not updated')
        if ch != 'S':
            repo_dir += '/cuda-drivers-[4-9][0-9][0-9].[0-9]*-[0-9]*'
<<<<<<< HEAD
            #code.interact(banner='There', local=dict(globals(), **locals()))
=======
            # code.interact(banner='There', local=dict(globals(), **locals()))
>>>>>>> b7c38d96
            files = glob.glob(repo_dir, recursive=True)
            if files:
                self.sw_vars['cuda-driver'] = re.search(r'cuda-drivers-\d+\.\d+-\d+',
                                                        ' '.join(files)).group(0)
            else:
                self.log.error('No cuda toolkit file found in cuda repository')

        # Setup repository for redhat dependent packages. This is intended to deal
        # specifically with redhat packages requiring red hat subscription for access,
        # however dependent packages can come from any YUM repository enabled on the
        # POWER-Up Installer node. Alternately the dependent packages repo can be
        # Created from a local directory or an existing repository on another node.
        repo_id = 'dependencies'
        repo_name = 'Dependencies'
        baseurl = ''
        heading1(f'Set up {repo_name} repository')
        # list to str
        dep_list = ' '.join(self.pkgs['yum_pkgs'])

        file_more = GEN_SOFTWARE_PATH + 'dependent-packages.list'
        if os.path.isfile(file_more):
            try:
                with open(file_more, 'r') as f:
                    more = f.read()
            except:
                self.log.error('Error reading {file_more}')
                more = ''
            else:
                more.replace(',', ' ')
                more.replace('\n', ' ')
        else:
            more = ''

        if f'{repo_id}_alt_url' in self.sw_vars:
            alt_url = self.sw_vars[f'{repo_id}_alt_url']
        else:
            alt_url = None

        exists = self.status_prep(which='Dependent Packages Repository')
        if exists:
            self.log.info(f'The {repo_name} repository exists already'
                          ' in the POWER-Up server')
            pr_str = (f'\nDo you want to resync the {repo_name} repository'
                      ' at this time\n')
        else:
            pr_str = (f'\nDo you want to create the {repo_name} repository'
                      ' at this time\n')

        ch = 'S'
        if get_yesno(prompt=pr_str, yesno='Y/n'):
            if platform.machine() == self.arch:
                ch, item = get_selection('Sync required dependent packages from '
                                         'Enabled YUM repos\n'
                                         'Create from package files in a local Directory\n'
                                         'Sync from an alternate Repository\n'
                                         'Skip',
                                         'E\nD\nR\nS',
                                         'Repository source? ')
            else:
                ch, item = get_selection('Create from package files in a local Directory\n'
                                         'Sync from an alternate Repository\n'
                                         'Skip',
                                         'D\nR\nS',
                                         'Repository source? ')

        if ch == 'E':
            repo = PowerupRepo(repo_id, repo_name)
            repo_dir = repo.get_repo_dir()
            self._add_dependent_packages(repo_dir, dep_list)
            self._add_dependent_packages(repo_dir, more)
            repo.create_meta()
            content = repo.get_yum_dotrepo_content(gpgcheck=0, local=True)
            repo.write_yum_dot_repo_file(content)
            content = repo.get_yum_dotrepo_content(gpgcheck=0, client=True)
            filename = repo_id + '-powerup.repo'
            self.sw_vars['yum_powerup_repo_files'][filename] = content

        elif ch == 'D':
            repo = PowerupRepoFromDir(repo_id, repo_name)

            if f'{repo_id}_src_dir' in self.sw_vars:
                src_dir = self.sw_vars[f'{repo_id}_src_dir']
            else:
                src_dir = None
            src_dir, dest_dir = repo.copy_dirs(src_dir)
            if src_dir:
                self.sw_vars[f'{repo_id}_src_dir'] = src_dir
                repo.create_meta()
                content = repo.get_yum_dotrepo_content(gpgcheck=0, local=True)
                repo.write_yum_dot_repo_file(content)
                content = repo.get_yum_dotrepo_content(gpgcheck=0, client=True)
                filename = repo_id + '-powerup.repo'
                self.sw_vars['yum_powerup_repo_files'][filename] = content

        elif ch == 'R':
            if f'{repo_id}_alt_url' in self.sw_vars:
                alt_url = self.sw_vars[f'{repo_id}_alt_url']
            else:
                alt_url = None

            repo = PowerupYumRepoFromRepo(repo_id, repo_name)

            url = repo.get_repo_url(baseurl, alt_url, contains=[repo_id],
                                    filelist=['bzip2-*'])
            if url:
                if not url == baseurl:
                    self.sw_vars[f'{repo_id}_alt_url'] = url
                # Set up access to the repo
                content = repo.get_yum_dotrepo_content(url, gpgcheck=0)
                repo.write_yum_dot_repo_file(content)

                repo.sync()
                repo.create_meta()

                # Setup local access to the new repo copy in /srv/repo/
                if platform.machine() == self.arch:
                    content = repo.get_yum_dotrepo_content(gpgcheck=0, local=True)
                    repo.write_yum_dot_repo_file(content)
                # Prep setup of POWER-Up client access to the repo copy
                content = repo.get_yum_dotrepo_content(gpgcheck=0, client=True)
                filename = repo_id + '-powerup.repo'
                self.sw_vars['yum_powerup_repo_files'][filename] = content
                self.log.info('Repository setup complete')

        else:
            print(f'{repo_name} repository not updated')

        # Get Anaconda
        ana_name = 'Anaconda content'
        ana_src = self.globs[ana_name]
        ana_url = 'https://repo.continuum.io/archive/'
        if f'{ana_name}_alt_url' in self.sw_vars:
            alt_url = self.sw_vars[f'{ana_name}_alt_url']
        else:
            alt_url = 'http://'

        exists = self.status_prep(which=ana_name)

        heading1('Set up Anaconda\n')

        if exists:
            self.log.info(f'The {ana_name} exists already '
                          'in the POWER-Up server.')

        if not exists or get_yesno(f'Recopy {ana_name} '):

            src_path, dest_path, state = setup_source_file(ana_name, ana_src, ana_url,
                                                           alt_url=alt_url)
            if dest_path:
                self.sw_vars['content_files'][get_name_dir(ana_name)] = dest_path
            if src_path and 'http' in src_path:
                self.sw_vars[f'{ana_name}_alt_url'] = os.path.dirname(src_path) + '/'

        # Setup Anaconda Free Repo.  (not a YUM repo)
        repo_id = 'anaconda'
        repo_name = 'Anaconda Free Repository'
        platform_basename = '64' if self.arch == "x86_64" else self.arch
        baseurl = f'https://repo.continuum.io/pkgs/free/linux-{platform_basename}/'
        heading1(f'Set up {repo_name}\n')

        vars_key = get_name_dir(repo_name)  # format the name
        if f'{vars_key}-alt-url' in self.sw_vars:
            alt_url = self.sw_vars[f'{vars_key}-alt-url']
        else:
            alt_url = None

        exists = self.status_prep(which='Anaconda Free Repository')
        if exists:
            self.log.info('The Anaconda Repository exists already'
                          ' in the POWER-Up server\n')

        repo = PowerupAnaRepoFromRepo(repo_id, repo_name)

        ch = repo.get_action(exists)
        if ch in 'Y':
            # if not exists or ch == 'F':
            url = repo.get_repo_url(baseurl, alt_url, contains=['free', 'linux',
                                    f'{platform_basename}'], excludes=['noarch', 'main'],
                                    filelist=['conda-4.3*'])
            if url:
                if not url == baseurl:
                    self.sw_vars[f'{vars_key}-alt-url'] = url

                # accept_list and rej_list are mutually exclusive.
                # accept_list takes priority
                al = self.pkgs[f'anaconda_free_linux_{platform_basename}']['accept_list']
                rl = self.pkgs[f'anaconda_free_linux_{platform_basename}']['reject_list']

                dest_dir = repo.sync_ana(url, acclist=al, rejlist=rl)
                dest_dir = dest_dir[4 + dest_dir.find('/srv'):5 + dest_dir.find('free')]
                # form .condarc channel entry. Note that conda adds
                # the corresponding 'noarch' channel automatically.
                channel = f'  - http://{{{{ host_ip.stdout }}}}{dest_dir}'
                if channel not in self.sw_vars['ana_powerup_repo_channels']:
                    self.sw_vars['ana_powerup_repo_channels'].append(channel)
                noarch_url = os.path.split(url.rstrip('/'))[0] + '/noarch/'

                al = self.pkgs['anaconda_free_noarch']['accept_list']
                rl = self.pkgs['anaconda_free_noarch']['reject_list']
                repo.sync_ana(noarch_url, acclist=al, rejlist=rl)

        # Setup Anaconda Main Repo.  (not a YUM repo)
        repo_id = 'anaconda'
        repo_name = 'Anaconda Main Repository'
        baseurl = f'https://repo.continuum.io/pkgs/main/linux-{platform_basename}/'
        heading1(f'Set up {repo_name}\n')

        vars_key = get_name_dir(repo_name)  # format the name
        if f'{vars_key}-alt-url' in self.sw_vars:
            alt_url = self.sw_vars[f'{vars_key}-alt-url']
        else:
            alt_url = None

        exists = self.status_prep(which='Anaconda Main Repository')
        if exists:
            self.log.info('The Anaconda Repository exists already'
                          ' in the POWER-Up server\n')

        repo = PowerupAnaRepoFromRepo(repo_id, repo_name)

        ch = repo.get_action(exists)
        if ch in 'Y':
            url = repo.get_repo_url(baseurl, alt_url, contains=['main', 'linux',
                                    f'{platform_basename}'], excludes=['noarch', 'free'],
                                    filelist=['numpy-1.15*'])
            if url:
                if not url == baseurl:
                    self.sw_vars[f'{vars_key}-alt-url'] = url
                # accept_list is used for main, reject_list for noarch
                al = self.pkgs[f'anaconda_main_linux_{platform_basename}']['accept_list']
                rl = self.pkgs[f'anaconda_main_linux_{platform_basename}']['reject_list']

                dest_dir = repo.sync_ana(url, acclist=al, rejlist=rl)
                # dest_dir = repo.sync_ana(url)
                dest_dir = dest_dir[4 + dest_dir.find('/srv'):5 + dest_dir.find('main')]
                # form .condarc channel entry. Note that conda adds
                # the corresponding 'noarch' channel automatically.
                channel = f'  - http://{{{{ host_ip.stdout }}}}{dest_dir}'
                if channel not in self.sw_vars['ana_powerup_repo_channels']:
                    self.sw_vars['ana_powerup_repo_channels'].insert(0, channel)
                noarch_url = os.path.split(url.rstrip('/'))[0] + '/noarch/'

                al = self.pkgs['anaconda_main_noarch']['accept_list']
                rl = self.pkgs['anaconda_main_noarch']['reject_list']
                repo.sync_ana(noarch_url, acclist=al, rejlist=rl)

        # Setup Anaconda conda-forge Repo.  (not a YUM repo)
        repo_id = 'anaconda'
        repo_name = 'Conda-forge noarch Repository'
        baseurl = 'https://conda.anaconda.org/conda-forge/noarch/'
        heading1(f'Set up {repo_name}\n')

        vars_key = get_name_dir(repo_name)  # format the name
        if f'{vars_key}-alt-url' in self.sw_vars:
            alt_url = self.sw_vars[f'{vars_key}-alt-url']
        else:
            alt_url = None

        exists = self.status_prep(which='Conda-forge Repository')
        if exists:
            self.log.info('The Conda-forge Repository exists already'
                          ' in the POWER-Up server\n')

        repo = PowerupAnaRepoFromRepo(repo_id, repo_name)

        ch = repo.get_action(exists)
        if ch in 'Y':
            url = repo.get_repo_url(baseurl, alt_url, contains=['noarch'],
                                    excludes=['main'],
                                    filelist=['configparser-3.5*'])
            if url:
                if not url == baseurl:
                    self.sw_vars[f'{vars_key}-alt-url'] = url

                al = self.pkgs['conda_forge_noarch_pkgs']['accept_list']

                dest_dir = repo.sync_ana(url, acclist=al)
                dest_dir = dest_dir[4 + dest_dir.find('/srv'):7 + dest_dir.find('noarch')]
                # form .condarc channel entry. Note that conda adds
                # the corresponding 'noarch' channel automatically.
                channel = f'  - http://{{{{ host_ip.stdout }}}}{dest_dir}'
                if channel not in self.sw_vars['ana_powerup_repo_channels']:
                    self.sw_vars['ana_powerup_repo_channels'].insert(0, channel)

        # Setup Python package repository. (pypi)
        repo_id = 'pypi'
        repo_name = 'Python Package'
        baseurl = 'https://pypi.org'
        heading1(f'Set up {repo_name} repository\n')
        if f'{repo_id}_alt_url' in self.sw_vars:
            alt_url = self.sw_vars[f'{repo_id}_alt_url']
        else:
            alt_url = None

        exists = self.status_prep(which='Python Package Repository')
        if exists:
            self.log.info('The Python Package Repository exists already'
                          ' in the POWER-Up server')

        repo = PowerupPypiRepoFromRepo(repo_id, repo_name)
        ch = repo.get_action(exists, exists_prompt_yn=True)

        pkg_list = ' '.join(self.pkgs['python_pkgs'])
        if not exists or ch == 'Y':
            pkg_list = ' '.join(self.pkgs['python_pkgs'])
            pkg3_list = ' '.join(self.pkgs['python3_specific_pkgs'])
            url = repo.get_repo_url(baseurl, alt_url, name=repo_name,
                                    contains=repo_id, filelist=['Flask-*'])
            if url == baseurl:
                repo.sync(pkg_list)
                repo.sync(pkg3_list, py_ver=36)
            elif url:
                self.sw_vars[f'{repo_id}_alt_url'] = url
                repo.sync(pkg_list, url + 'simple')
                repo.sync(pkg3_list, url + 'simple', py_ver=36)

        # Setup EPEL Repo
        repo_id = f'epel-{self.arch}'
        repo_name = f'EPEL {self.arch} subset'
        baseurl = ''
        heading1(f'Set up {repo_name} repository')
        epel_list = ' '.join(self.pkgs['epel_pkgs'])

        file_more = GEN_SOFTWARE_PATH + 'epel-packages.list'
        if os.path.isfile(file_more):
            try:
                with open(file_more, 'r') as f:
                    more = f.read()
            except:
                self.log.error('Error reading {file_more}')
                more = ''
            else:
                more.replace(',', ' ')
                more.replace('\n', ' ')
        else:
            more = ''

        if f'{repo_id}_alt_url' in self.sw_vars:
            alt_url = self.sw_vars[f'{repo_id}_alt_url']
        else:
            alt_url = None

        exists = self.status_prep(which='EPEL Repository')
        if exists:
            self.log.info(f'The {repo_name} repository exists already'
                          ' in the POWER-Up server')
            pr_str = (f'\nDo you want to resync the {repo_name} repository'
                      ' at this time\n')
        else:
            pr_str = (f'\nDo you want to create the {repo_name} repository'
                      ' at this time\n')

        ch = 'S'
        if get_yesno(prompt=pr_str, yesno='Y/n'):
            ch, item = get_selection(f'Sync required {repo_id} packages from '
                                     'Enabled YUM repo\n'
                                     'Create from package files in a local Directory\n'
                                     'Sync from an alternate Repository\n'
                                     'Skip',
                                     'E\nD\nR\nS',
                                     'Repository source? ')

        if ch == 'E':
            repo = PowerupRepo(repo_id, repo_name)
            repo_dir = repo.get_repo_dir()
            self._add_dependent_packages(repo_dir, epel_list)
            self._add_dependent_packages(repo_dir, more)
            repo.create_meta()
            content = repo.get_yum_dotrepo_content(gpgcheck=0, local=True)
            repo.write_yum_dot_repo_file(content)
            content = repo.get_yum_dotrepo_content(gpgcheck=0, client=True)
            filename = repo_id + '-powerup.repo'
            self.sw_vars['yum_powerup_repo_files'][filename] = content

        elif ch == 'D':
            repo = PowerupRepoFromDir(repo_id, repo_name)

            if f'{repo_id}_src_dir' in self.sw_vars:
                src_dir = self.sw_vars[f'{repo_id}_src_dir']
            else:
                src_dir = None
            src_dir, dest_dir = repo.copy_dirs(src_dir)
            if src_dir:
                self.sw_vars[f'{repo_id}_src_dir'] = src_dir
                repo.create_meta()
                content = repo.get_yum_dotrepo_content(gpgcheck=0, local=True)
                repo.write_yum_dot_repo_file(content)
                content = repo.get_yum_dotrepo_content(gpgcheck=0, client=True)
                filename = repo_id + '-powerup.repo'
                self.sw_vars['yum_powerup_repo_files'][filename] = content

        elif ch == 'R':
            if f'{repo_id}_alt_url' in self.sw_vars:
                alt_url = self.sw_vars[f'{repo_id}_alt_url']
            else:
                alt_url = None

            repo = PowerupYumRepoFromRepo(repo_id, repo_name)

            url = repo.get_repo_url(baseurl, alt_url, contains=[repo_id],
                                    filelist=['openblas-*'])
            if url:
                if not url == baseurl:
                    self.sw_vars[f'{repo_id}_alt_url'] = url
                # Set up access to the repo
                content = repo.get_yum_dotrepo_content(url, gpgcheck=0)
                repo.write_yum_dot_repo_file(content)

                repo.sync()
                repo.create_meta()

                # Setup local access to the new repo copy in /srv/repo/
                if platform.machine() == self.arch:
                    content = repo.get_yum_dotrepo_content(gpgcheck=0, local=True)
                    repo.write_yum_dot_repo_file(content)
                # Prep setup of POWER-Up client access to the repo copy
                content = repo.get_yum_dotrepo_content(gpgcheck=0, client=True)
                filename = repo_id + '-powerup.repo'
                self.sw_vars['yum_powerup_repo_files'][filename] = content
                self.log.info('Repository setup complete')

        else:
            print(f'{repo_name} repository not updated')

        # Create custom repositories
        if self.eng_mode == 'custom-repo':
            heading1('Create custom repositories')
            if get_yesno('Would you like to create a custom repository '):
                repo_id = input('Enter a repo id (yum short name): ')
                repo_name = input('Enter a repo name (Descriptive name): ')

                ch, item = get_selection('Create from files in a directory\n'
                                         'Create from an RPM file\n'
                                         'Create from an existing repository',
                                         'dir\nrpm\nrepo',
                                         'Repository source? ', allow_none=True)
                if ch != 'N':
                    if ch == 'rpm':
                        # prompts user for the location of the rpm file to be loaded into
                        # the PowerUp server.  The file is copied to /srv/{repo_id}. The
                        # contents of the rpm file are then extracted under /srv/repos/
                        # Meta data is created. yum.repo content is generated and added to
                        # the software-vars.yml file
                        repo = PowerupRepoFromRpm(repo_id, repo_name)

                        if f'{repo_id}_src_rpm_dir' in self.sw_vars:
                            src_path = self.sw_vars[f'{repo_id}_src_rpm_dir']
                        else:
                            # default is to search recursively under all /home/
                            # directories
                            src_path = '/home/**/*.rpm'
                        rpm_path = repo.get_rpm_path(src_path)
                        if rpm_path:
                            self.sw_vars[f'{repo_id}_src_rpm_dir'] = rpm_path
                            src_path = repo.copy_rpm(rpm_path)
                            repodata_dir = repo.extract_rpm(src_path)
#                            if repodata_dir:
#                                content = repo.get_yum_dotrepo_content(
#                                    repo_dir=repodata_dir, gpgcheck=0)
#                            else:
#                                print('Failed extracting rpm content')
#                                content = repo.get_yum_dotrepo_content(gpgcheck=0,
#                                                                       local=True)
#                            repo.write_yum_dot_repo_file(content)
                            repo.create_meta()
                            content = repo.get_yum_dotrepo_content(
                                repo_dir=repodata_dir, gpgcheck=0, client=True)
                            filename = repo_id + '-powerup.repo'
                            self.sw_vars['yum_powerup_repo_files'][filename] = content
                        else:
                            self.log.info('No path chosen. Skipping create custom '
                                          'repository.')

                    elif ch == 'dir':
                        repo = PowerupRepoFromDir(repo_id, repo_name)

                        if f'{repo_id}_src_dir' in self.sw_vars:
                            src_dir = self.sw_vars[f'{repo_id}_src_dir']
                        else:
                            src_dir = None
                        src_dir, dest_dir = repo.copy_dirs(src_dir)
                        if src_dir:
                            self.sw_vars[f'{repo_id}_src_dir'] = src_dir
                            repo.create_meta()
                            content = repo.get_yum_dotrepo_content(gpgcheck=0,
                                                                   local=True)
                            repo.write_yum_dot_repo_file(content)
                            content = repo.get_yum_dotrepo_content(gpgcheck=0,
                                                                   client=True)
                            filename = repo_id + '-powerup.repo'
                            self.sw_vars['yum_powerup_repo_files'][filename] = content
                    elif ch == 'repo':
                        baseurl = 'http://'

                        if f'{repo_id}_alt_url' in self.sw_vars:
                            alt_url = self.sw_vars[f'{repo_id}_alt_url']
                        else:
                            alt_url = None

                        repo = PowerupYumRepoFromRepo(repo_id, repo_name)

                        new = True
                        if os.path.isfile(f'/etc/yum.repos.d/{repo_id}.repo') and \
                                os.path.exists(repo.get_repo_dir()):
                            new = False

                        url = repo.get_repo_url(baseurl)
                        if not url == baseurl:
                            self.sw_vars[f'{repo_id}_alt_url'] = url
                        # Set up access to the repo
                        content = repo.get_yum_dotrepo_content(url, gpgcheck=0)
                        repo.write_yum_dot_repo_file(content)

                        repo.sync()

                        if new:
                            repo.create_meta()
                        else:
                            repo.create_meta(update=True)

                        # Setup local access to the new repo copy in /srv/repo/
                        content = repo.get_yum_dotrepo_content(gpgcheck=0, local=True)
                        repo.write_yum_dot_repo_file(content)
                        # Prep setup of POWER-Up client access to the repo copy
                        content = repo.get_yum_dotrepo_content(gpgcheck=0, client=True)
                        filename = repo_id + '-powerup.repo'
                        self.sw_vars['yum_powerup_repo_files'][filename] = content
                    self.log.info('Repository setup complete')

        # Display status
        self.status_prep()
        # write software-vars file. Although also done in __del__, the software
        # vars files are written here in case the user is running all phases of
        # install
        if not os.path.exists(GEN_SOFTWARE_PATH):
            os.mkdir(GEN_SOFTWARE_PATH)
        if self.eval_ver:
            with open(GEN_SOFTWARE_PATH + 'software-vars-eval.yml', 'w') as f:
                f.write('# Do not edit this file. This file is autogenerated.\n')
            with open(GEN_SOFTWARE_PATH + 'software-vars-eval.yml', 'a') as f:
                yaml.dump(self.sw_vars, f, default_flow_style=False)
        else:
            with open(GEN_SOFTWARE_PATH + 'software-vars.yml', 'w') as f:
                f.write('# Do not edit this file. This file is autogenerated.\n')
            with open(GEN_SOFTWARE_PATH + 'software-vars.yml', 'a') as f:
                yaml.dump(self.sw_vars, f, default_flow_style=False)

    def _add_dependent_packages(self, repo_dir, dep_list):
        cmd = (f'yumdownloader --archlist={self.arch} --destdir '
               f'{repo_dir} {dep_list}')
        resp, err, rc = sub_proc_exec(cmd)
        if rc != 0:
            self.log.error('An error occurred while downloading dependent packages\n'
                           f'rc: {rc} err: {err}')
        resp = resp.splitlines()
        for item in resp:
            if 'No Match' in item:
                self.log.error(f'Dependent packages download error. {item}')

        cmd = 'yum clean packages expire-cache'
        resp, err, rc = sub_proc_exec(cmd)
        if rc != 0:
            self.log.error('An error occurred while cleaning the yum cache\n'
                           f'rc: {rc} err: {err}')

        cmd = 'yum makecache fast'
        resp, err, rc = sub_proc_exec(cmd)
        if rc != 0:
            self.log.error('An error occurred while making the yum cache\n'
                           f'rc: {rc} err: {err}')

    def init_clients(self):
        log = logger.getlogger()

        self.sw_vars['ansible_inventory'] = get_ansible_inventory()

        sudo_password = None
        if self.sw_vars['ansible_become_pass'] is None:
            sudo_password = self._cache_sudo_pass()
        else:
            self._unlock_vault()
        if self.eval_ver:
            cmd = ('{} -i {} {}init_clients.yml --extra-vars "@{}" '
                   .format(get_ansible_playbook_path(),
                           self.sw_vars['ansible_inventory'],
                           GEN_SOFTWARE_PATH,
                           GEN_SOFTWARE_PATH + "software-vars-eval.yml"))
        else:
            cmd = ('{} -i {} {}init_clients.yml --extra-vars "@{}" '
                   .format(get_ansible_playbook_path(),
                           self.sw_vars['ansible_inventory'],
                           GEN_SOFTWARE_PATH,
                           GEN_SOFTWARE_PATH + "software-vars.yml"))
        prompt_msg = ""
        if sudo_password is not None:
            cmd += f'--extra-vars "ansible_become_pass={sudo_password}" '
        elif os.path.isfile(self.vault_pass_file):
            cmd += '--vault-password-file ' + self.vault_pass_file
        elif self.sw_vars['ansible_become_pass'] is None:
            cmd += '--ask-become-pass '
            prompt_msg = "\nClient password required for privilege escalation"

        run = True
        while run:
            log.info(f"Running Ansible playbook 'init_clients.yml' ...")
            print(prompt_msg)
            resp, err, rc = sub_proc_exec(cmd, shell=True)
            log.debug(f"cmd: {cmd}\nresp: {resp}\nerr: {err}\nrc: {rc}")
            if rc != 0:
                log.warning("Ansible playbook failed!")
                if resp != '':
                    print(f"stdout:\n{ansible_pprint(resp)}\n")
                if err != '':
                    print(f"stderr:\n{err}\n")
                choice, item = get_selection(['Retry', 'Continue', 'Exit'])
                if choice == "1":
                    pass
                elif choice == "2":
                    run = False
                elif choice == "3":
                    log.debug('User chooses to exit.')
                    sys.exit('Exiting')
            else:
                log.info("Ansible playbook ran successfully")
                run = False
            print('All done')

    def _cache_sudo_pass(self):
        from ansible_vault import Vault
        log = logger.getlogger()

        print("\nPlease provide the client sudo password below. Note: All "
              "client nodes must use the same password!")
        # client_sudo_pass_validated = False

        ansible_become_pass = getpass(prompt="Client sudo password: ")

        while not self._validate_ansible_become_pass(ansible_become_pass):
            choice, item = get_selection(['Re-enter password',
                                          'Continue without caching password',
                                          'Exit'])
            if choice == "1":
                ansible_become_pass = getpass(prompt="Client sudo password: ")
            elif choice == "2":
                ansible_become_pass = None
                break
            elif choice == "3":
                log.debug('User chooses to exit.')
                sys.exit('Exiting')

        self.vault_pass = ansible_become_pass

        if ansible_become_pass is not None:
            vault = Vault(self.vault_pass)
            data = vault.dump(ansible_become_pass).decode(encoding='UTF-8')
            self.sw_vars['ansible_become_pass'] = YAMLVault(data)

        return ansible_become_pass

    def _validate_ansible_become_pass(self, ansible_become_pass):
        log = logger.getlogger()

        print("\nValidating sudo password on all clients...")

        sudo_test = f'{GEN_SOFTWARE_PATH}{self.my_name}_ansible/sudo_test.yml'
        cmd = (f'{get_ansible_playbook_path()} '
               f'-i {self.sw_vars["ansible_inventory"]} '
               f'{GEN_SOFTWARE_PATH}{self.my_name}_ansible/run.yml '
               f'--extra-vars "task_file={sudo_test}" ')
        if ansible_become_pass is not None:
            cmd += f'--extra-vars "ansible_become_pass={ansible_become_pass}" '
        elif os.path.isfile(self.vault_pass_file):
            cmd += f' --vault-password-file {self.vault_pass_file} '
            cmd += f'--extra-vars "@{GEN_SOFTWARE_PATH}software-vars.yml" '
        else:
            cmd += ' --ask-become-pass '
        resp, err, rc = sub_proc_exec(cmd, shell=True)
        log.debug(f"cmd: {cmd}\nresp: {resp}\nerr: {err}\nrc: {rc}")
        if rc == 0:
            print(bold("Validation passed!\n"))
            return True
        else:
            print(bold("Validation failed!"))
            if resp != '':
                print(f"stdout:\n{ansible_pprint(resp)}\n")
            if err != '':
                print(f"stderr:\n{err}\n")
            return False

    def _unlock_vault(self, validate=True):
        log = logger.getlogger()
        while True:
            if self.sw_vars['ansible_become_pass'] is None:
                return False
            elif self.vault_pass is None:
                self.vault_pass = getpass(prompt="\nClient sudo password: ")
            with open(self.vault_pass_file, 'w') as vault_pass_file_out:
                vault_pass_file_out.write(self.vault_pass)
            os.chmod(self.vault_pass_file, 0o600)

            if not validate or self._validate_ansible_become_pass(None):
                return True
            else:
                print(bold("Cached sudo password decryption/validation fail!"))
                choice, item = get_selection(['Retry Password', 'Exit'])
                if choice == "1":
                    self.vault_pass = None
                elif choice == "2":
                    log.debug('User chooses to exit.')
                    sys.exit('Exiting')
                    sys.exit(1)

    def install(self):
        print()
        if self.eval_ver:
            if self.lic_prep_timestamp > self.eval_prep_timestamp:
                print(bold('You have requested to install the evaluation version'))
                print('of PowerAI Enterprise but last ran preparation for ')
                print('licensed version.')
                resp = get_yesno('Continue with evaluation installation ')
                if not resp:
                    sys.exit('Installation ended by user')
        else:
            if self.eval_prep_timestamp > self.lic_prep_timestamp:
                print(bold('You have requested to install the licensed version'))
                print('of PowerAI Enterprise but last ran preparation for ')
                print('evaluation version.')
                resp = get_yesno('Continue with licensed installation ')
                if not resp:
                    sys.exit('Installation ended by user')

        if self.sw_vars['ansible_inventory'] is None:
            self.sw_vars['ansible_inventory'] = get_ansible_inventory()
        else:
            print("Validating software inventory '{}'..."
                  .format(self.sw_vars['ansible_inventory']))
            if validate_software_inventory(self.sw_vars['ansible_inventory']):
                print(bold("Validation passed!"))
            else:
                print(bold("Validation FAILED!"))
                self.sw_vars['ansible_inventory'] = get_ansible_inventory()

        self._unlock_vault()

        ana_ver = re.search(r'(anaconda\d)-\d', self.sw_vars['content_files']
                            ['anaconda'], re.IGNORECASE).group(1).lower()
        _set_spectrum_conductor_install_env(self.sw_vars['ansible_inventory'],
                                            'spark')
        _set_spectrum_conductor_install_env(self.sw_vars['ansible_inventory'],
                                            'dli', ana_ver)

        install_tasks = yaml.load(open(GEN_SOFTWARE_PATH +
                                       f'{self.my_name}_install_procedure.yml'))

        if self.eng_mode == 'gather-dependencies':
            dependency_folder_collector()  # ENGINEERING MODE

        for task in install_tasks:
            heading1(f"Client Node Action: {task['description']}")
            if task['description'] == "Install Anaconda installer":
                _interactive_anaconda_license_accept(
                    self.sw_vars['ansible_inventory'],
                    self.sw_vars['content_files']['anaconda'])
            elif (task['description'] ==
                    "Check PowerAI Enterprise License acceptance"):
                _interactive_paie_license_accept(
                    self.sw_vars['ansible_inventory'])
            extra_args = ''
            if 'hosts' in task:
                extra_args = f"--limit \'{task['hosts']},localhost\'"
            self._run_ansible_tasks(task['tasks'], extra_args)
            if self.eng_mode == 'gather-dependencies':
                pre_post_file_collect(task['tasks'])  # ENGINEERING MODE
        print('Done')

    def _run_ansible_tasks(self, tasks_path, extra_args=''):
        log = logger.getlogger()
        tasks_path = f'{self.my_name}_ansible/' + tasks_path
        if self.sw_vars['ansible_become_pass'] is not None:
            extra_args += ' --vault-password-file ' + self.vault_pass_file
        elif 'become:' in open(f'{GEN_SOFTWARE_PATH}{tasks_path}').read():
            extra_args += ' --ask-become-pass'
        if self.eval_ver:
            cmd = (f'{get_ansible_playbook_path()} -i '
                   f'{self.sw_vars["ansible_inventory"]} '
                   f'{GEN_SOFTWARE_PATH}{self.my_name}_ansible/run.yml '
                   f'--extra-vars "task_file={GEN_SOFTWARE_PATH}{tasks_path}" '
                   f'--extra-vars "@{GEN_SOFTWARE_PATH}software-vars-eval.yml" '
                   f'{extra_args}')
        else:
            cmd = (f'{get_ansible_playbook_path()} -i '
                   f'{self.sw_vars["ansible_inventory"]} '
                   f'{GEN_SOFTWARE_PATH}{self.my_name}_ansible/run.yml '
                   f'--extra-vars "task_file={GEN_SOFTWARE_PATH}{tasks_path}" '
                   f'--extra-vars "@{GEN_SOFTWARE_PATH}software-vars.yml" '
                   f'{extra_args}')
        run = True
        while run:
            log.info(f'Running Ansible tasks found in \'{tasks_path}\' ...')
            if ('notify: Reboot' in
                    open(f'{GEN_SOFTWARE_PATH}{tasks_path}').read()):
                print(bold('\nThis step requires changed systems to reboot! '
                           '(16 minute timeout)'))
            if '--ask-become-pass' in cmd:
                print('\nClient password required for privilege escalation')
            elif '--vault-password-file' in cmd:
                self._unlock_vault(validate=False)
            resp, err, rc = sub_proc_exec(cmd, shell=True)
            log.debug(f"cmd: {cmd}\nresp: {resp}\nerr: {err}\nrc: {rc}")
            print("")  # line break

            # If .vault file is missing a retry should work
            if rc != 0 and '.vault was not found' in err:
                log.warning("Vault file missing, retrying...")
            elif rc != 0:
                log.warning("Ansible tasks failed!")
                if resp != '':
                    print(f"stdout:\n{ansible_pprint(resp)}\n")
                if err != '':
                    print(f"stderr:\n{err}\n")
                choice, item = get_selection(['Retry', 'Continue', 'Exit'])
                if choice == "1":
                    pass
                elif choice == "2":
                    run = False
                elif choice == "3":
                    log.debug('User chooses to exit.')
                    sys.exit('Exiting')
            else:
                log.info("Ansible tasks ran successfully")
                run = False
        return rc


def _interactive_anaconda_license_accept(ansible_inventory, ana_path):
    log = logger.getlogger()
    cmd = (f'ansible-inventory --inventory {ansible_inventory} --list')
    resp, err, rc = sub_proc_exec(cmd, shell=True)
    inv = json.loads(resp)
    hostname, hostvars = inv['_meta']['hostvars'].popitem()
    ip = re.search(r'(Anaconda\d)-\d+.\d+.\d+', ana_path, re.IGNORECASE).group(1)
    ip = f'/opt/{ip}/'.lower()
    base_cmd = f'ssh -t {hostvars["ansible_user"]}@{hostname} '
    if "ansible_ssh_private_key_file" in hostvars:
        base_cmd += f'-i {hostvars["ansible_ssh_private_key_file"]} '
    if "ansible_ssh_common_args" in hostvars:
        base_cmd += f'{hostvars["ansible_ssh_common_args"]} '

    cmd = base_cmd + f' ls {ip}'
    resp, err, rc = sub_proc_exec(cmd)

    # If install directory already exists assume license has been accepted
    if rc == 0:
        print(f'Anaconda license already accepted on {hostname}')
    else:
        print(bold('Manual Anaconda license acceptance required on at least '
                   'one client!'))
        rlinput(f'Press Enter to run interactively on {hostname}')
        fn = os.path.basename(ana_path)
        cmd = f'{base_cmd} sudo ~/{fn} -p {ip}'
        rc = sub_proc_display(cmd)
        if rc == 0:
            print('\nLicense accepted. Acceptance script will be run quietly '
                  'on remaining servers.')
        else:
            log.error("Anaconda license acceptance required to continue!")
            sys.exit('Exiting')
    return rc


def _interactive_paie_license_accept(ansible_inventory):
    log = logger.getlogger()

    cmd = (f'ansible-inventory --inventory {ansible_inventory} --list')
    resp, err, rc = sub_proc_exec(cmd, shell=True)
    inv = json.loads(resp)

    accept_cmd = ('sudo /opt/DL/powerai-enterprise/license/bin/'
                  'accept-powerai-enterprise-license.sh ')
    check_cmd = ('/opt/DL/powerai-enterprise/license/bin/'
                 'check-powerai-enterprise-license.sh ')

    print(bold('Acceptance of the PowerAI Enterprise license is required on '
               'all nodes in the cluster.'))
    rlinput(f'Press Enter to run interactively on each hosts')

    for hostname, hostvars in inv['_meta']['hostvars'].items():
        base_cmd = f'ssh -t {hostvars["ansible_user"]}@{hostname} '
        if "ansible_ssh_common_args" in hostvars:
            base_cmd += f'{hostvars["ansible_ssh_common_args"]} '
        if "ansible_ssh_private_key_file" in hostvars:
            base_cmd += f'-i {hostvars["ansible_ssh_private_key_file"]} '

        cmd = base_cmd + check_cmd
        resp, err, rc = sub_proc_exec(cmd)
        if rc == 0:
            print(bold('PowerAI Enterprise license already accepted on '
                       f'{hostname}'))
        else:
            run = True
            while run:
                print(bold('\nRunning PowerAI Enterprise license script on '
                           f'{hostname}'))
                cmd = base_cmd + accept_cmd
                rc = sub_proc_display(cmd)
                if rc == 0:
                    print(f'\nLicense accepted on {hostname}.')
                    run = False
                else:
                    print(f'\nWARNING: License not accepted on {hostname}!')
                    choice, item = get_selection(['Retry', 'Continue', 'Exit'])
                    if choice == "1":
                        pass
                    elif choice == "2":
                        run = False
                    elif choice == "3":
                        log.debug('User chooses to exit.')
                        sys.exit('Exiting')


def _set_spectrum_conductor_install_env(ansible_inventory, package, ana_ver=None):
    mod_name = sys.modules[__name__].__name__
    cmd = (f'ansible-inventory --inventory {ansible_inventory} --list')
    resp, err, rc = sub_proc_exec(cmd, shell=True)
    inv = json.loads(resp)
    hostname, hostvars = inv['_meta']['hostvars'].popitem()

    if package == 'spark':
        envs_path = (f'{GEN_SOFTWARE_PATH}/{mod_name}_ansible/'
                     'envs_spectrum_conductor.yml')
        if not os.path.isfile(envs_path):
            copy2(f'{GEN_SOFTWARE_PATH}/{mod_name}_ansible/'
                  'envs_spectrum_conductor_template.yml',
                  f'{GEN_SOFTWARE_PATH}/{mod_name}_ansible/'
                  'envs_spectrum_conductor.yml')

        replace_regex(envs_path, r'^CLUSTERADMIN:\s*$',
                      f'CLUSTERADMIN: {hostvars["ansible_user"]}\n')
    elif package == 'dli':
        envs_path = (f'{GEN_SOFTWARE_PATH}/{mod_name}_ansible/'
                     'envs_spectrum_conductor_dli.yml')
        if not os.path.isfile(envs_path):
            copy2(f'{GEN_SOFTWARE_PATH}/{mod_name}_ansible/'
                  'envs_spectrum_conductor_dli_template.yml',
                  f'{GEN_SOFTWARE_PATH}/{mod_name}_ansible/'
                  'envs_spectrum_conductor_dli.yml')

        replace_regex(envs_path, r'^CLUSTERADMIN:\s*$',
                      f'CLUSTERADMIN: {hostvars["ansible_user"]}\n')
        replace_regex(envs_path, r'^DLI_CONDA_HOME:\s*$',
                      f'DLI_CONDA_HOME: /opt/{ana_ver}\n')

    env_validated = False
    init = True
    while not env_validated:
        try:
            for key, value in yaml.load(open(envs_path)).items():
                if value is None:
                    break
            else:
                env_validated = True
        except IOError:
            print(f'Failed to load Spectrum Conductor {package} configuration')

        if not env_validated:
            print(f'\nSpectrum Conductor {package} configuration variables '
                  'incomplete!')
            input(f'Press enter to edit {package} configuration file')
            click.edit(filename=envs_path)
        elif init and get_yesno(f'Edit Spectrum Conductor {package} '
                                'configuration? '):
            click.edit(filename=envs_path)
        init = False

    user_name = os.getlogin()
    if os.getuid() == 0 and user_name != 'root':
        user_uid = pwd.getpwnam(user_name).pw_uid
        user_gid = grp.getgrnam(user_name).gr_gid
        os.chown(envs_path, user_uid, user_gid)
        os.chmod(envs_path, 0o644)

    print(f'Spectrum Conductor {package} configuration variables successfully '
          'loaded\n')


class YAMLVault(yaml.YAMLObject):
    yaml_tag = u'!vault'

    def __init__(self, ansible_become_pass):
        self.ansible_become_pass = ansible_become_pass

    @classmethod
    def from_yaml(cls, loader, node):
        return YAMLVault(node.value)

    @classmethod
    def to_yaml(cls, dumper, data):
        return dumper.represent_scalar(cls.yaml_tag, data.ansible_become_pass)


if __name__ == '__main__':
    parser = argparse.ArgumentParser()
    parser.add_argument('action', choices=['prep', 'install'],
                        help='Action to take: prep or install')

    parser.add_argument('--print', '-p', dest='log_lvl_print',
                        help='print log level', default='info')

    parser.add_argument('--file', '-f', dest='log_lvl_file',
                        help='file log level', default='info')

    args = parser.parse_args()

    logger.create(args.log_lvl_print, args.log_lvl_file)

    soft = software()

    if args.action == 'prep':
        soft.prep()
    elif args.action == 'install':
        soft.install()<|MERGE_RESOLUTION|>--- conflicted
+++ resolved
@@ -33,7 +33,7 @@
 import pwd
 import grp
 import click
-# import code
+#import code
 
 import lib.logger as logger
 from repos import PowerupRepo, PowerupRepoFromDir, PowerupYumRepoFromRepo, \
@@ -568,16 +568,6 @@
                         _url = url
                     self.sw_vars[f'{vars_key}-alt-url'] = _url
 
-<<<<<<< HEAD
-                # accept_list is used for linux-ppc64le, reject_list for noarch
-                if 'accept_list' in self.pkgs['ibm_ai_conda_linux_ppc64le']:
-                    al = self.pkgs['ibm_ai_conda_linux_ppc64le']['accept_list']
-                else:
-                    al = None
-
-                if 'reject_list' in self.pkgs['ibm_ai_conda_linux_ppc64le']:
-                    rl = self.pkgs['ibm_ai_conda_linux_ppc64le']['reject_list']
-=======
                 # accept_list is used for linux_{self.arch}, reject_list for noarch
                 if 'accept_list' in self.pkgs[f'ibm_ai_conda_linux_{self.arch}']:
                     al = self.pkgs[f'ibm_ai_conda_linux_{self.arch}']['accept_list']
@@ -586,7 +576,6 @@
 
                 if 'reject_list' in self.pkgs[f'ibm_ai_conda_linux_{self.arch}']:
                     rl = self.pkgs[f'ibm_ai_conda_linux_{self.arch}']['reject_list']
->>>>>>> b7c38d96
                 else:
                     rl = None
 
@@ -613,11 +602,7 @@
 
                 repo.sync_ana(noarch_url, acclist=al, rejlist=rl)
 
-<<<<<<< HEAD
-        # Get PowerAI Enterprise license file
-=======
         # Get WMLA Enterprise license file
->>>>>>> b7c38d96
         name = 'WMLA license content'
         heading1(f'Set up {name.title()} \n')
         lic_src = self.globs[name]
@@ -769,11 +754,6 @@
                 # directories
                 src_path = '/home/**/cuda-repo-rhel7-10-1-local-*.rpm'
             rpm_path = repo.get_rpm_path(src_path)
-<<<<<<< HEAD
-            #code.interact(banner='here', local=dict(globals(), **locals()))
-=======
-            # code.interact(banner='here', local=dict(globals(), **locals()))
->>>>>>> b7c38d96
             if rpm_path:
                 self.sw_vars[f'{repo_id}_src_rpm_dir'] = rpm_path
                 repo_dir = repo.extract_rpm(rpm_path)
@@ -816,11 +796,6 @@
             print(f'{repo_name} repository not updated')
         if ch != 'S':
             repo_dir += '/cuda-drivers-[4-9][0-9][0-9].[0-9]*-[0-9]*'
-<<<<<<< HEAD
-            #code.interact(banner='There', local=dict(globals(), **locals()))
-=======
-            # code.interact(banner='There', local=dict(globals(), **locals()))
->>>>>>> b7c38d96
             files = glob.glob(repo_dir, recursive=True)
             if files:
                 self.sw_vars['cuda-driver'] = re.search(r'cuda-drivers-\d+\.\d+-\d+',
