#! /usr/bin/env python
# Copyright 2018 IBM Corp.
#
# All Rights Reserved.
#
# Licensed under the Apache License, Version 2.0 (the "License");
# you may not use this file except in compliance with the License.
# You may obtain a copy of the License at
#
#     http://www.apache.org/licenses/LICENSE-2.0
#
# Unless required by applicable law or agreed to in writing, software
# distributed under the License is distributed on an "AS IS" BASIS,
# WITHOUT WARRANTIES OR CONDITIONS OF ANY KIND, either express or implied.
# See the License for the specific language governing permissions and
# limitations under the License.

from __future__ import nested_scopes, generators, division, absolute_import, \
    with_statement, print_function, unicode_literals

import argparse
import glob
import os
import platform
import re
import sys
from shutil import copy2
import calendar
import time
import yaml
import json
from getpass import getpass
import pwd
import grp
import click
#import code

import lib.logger as logger
from repos import PowerupRepo, PowerupRepoFromDir, PowerupYumRepoFromRepo, \
    PowerupAnaRepoFromRepo, PowerupRepoFromRpm, setup_source_file, \
    PowerupPypiRepoFromRepo, get_name_dir
from software_hosts import get_ansible_inventory, validate_software_inventory
from lib.utilities import sub_proc_display, sub_proc_exec, heading1, Color, \
    get_selection, get_yesno, rlinput, bold, ansible_pprint, replace_regex
from lib.genesis import GEN_SOFTWARE_PATH, get_ansible_playbook_path

from engr_mode import pre_post_file_collect, dependency_folder_collector


class software(object):
    """ Software installation class. The prep method is used to setup
    repositories, download files to the installer node or perform other
    initialization activities. The install method implements the actual
    installation.
    """
<<<<<<< HEAD
    def __init__(self, eval_ver=False, non_int=False, arch='ppc64le', proc_family=''):
=======
    def __init__(self, eval_ver=False, non_int=False, arch='ppc64le'):
>>>>>>> bcc7221c
        self.log = logger.getlogger()
        self.log_lvl = logger.get_log_level_print()
        self.my_name = sys.modules[__name__].__name__
        self.yum_powerup_repo_files = []
        self.eval_ver = eval_ver
        self.non_int = non_int
        self.arch = arch
        self.proc_family = proc_family
        if self.arch == 'x86_64' and not proc_family:
            self.proc_family = self.arch
        self.eng_mode = None
        # self.eng_mode = 'custom-repo'
        self.eng_mode = 'gather-dependencies'
        yaml.add_constructor(YAMLVault.yaml_tag, YAMLVault.from_yaml)
        self.arch = arch
        self.log.info(f"Using architecture: {self.arch}")
        # add filename to distinguish architecture
        base_filename = f'{self.my_name}' if self.arch == 'ppc64le' else f'{self.my_name}_{self.arch}'
        self.state = {'EPEL Repository': '-',
                      'CUDA Driver Repository': '-',
                      'IBM AI Repository': '-',
                      'WMLA license content': '-',
                      'Dependent Packages Repository': '-',
                      'Python Package Repository': '-',
                      'Anaconda content': '-',
                      'Anaconda Free Repository': '-',
                      'Anaconda Main Repository': '-',
                      #'Conda-forge Repository': '-',
                      'Spectrum conductor content': '-',
                      'Spectrum conductor content entitlement': '-',
                      'Spectrum DLI content': '-',
                      'Spectrum DLI content entitlement': '-',
                      'Nginx Web Server': '-',
                      'Firewall': '-'}
        # Only yum repos should be listed under self.repo_id
        self.repo_id = {'EPEL Repository': f'epel-{self.arch}',
                        'Dependent Packages Repository': 'dependencies',
                        'Python Package Repository': 'pypi',
                        'CUDA Driver Repository': 'cuda'}

        try:
            self.pkgs = yaml.load(open(GEN_SOFTWARE_PATH +
                                  f'pkg-lists-{base_filename}.yml'))
        except IOError:
            self.log.error(f'Error opening the pkg lists file '
                           f'(pkg-lists-{base_filename}.yml)')
            sys.exit('Exit due to critical error')

        if self.eval_ver:
            try:
                self.sw_vars = yaml.load(open(GEN_SOFTWARE_PATH +
                                         'software-vars-eval.yml'))
            except IOError:
                # if no eval vars file exist, see if the license var file exists
                # and start with that
                try:
                    self.sw_vars = yaml.load(open(GEN_SOFTWARE_PATH + 'software-vars.yml'))
                except IOError:
                    self.log.info('Creating software vars yaml file')
                    self.sw_vars = {}
                    self.sw_vars['init-time'] = time.ctime()
                    self.README()
                    input('\nPress enter to continue')
                # clear out any licensed version of PowerAI files
                else:
                    self.sw_vars['content_files']['powerai-enterprise-license'] = ''
                    self.sw_vars['content_files']['spectrum-conductor'] = ''
                    self.sw_vars['content_files']['spectrum-conductor-entitlement'] = ''
                    self.sw_vars['content_files']['spectrum-dli'] = ''
                    self.sw_vars['content_files']['spectrum-dli-entitlement'] = ''
                    self.sw_vars['prep-timestamp'] = calendar.timegm(time.gmtime())
        else:
            try:
                self.sw_vars = yaml.load(open(GEN_SOFTWARE_PATH + 'software-vars.yml'))
            except IOError:
                # if no licensed vars file exist, see if the eval var file exists
                # and start with that
                try:
                    self.sw_vars = yaml.load(open(GEN_SOFTWARE_PATH + 'software-vars-eval.yml'))
                except IOError:
                    self.log.info('Creating software vars yaml file')
                    self.sw_vars = {}
                    self.sw_vars['init-time'] = time.ctime()
                    self.README()
                    input('\nPress enter to continue')
                # clear out any eval version of PowerAI Enterprise files
                else:
                    self.sw_vars['content_files']['powerai-enterprise-license'] = ''
                    self.sw_vars['content_files']['spectrum-conductor'] = ''
                    self.sw_vars['content_files']['spectrum-conductor-entitlement'] = ''
                    self.sw_vars['content_files']['spectrum-dli'] = ''
                    self.sw_vars['content_files']['spectrum-dli-entitlement'] = ''
                    self.sw_vars['prep-timestamp'] = calendar.timegm(time.gmtime())

        if not isinstance(self.sw_vars, dict):
            self.sw_vars = {}
            self.sw_vars['init-time'] = time.ctime()

        if 'prep-timestamp' not in self.sw_vars:
            self.sw_vars['prep-timestamp'] = 0

        if self.eval_ver:
            self.eval_prep_timestamp = self.sw_vars['prep-timestamp']
            try:
                temp = yaml.load(open(GEN_SOFTWARE_PATH + 'software-vars.yml'))
                self.lic_prep_timestamp = temp['prep-timestamp']
            except (IOError, KeyError):
                self.lic_prep_timestamp = 0
        else:
            self.lic_prep_timestamp = self.sw_vars['prep-timestamp']
            try:
                temp = yaml.load(open(GEN_SOFTWARE_PATH + 'software-vars-eval.yml'))
                self.eval_prep_timestamp = temp['prep-timestamp']
            except (IOError, KeyError):
                self.eval_prep_timestamp = 0

        if ('ana_powerup_repo_channels' not in self.sw_vars or not
                isinstance(self.sw_vars['ana_powerup_repo_channels'], list)):
            self.sw_vars['ana_powerup_repo_channels'] = []
        if ('yum_powerup_repo_files' not in self.sw_vars or not
                isinstance(self.sw_vars['yum_powerup_repo_files'], dict)):
            self.sw_vars['yum_powerup_repo_files'] = {}
        if ('content_files' not in self.sw_vars or not
                isinstance(self.sw_vars['content_files'], dict)):
            self.sw_vars['content_files'] = {}
        self.epel_repo_name = self.repo_id['EPEL Repository']
        self.sw_vars['epel_repo_name'] = self.epel_repo_name
        self.rhel_ver = '7'
        self.sw_vars['rhel_ver'] = self.rhel_ver
        self.sw_vars['arch'] = self.arch
        self.root_dir = '/srv'
        #self.repo_dir = self.root_dir + 'repos/{repo_id}/rhel' + self.rhel_ver + \
        #    '/{repo_id}'

        # When searching for files in other web servers, the fileglobs are converted to
        # regular expressions. An asterisk (*) after a bracket is converted to a
        # regular extression of [0-9]{0,3} Other asterisks are converted to regular
        # expression of .*
        try:
            file_lists = yaml.load(open(GEN_SOFTWARE_PATH +
                                   f'file-lists-{base_filename}.yml'))
        except IOError:
            self.log.info('Error while reading installation file lists for '
                          'PowerAI Enterprise')
            sys.exit('exiting')
            input('\nPress enter to continue')
        else:
            if self.eval_ver:
                self.globs = file_lists['globs_eval']
                self.files = file_lists['files_eval']
            else:
                self.globs = file_lists['globs']
                self.files = file_lists['files']
        # If empty, initialize software_vars content and repo info
        # from software server directory
        update = False
        for item in self.state:
            if 'content' in item:
                item_key = get_name_dir(item)
                item_dir = item_key
                if item_dir.endswith('-entitlement'):
                    item_dir = item_dir[:-12]
                exists = glob.glob(f'/srv/{item_dir}/**/{self.files[item]}',
                                   recursive=True)
                if not exists:
                    exists = glob.glob(f'/srv/{item_dir}/**/{self.globs[item]}',
                                       recursive=True)
                    if exists:
                        self.sw_vars['content_files'][item_key] = exists[0]

                if item_key not in self.sw_vars['content_files']:
                    update = True
                    if exists:
                        self.sw_vars['content_files'][item_key] = exists[0]
                    else:
                        self.sw_vars['content_files'][item_key] = ''
        if update:
            self.log.info('Content installation pointers were updated.\n'
                          'To insure content levels are correct, run \n'
                          'pup software --prep <module name>\n')

        if 'ansible_inventory' not in self.sw_vars:
            self.sw_vars['ansible_inventory'] = None
        if 'ansible_become_pass' not in self.sw_vars:
            self.sw_vars['ansible_become_pass'] = None
        self.vault_pass = None
        self.vault_pass_file = f'{GEN_SOFTWARE_PATH}.vault'

        self.log.debug(f'software variables: {self.sw_vars}')

    def __del__(self):
        if not os.path.exists(GEN_SOFTWARE_PATH):
            os.mkdir(GEN_SOFTWARE_PATH)
        if self.eval_ver:
            with open(GEN_SOFTWARE_PATH + 'software-vars-eval.yml', 'w') as f:
                f.write('# Do not edit this file. This file is autogenerated.\n')
            with open(GEN_SOFTWARE_PATH + 'software-vars-eval.yml', 'a') as f:
                yaml.dump(self.sw_vars, f, default_flow_style=False)
        else:
            with open(GEN_SOFTWARE_PATH + 'software-vars.yml', 'w') as f:
                f.write('# Do not edit this file. This file is autogenerated.\n')
            with open(GEN_SOFTWARE_PATH + 'software-vars.yml', 'a') as f:
                yaml.dump(self.sw_vars, f, default_flow_style=False)
        if os.path.isfile(self.vault_pass_file):
            os.remove(self.vault_pass_file)

    def README(self):
        print(bold('\nPowerAI Enterprise software installer module'))
        text = ('\nThis module installs the Watson Machine Learning Accelerated\n'
                'Enterprise software to a cluster of OpenPOWER nodes.\n\n'
                'PowerAI Enterprise installation involves three steps;\n'
                '\n  1 - Preparation. Prepares the installer node software server.\n'
                '       The preparation phase may be run multiple times if needed.\n'
                f'       usage: pup software --prep {self.my_name}\n'
                '\n  2 - Initialization of client nodes\n'
                f'       usage: pup software --init-clients {self.my_name}\n'
                '\n  3 - Installation. Install software on the client nodes\n'
                f'       usage: pup software --install {self.my_name}\n\n'
                'Before beginning, the following files should be extracted from the\n'
                'WatsonMLA Enterprise binary file and present on this node;\n'
                f'- mldl-repo-local-5.4.0-*.{self.arch}.rpm\n'
                f'- powerai-enterprise-license-1.1.2-*.{self.arch}.rpm\n'
                f'- conductor2.3.0.0_{self.arch}.bin\n'
                '- conductor_entitlement.dat\n'
                f'- dli-1.2.1.0_{self.arch}.bin\n'
                '- dli_entitlement.dat\n\n'
                f'For installation status: pup software --status {self.my_name}\n'
                f'To redisplay this README: pup software --README {self.my_name}\n\n'
                'Note: The \'pup\' cli supports tab autocompletion.\n\n')
        print(text)

    def status(self, which='all'):
        self.status_prep(which)

    def status_prep(self, which='all'):

        def yum_repo_status(item):
            search_dir = f'{self.root_dir}/repos/{self.repo_id[item]}/**/repodata'
            repodata = glob.glob(search_dir, recursive=True)
            sw_vars_data = (f'{self.repo_id[item]}-powerup.repo' in
                            self.sw_vars['yum_powerup_repo_files'])
            if repodata and sw_vars_data:
                self.state[item] = f'{item} is setup'

        def content_status(item):
            ver_mis = False
            item_key = get_name_dir(item)
            item_dir = item_key
            if item_dir.endswith('-entitlement'):
                item_dir = item_dir[:-12]
            exists = glob.glob(f'/srv/{item_dir}/**/{self.globs[item]}',
                               recursive=True)

            sw_vars_data = item_key in self.sw_vars['content_files']

            if exists and sw_vars_data:
                if self.files[item] in self.sw_vars['content_files'][item_key]:
                    self.state[item] = ('Present in the POWER-Up server')
                else:
                    ver_mis = True
                    self.state[item] = (Color.yellow +
                                        'Present but not at release level' +
                                        Color.endc)
            return ver_mis

        ver_mis = False
        for item in self.state:
            self.state[item] = '-'
            # Content files status
            if 'content' in item:
                ret = content_status(item)
                ver_mis = ver_mis or ret
                continue

            # yum repos status
            if item in self.repo_id:
                if 'Python' in item:
                    if os.path.exists(f'/srv/repos/{self.repo_id[item]}/simple/') and \
                            len(os.listdir(f'/srv/repos/{self.repo_id[item]}/simple/')) >= 1:
                        self.state[item] = f'{item} is setup'
                else:
                    yum_repo_status(item)
                continue

            # Firewall status
            if item == 'Firewall':
                cmd = 'firewall-cmd --list-all'
                resp, err, rc = sub_proc_exec(cmd)
                if re.search(r'services:\s+.+http', resp):
                    self.state[item] = "Running and configured for http"
                continue

            # Nginx web server status
            if item == 'Nginx Web Server':
                cmd = 'curl -I 127.0.0.1'
                resp, err, rc = sub_proc_exec(cmd)
                if 'HTTP/1.1 200 OK' in resp:
                    self.state[item] = 'Nginx is configured and running'
                continue

            # IBM AI Repo Free status
            if item == 'IBM AI Repository':
                repodata_noarch = glob.glob(f'/srv/repos/ibmai'
                                            '/noarch/repodata.json', recursive=True)
                repodata = glob.glob(f'/srv/repos/ibmai'
                                     f'/linux-{self.arch}/repodata.json', recursive=True)
                if repodata and repodata_noarch:
                    self.state[item] = f'{item} is setup'
                continue

            # Anaconda Repo Free status
            if item == 'Anaconda Free Repository':
                repodata_noarch = glob.glob(f'/srv/repos/anaconda/pkgs/free'
                                            '/noarch/repodata.json', recursive=True)
                repodata = glob.glob(f'/srv/repos/anaconda/pkgs/free'
                                     f'/linux-{self.arch}/repodata.json', recursive=True)
                if repodata and repodata_noarch:
                    self.state[item] = f'{item} is setup'
                continue

            # Anaconda Main repo status
            if item == 'Anaconda Main Repository':
                repodata_noarch = glob.glob(f'/srv/repos/anaconda/pkgs/main'
                                            '/noarch/repodata.json', recursive=True)
                repodata = glob.glob(f'/srv/repos/anaconda/pkgs/main'
                                     f'/linux-{self.arch}/repodata.json', recursive=True)
                if repodata and repodata_noarch:
                    self.state[item] = f'{item} is setup'
                continue

            # Anaconda Conda-forge repo status
            if item == 'Conda-forge Repository':
                repodata = glob.glob(f'/srv/repos/anaconda/conda-forge'
                                     '/noarch/repodata.json', recursive=True)
                if repodata:
                    self.state[item] = f'{item} is setup'
                continue

        exists = True
        if which == 'all':
            heading1('Preparation Summary')
            for item in self.state:
                status = self.state[item]
                it = (item + '                              ')[:38]
                print(f'  {it:<39} : ' + status)
                exists = exists and self.state[item] != '-'

            gtg = 'Preparation complete. '
            if ver_mis:
                gtg += 'Some content is not at release level.'
            for item in self.state.values():
                if item == '-':
                    gtg = f'{Color.red}Preparation incomplete{Color.endc}'
            print(f'\n{bold(gtg)}\n')
        else:
            exists = self.state[which] != '-'

        return exists

    def prep(self, eval_ver=False, non_int=False):
        # Invoked with --prep flag
        # Basic check of the state of yum repos
        print()
        self.sw_vars['prep-timestamp'] = calendar.timegm(time.gmtime())
        self.log.info('Performing basic check of yum repositories')
        cmd = 'yum repolist --noplugins'
        resp, err, rc = sub_proc_exec(cmd)
        yum_err = re.search(r'\[Errno\s+\d+\]', err)
        if rc:
            self.log.error(f'Failure running "yum repolist" :{rc}')
        elif yum_err:
            self.log.error(err)
            self.log.error(f'yum error: {yum_err.group(0)}')
        if rc or yum_err:
            self.log.error('There is a problem with yum or one or more of the yum '
                           'repositories. \n')
            self.log.info('Cleaning yum caches')
            cmd = 'yum clean all'
            resp, err, rc = sub_proc_exec(cmd)
            if rc != 0:
                self.log.error('An error occurred while cleaning the yum repositories\n'
                               'POWER-Up is unable to continue.')
                sys.exit('Exiting')

        # Setup firewall to allow http
        heading1('Setting up firewall')
        fw_err = 0
        cmd = 'systemctl status firewalld.service'
        resp, err, rc = sub_proc_exec(cmd)
        if 'Active: active (running)' in resp.splitlines()[2]:
            self.log.debug('Firewall is running')
        else:
            cmd = 'systemctl enable firewalld.service'
            resp, err, rc = sub_proc_exec(cmd)
            if rc != 0:
                fw_err += 1
                self.log.error('Failed to enable firewall')

            cmd = 'systemctl start firewalld.service'
            resp, err, rc = sub_proc_exec(cmd)
            if rc != 0:
                fw_err += 10
                self.log.error('Failed to start firewall')
        cmd = 'firewall-cmd --permanent --add-service=http'
        resp, err, rc = sub_proc_exec(cmd)
        if rc != 0:
            fw_err += 100
            self.log.error('Failed to enable http service on firewall')

        cmd = 'firewall-cmd --reload'
        resp, err, rc = sub_proc_exec(cmd)
        if 'success' not in resp:
            fw_err += 1000
            self.log.error('Error attempting to restart firewall')

        self.status_prep(which='Firewall')
        if self.state['Firewall'] == '-':
            self.log.info('Failed to configure firewall')
        else:
            self.log.info(self.state['Firewall'])

        # nginx setup
        heading1('Set up Nginx')
        exists = self.status_prep(which='Nginx Web Server')
        if not exists:
            baseurl = 'http://nginx.org/packages/mainline/rhel/7/' + \
                      platform.machine()
            repo_id = 'nginx'
            repo_name = 'nginx.org public'
            repo = PowerupRepo(repo_id, repo_name)
            content = repo.get_yum_dotrepo_content(baseurl, gpgcheck=0)
            repo.write_yum_dot_repo_file(content)
            cmd = 'yum makecache'
            resp, err, rc = sub_proc_exec(cmd)
            if rc != 0:
                self.log.error('A problem occured while creating the yum caches')
                self.log.error(f'Response: {resp}\nError: {err}\nRC: {rc}')

        # Check if nginx installed. Install if necessary.
        cmd = 'nginx -v'
        try:
            resp, err, rc = sub_proc_exec(cmd)
        except OSError:
            cmd = 'yum -y install nginx'
            resp, err, rc = sub_proc_exec(cmd)
            if rc != 0:
                self.log.error('Failed installing nginx')
                self.log.error(resp)
                sys.exit(1)
            else:
                # Fire it up
                cmd = 'nginx'
                resp, err, rc = sub_proc_exec(cmd)
                if rc != 0:
                    self.log.error('Failed starting nginx')
                    self.log.error('resp: {}'.format(resp))
                    self.log.error('err: {}'.format(err))

        self.status_prep(which='Nginx Web Server')
        if self.state['Nginx Web Server'] == '-':
            self.log.info('nginx web server is not running')
        else:
            self.log.info(self.state['Nginx Web Server'])

        if os.path.isfile('/etc/nginx/conf.d/default.conf'):
            try:
                os.rename('/etc/nginx/conf.d/default.conf',
                          '/etc/nginx/conf.d/default.conf.bak')
            except OSError:
                self.log.warning('Failed renaming /etc/nginx/conf.d/default.conf')
        with open('/etc/nginx/conf.d/server1.conf', 'w') as f:
            f.write('server {\n')
            f.write('    listen       80;\n')
            f.write('    server_name  powerup;\n\n')
            f.write('    location / {\n')
            f.write('        root   /srv;\n')
            f.write('        autoindex on;\n')
            f.write('    }\n')
            f.write('}\n')

        cmd = 'nginx -s reload'
        _, _, rc = sub_proc_exec(cmd)
        if rc != 0:
            self.log.warning('Failed reloading nginx configuration')

        # Setup IBM AI conda repo
        repo_id = 'ibmai'
        repo_name = 'IBM AI Repository'
        baseurl = ('https://public.dhe.ibm.com/ibmdl/export/pub/software/server/'
                   'ibm-ai/conda/')
        heading1(f'Set up {repo_name}\n')

        vars_key = get_name_dir(repo_name)  # format the name
        if f'{vars_key}-alt-url' in self.sw_vars:
            alt_url = self.sw_vars[f'{vars_key}-alt-url']
        else:
            alt_url = None

        exists = self.status_prep(which=f'{repo_name}')
        if exists:
            self.log.info(f'The {repo_name} exists already'
                          ' in the POWER-Up server\n')

        repo = PowerupAnaRepoFromRepo(repo_id, repo_name)

        ch = repo.get_action(exists)
        if ch in 'Y':
            # if not exists or ch == 'F':
            url = repo.get_repo_url(baseurl, alt_url, contains=['ibm-ai', 'linux',
                                    f'{self.arch}'], excludes=['noarch', 'main'],
                                    filelist=['caffe-1.0*'])
            if url:
                if not url == baseurl:
                    if '@na.' in url:
                        cred_end = url.find('@na.')
                        _url = url[cred_end:]
                    else:
                        _url = url
                    self.sw_vars[f'{vars_key}-alt-url'] = _url

<<<<<<< HEAD
                # accept_list is used for linux-ppc64le, reject_list for noarch
                if 'accept_list' in self.pkgs['ibm_ai_conda_linux_ppc64le']:
                    al = self.pkgs['ibm_ai_conda_linux_ppc64le']['accept_list']
                else:
                    al = None

                if 'reject_list' in self.pkgs['ibm_ai_conda_linux_ppc64le']:
                    rl = self.pkgs['ibm_ai_conda_linux_ppc64le']['reject_list']
=======
                # accept_list is used for linux_{self.arch}, reject_list for noarch
                if 'accept_list' in self.pkgs[f'ibm_ai_conda_linux_{self.arch}']:
                    al = self.pkgs[f'ibm_ai_conda_linux_{self.arch}']['accept_list']
                else:
                    al = None

                if 'reject_list' in self.pkgs[f'ibm_ai_conda_linux_{self.arch}']:
                    rl = self.pkgs[f'ibm_ai_conda_linux_{self.arch}']['reject_list']
>>>>>>> bcc7221c
                else:
                    rl = None

                dest_dir = repo.sync_ana(url, acclist=al, rejlist=rl)

                dest_dir = dest_dir[4 + dest_dir.find('/srv'):6 +
                                    dest_dir.find(f'{repo_id}')]
                # form .condarc channel entry. Note that conda adds
                # the corresponding 'noarch' channel automatically.
                channel = f'  - http://{{{{ host_ip.stdout }}}}{dest_dir}'
                if channel not in self.sw_vars['ana_powerup_repo_channels']:
                    self.sw_vars['ana_powerup_repo_channels'].append(channel)

                if 'accept_list' in self.pkgs['ibm_ai_conda_noarch']:
                    al = self.pkgs['ibm_ai_conda_noarch']['accept_list']
                else:
                    al = None

                if 'reject_list' in self.pkgs['ibm_ai_conda_noarch']:
                    rl = self.pkgs['ibm_ai_conda_noarch']['reject_list']
                else:
                    rl = None
                noarch_url = os.path.split(url.rstrip('/'))[0] + '/noarch/'

                repo.sync_ana(noarch_url, acclist=al, rejlist=rl)

<<<<<<< HEAD
        # Get PowerAI Enterprise license file
=======
        # Get WMLA Enterprise license file
>>>>>>> bcc7221c
        name = 'WMLA license content'
        heading1(f'Set up {name.title()} \n')
        lic_src = self.globs[name]
        exists = self.status_prep(name)
        lic_url = ''

        if f'{name}_alt_url' in self.sw_vars:
            alt_url = self.sw_vars[f'{name}_alt_url']
        else:
            alt_url = 'http://'

        if exists:
            self.log.info('PowerAI Enterprise license exists already in the POWER-Up '
                          'server')

        if not exists or get_yesno(f'Copy a new {name.title()} file '):
            src_path, dest_path, state = setup_source_file(name, lic_src, lic_url,
                                                           alt_url=alt_url)
            if src_path and 'http' in src_path:
                self.sw_vars[f'{name}_alt_url'] = os.path.dirname(src_path) + '/'
            if dest_path:
                self.sw_vars['content_files'][get_name_dir(name)] = dest_path

        # Get Spectrum Conductor
        name = 'Spectrum conductor content'
        heading1(f'Set up {name.title()} \n')
        spc_src = self.globs[name]
        entitlement = self.globs[name + ' entitlement']
        exists = self.status_prep(name)
        spc_url = ''

        if f'{name}_alt_url' in self.sw_vars:
            alt_url = self.sw_vars[f'{name}_alt_url']
        else:
            alt_url = 'http://'

        if exists:
            self.log.info('Spectrum conductor content exists already in the '
                          'POWER-Up server')

        if not exists or get_yesno(f'Copy a new {name.title()} file '):
            src_path, dest_path, state = setup_source_file(name, spc_src, spc_url,
                                                           alt_url=alt_url,
                                                           src2=entitlement)
            if src_path and 'http' in src_path:
                self.sw_vars[f'{name}_alt_url'] = os.path.dirname(src_path) + '/'
            if dest_path:
                self.sw_vars['content_files'][get_name_dir(name)] = dest_path
            if state:
                self.sw_vars['content_files'][get_name_dir(name) + '-entitlement'] = (
                    os.path.dirname(dest_path) + '/' + entitlement)

        # Get Spectrum DLI
        name = 'Spectrum DLI content'
        heading1(f'Set up {name.title()} \n')
        spdli_src = self.globs[name]
        entitlement = self.globs[name + ' entitlement']
        exists = self.status_prep(name)
        spdli_url = ''

        if f'{name}_alt_url' in self.sw_vars:
            alt_url = self.sw_vars[f'{name}_alt_url']
        else:
            alt_url = 'http://'

        if exists:
            self.log.info('Spectrum DLI content exists already in the POWER-Up server')

        if not exists or get_yesno(f'Copy a new {name.title()} file '):
            src_path, dest_path, state = setup_source_file(name, spdli_src, spdli_url,
                                                           alt_url=alt_url,
                                                           src2=entitlement)
            if src_path and 'http' in src_path:
                self.sw_vars[f'{name}_alt_url'] = os.path.dirname(src_path) + '/'
            if dest_path:
                self.sw_vars['content_files'][get_name_dir(name)] = dest_path
            if state:
                self.sw_vars['content_files'][get_name_dir(name) + '-entitlement'] = (
                    os.path.dirname(dest_path) + '/' + entitlement)

        # Setup repository for cuda packages. The Cuda public repo is enabled
        # and the package list can be downloaded from there or alternately the
        # cuda packages repo can be created from a local directory or an
        # existing repository on another node.
        repo_id = 'cuda'
        repo_name = 'Cuda Driver'
        baseurl = f'http://developer.download.nvidia.com/compute/cuda/repos/rhel7/{self.arch}'
        gpgkey = f'{baseurl}/7fa2af80.pub'
        heading1(f'Set up {repo_name} repository')
        # list to str
        pkg_list = ' '.join(self.pkgs['cuda_drivers'])

        if f'{repo_id}_alt_url' in self.sw_vars:
            alt_url = self.sw_vars[f'{repo_id}_alt_url']
        else:
            alt_url = None
        # Enable the public repo
        repo_cuda = PowerupRepo(repo_id, repo_name)
        dot_repo_content = repo_cuda.get_yum_dotrepo_content(url=baseurl, gpgkey=gpgkey)
        repo_cuda.write_yum_dot_repo_file(dot_repo_content)

        exists = self.status_prep(which='CUDA Driver Repository')
        if exists:
            self.log.info(f'The {repo_name} repository exists already'
                          ' in the POWER-Up server')
            pr_str = (f'\nDo you want to resync the {repo_name} repository'
                      ' at this time\n')
        else:
            pr_str = (f'\nDo you want to create the {repo_name} repository'
                      ' at this time\n')

        ch = 'S'
        if get_yesno(prompt=pr_str, yesno='Y/n'):
            if platform.machine() == self.arch:
                ch, item = get_selection('Sync required packages from public repo.\n'
                                         'Create from Nvidia "local" driver RPM.\n'
                                         'Sync from an alternate Repository.\n'
                                         'Skip',
                                         'P\nrpm\nA\nS',
                                         'Repository source? ')
            else:
                ch, item = get_selection('Create from package files in a local Directory\n'
                                         'Sync from an alternate Repository\n'
                                         'Skip',
                                         'D\nR\nS',
                                         'Repository source? ')

        if ch == 'P':
            repo = PowerupRepo(repo_id, repo_name)
            repo_dir = repo.get_repo_dir()
            self._add_dependent_packages(repo_dir, pkg_list)
            repo.create_meta()
            content = repo.get_yum_dotrepo_content(gpgcheck=0, client=True)
            filename = repo_id + '-powerup.repo'
            self.sw_vars['yum_powerup_repo_files'][filename] = content

        elif ch == 'rpm':
            # prompts user for the location of the rpm file to be loaded into
            # the PowerUp server.  The file is copied to /srv/{repo_id}. The
            # contents of the rpm file are then extracted under /srv/repos/
            # Meta data is created. yum.repo content is generated and added to
            # the software-vars.yml file
            repo = PowerupRepoFromRpm(repo_id, repo_name)

            if f'{repo_id}_src_rpm_dir' in self.sw_vars:
                src_path = self.sw_vars[f'{repo_id}_src_rpm_dir']
            else:
                # default is to search recursively under all /home/
                # directories
                src_path = '/home/**/cuda-repo-rhel7-10-1-local-*.rpm'
            rpm_path = repo.get_rpm_path(src_path)
<<<<<<< HEAD
            #code.interact(banner='here', local=dict(globals(), **locals()))
=======
>>>>>>> bcc7221c
            if rpm_path:
                self.sw_vars[f'{repo_id}_src_rpm_dir'] = rpm_path
                repo_dir = repo.extract_rpm(rpm_path)
                repo.create_meta()
                content = repo.get_yum_dotrepo_content(
                    repo_dir=repo_dir, gpgcheck=0, client=True)
                filename = repo_id + '-powerup.repo'
                self.sw_vars['yum_powerup_repo_files'][filename] = content
            else:
                self.log.info('No path chosen. Skipping create custom '
                              'repository.')

        elif ch == 'A':
            if f'{repo_id}_alt_url' in self.sw_vars:
                alt_url = self.sw_vars[f'{repo_id}_alt_url']
            else:
                alt_url = None

            repo = PowerupYumRepoFromRepo(repo_id, repo_name)
            repo_dir = repo.get_repo_dir()
            url = repo.get_repo_url(baseurl, alt_url, contains=[repo_id],
                                    filelist=['cuda-10-*-*'])
            if url:
                if not url == baseurl:
                    self.sw_vars[f'{repo_id}_alt_url'] = url
                # Set up access to the repo
                content = repo.get_yum_dotrepo_content(url, gpgcheck=0)
                repo.write_yum_dot_repo_file(content)

                repo.sync()
                repo.create_meta()

                # Prep setup of POWER-Up client access to the repo copy
                content = repo.get_yum_dotrepo_content(gpgcheck=0, client=True)
                filename = repo_id + '-powerup.repo'
                self.sw_vars['yum_powerup_repo_files'][filename] = content
                self.log.info('Repository setup complete')

        else:
            print(f'{repo_name} repository not updated')
        if ch != 'S':
            repo_dir += '/cuda-drivers-[4-9][0-9][0-9].[0-9]*-[0-9]*'
<<<<<<< HEAD
            #code.interact(banner='There', local=dict(globals(), **locals()))
=======
>>>>>>> bcc7221c
            files = glob.glob(repo_dir, recursive=True)
            if files:
                self.sw_vars['cuda-drivers'] = re.search(r'cuda-drivers-\d+\.\d+-\d+',
                                                        ' '.join(files)).group(0)
            else:
                self.log.error('No cuda toolkit file found in cuda repository')

        # Setup repository for redhat dependent packages. This is intended to deal
        # specifically with redhat packages requiring red hat subscription for access,
        # however dependent packages can come from any YUM repository enabled on the
        # POWER-Up Installer node. Alternately the dependent packages repo can be
        # Created from a local directory or an existing repository on another node.
        repo_id = 'dependencies'
        repo_name = 'Dependencies'
        baseurl = ''

        heading1(f'Set up {repo_name} repository')


        exists = self.status_prep(which='Dependent Packages Repository')
        if exists:
            self.log.info(f'The {repo_name} repository exists already'
                          ' in the POWER-Up server')
            pr_str = (f'\nDo you want to resync the {repo_name} repository'
                      ' at this time\n')
        else:
            pr_str = (f'\nDo you want to create the {repo_name} repository'
                      ' at this time\n')

        ch = 'S'
        if get_yesno(prompt=pr_str, yesno='Y/n'):


            if self.arch == 'ppc64le' and not self.proc_family:
                self.proc_family, item = get_selection('Power 8\nPower 9', 'p8\np9',
                                                'Processor family? ')

            if self.proc_family == 'p9':
                dep_list = ' '.join(self.pkgs['yum_pkgs_p9'])
            elif self.proc_family == 'p8':
                dep_list = ' '.join(self.pkgs['yum_pkgs_p8'])
            elif self.arch == 'x86_64':
                dep_list = ' '.join(self.pkgs['yum_pkgs_x86_64'])

            file_more = GEN_SOFTWARE_PATH + 'dependent-packages.list'
            if os.path.isfile(file_more):
                try:
                    with open(file_more, 'r') as f:
                        more = f.read()
                except:
                    self.log.error('Error reading {file_more}')
                    more = ''
                else:
                    more.replace(',', ' ')
                    more.replace('\n', ' ')
            else:
                more = ''

            if f'{repo_id}_alt_url' in self.sw_vars:
                alt_url = self.sw_vars[f'{repo_id}_alt_url']
            else:
                alt_url = None


            if platform.machine() == self.arch:
                ch, item = get_selection('Sync required dependent packages from '
                                         'Enabled YUM repos\n'
                                         'Create from package files in a local Directory\n'
                                         'Sync from an alternate Repository\n'
                                         'Skip',
                                         'E\nD\nR\nS',
                                         'Repository source? ')
            else:
                ch, item = get_selection('Create from package files in a local Directory\n'
                                         'Sync from an alternate Repository\n'
                                         'Skip',
                                         'D\nR\nS',
                                         'Repository source? ')

        if ch == 'E':
            repo = PowerupRepo(repo_id, repo_name, proc_family=self.proc_family)
            repo_dir = repo.get_repo_dir()
            self._add_dependent_packages(repo_dir, dep_list)
            self._add_dependent_packages(repo_dir, more)
            repo.create_meta()
            content = repo.get_yum_dotrepo_content(gpgcheck=0, local=True)
            repo.write_yum_dot_repo_file(content)
            content = repo.get_yum_dotrepo_content(gpgcheck=0, client=True)
            filename = repo_id + '-powerup.repo'
            self.sw_vars['yum_powerup_repo_files'][filename] = content

        elif ch == 'D':
            repo = PowerupRepoFromDir(repo_id, repo_name, proc_family=self.proc_family)

            if f'{repo_id}_src_dir' in self.sw_vars:
                src_dir = self.sw_vars[f'{repo_id}_src_dir']
            else:
                src_dir = None
            src_dir, dest_dir = repo.copy_dirs(src_dir)
            if src_dir:
                self.sw_vars[f'{repo_id}_src_dir'] = src_dir
                repo.create_meta()
                content = repo.get_yum_dotrepo_content(gpgcheck=0, local=True)
                repo.write_yum_dot_repo_file(content)
                content = repo.get_yum_dotrepo_content(gpgcheck=0, client=True)
                filename = repo_id + '-powerup.repo'
                self.sw_vars['yum_powerup_repo_files'][filename] = content

        elif ch == 'R':
            if f'{repo_id}_alt_url' in self.sw_vars:
                alt_url = self.sw_vars[f'{repo_id}_alt_url']
            else:
                alt_url = None

            repo = PowerupYumRepoFromRepo(repo_id, repo_name,
                                          proc_family=self.proc_family)

            url = repo.get_repo_url(baseurl, alt_url, contains=[repo_id],
                                    filelist=['bzip2-*'])
            if url:
                if not url == baseurl:
                    self.sw_vars[f'{repo_id}_alt_url'] = url
                # Set up access to the repo
                content = repo.get_yum_dotrepo_content(url, gpgcheck=0)
                repo.write_yum_dot_repo_file(content)

                repo.sync()
                repo.create_meta()

                # Setup local access to the new repo copy in /srv/repo/
                if platform.machine() == self.arch:
                    content = repo.get_yum_dotrepo_content(gpgcheck=0, local=True)
                    repo.write_yum_dot_repo_file(content)
                # Prep setup of POWER-Up client access to the repo copy
                content = repo.get_yum_dotrepo_content(gpgcheck=0, client=True)
                filename = repo_id + '-powerup.repo'
                self.sw_vars['yum_powerup_repo_files'][filename] = content
                self.log.info('Repository setup complete')

        else:
            print(f'{repo_name} repository not updated')

        # Get Anaconda
        ana_name = 'Anaconda content'
        ana_src = self.globs[ana_name]
        ana_url = 'https://repo.continuum.io/archive/'
        if f'{ana_name}_alt_url' in self.sw_vars:
            alt_url = self.sw_vars[f'{ana_name}_alt_url']
        else:
            alt_url = 'http://'

        exists = self.status_prep(which=ana_name)

        heading1('Set up Anaconda\n')

        if exists:
            self.log.info(f'The {ana_name} exists already '
                          'in the POWER-Up server.')

        if not exists or get_yesno(f'Recopy {ana_name} '):

            src_path, dest_path, state = setup_source_file(ana_name, ana_src, ana_url,
                                                           alt_url=alt_url)
            if dest_path:
                self.sw_vars['content_files'][get_name_dir(ana_name)] = dest_path
            if src_path and 'http' in src_path:
                self.sw_vars[f'{ana_name}_alt_url'] = os.path.dirname(src_path) + '/'

        # Setup Anaconda Free Repo.  (not a YUM repo)
        repo_id = 'anaconda'
        repo_name = 'Anaconda Free Repository'
        platform_basename = '64' if self.arch == "x86_64" else self.arch
        baseurl = f'https://repo.continuum.io/pkgs/free/linux-{platform_basename}/'
        heading1(f'Set up {repo_name}\n')

        vars_key = get_name_dir(repo_name)  # format the name
        if f'{vars_key}-alt-url' in self.sw_vars:
            alt_url = self.sw_vars[f'{vars_key}-alt-url']
        else:
            alt_url = None

        exists = self.status_prep(which='Anaconda Free Repository')
        if exists:
            self.log.info('The Anaconda Repository exists already'
                          ' in the POWER-Up server\n')

        repo = PowerupAnaRepoFromRepo(repo_id, repo_name)

        ch = repo.get_action(exists)
        if ch in 'Y':
            # if not exists or ch == 'F':
            url = repo.get_repo_url(baseurl, alt_url, contains=['free', 'linux',
                                    f'{platform_basename}'], excludes=['noarch', 'main'],
                                    filelist=['conda-4.3*'])
            if url:
                if not url == baseurl:
                    self.sw_vars[f'{vars_key}-alt-url'] = url

                # accept_list and rej_list are mutually exclusive.
                # accept_list takes priority
                al = self.pkgs[f'anaconda_free_linux_{platform_basename}']['accept_list']
                rl = self.pkgs[f'anaconda_free_linux_{platform_basename}']['reject_list']

                dest_dir = repo.sync_ana(url, acclist=al, rejlist=rl)
                dest_dir = dest_dir[4 + dest_dir.find('/srv'):5 + dest_dir.find('free')]
                # form .condarc channel entry. Note that conda adds
                # the corresponding 'noarch' channel automatically.
                channel = f'  - http://{{{{ host_ip.stdout }}}}{dest_dir}'
                if channel not in self.sw_vars['ana_powerup_repo_channels']:
                    self.sw_vars['ana_powerup_repo_channels'].append(channel)
                noarch_url = os.path.split(url.rstrip('/'))[0] + '/noarch/'

                al = self.pkgs['anaconda_free_noarch']['accept_list']
                rl = self.pkgs['anaconda_free_noarch']['reject_list']
                repo.sync_ana(noarch_url, acclist=al, rejlist=rl)

        # Setup Anaconda Main Repo.  (not a YUM repo)
        repo_id = 'anaconda'
        repo_name = 'Anaconda Main Repository'
        baseurl = f'https://repo.continuum.io/pkgs/main/linux-{platform_basename}/'
        heading1(f'Set up {repo_name}\n')

        vars_key = get_name_dir(repo_name)  # format the name
        if f'{vars_key}-alt-url' in self.sw_vars:
            alt_url = self.sw_vars[f'{vars_key}-alt-url']
        else:
            alt_url = None

        exists = self.status_prep(which='Anaconda Main Repository')
        if exists:
            self.log.info('The Anaconda Repository exists already'
                          ' in the POWER-Up server\n')

        repo = PowerupAnaRepoFromRepo(repo_id, repo_name)

        ch = repo.get_action(exists)
        if ch in 'Y':
            url = repo.get_repo_url(baseurl, alt_url, contains=['main', 'linux',
                                    f'{platform_basename}'], excludes=['noarch', 'free'],
                                    filelist=['numpy-1.15*'])
            if url:
                if not url == baseurl:
                    self.sw_vars[f'{vars_key}-alt-url'] = url
                # accept_list is used for main, reject_list for noarch
                al = self.pkgs[f'anaconda_main_linux_{platform_basename}']['accept_list']
                rl = self.pkgs[f'anaconda_main_linux_{platform_basename}']['reject_list']

                dest_dir = repo.sync_ana(url, acclist=al, rejlist=rl)
                # dest_dir = repo.sync_ana(url)
                dest_dir = dest_dir[4 + dest_dir.find('/srv'):5 + dest_dir.find('main')]
                # form .condarc channel entry. Note that conda adds
                # the corresponding 'noarch' channel automatically.
                channel = f'  - http://{{{{ host_ip.stdout }}}}{dest_dir}'
                if channel not in self.sw_vars['ana_powerup_repo_channels']:
                    self.sw_vars['ana_powerup_repo_channels'].insert(0, channel)
                noarch_url = os.path.split(url.rstrip('/'))[0] + '/noarch/'

                al = self.pkgs['anaconda_main_noarch']['accept_list']
                rl = self.pkgs['anaconda_main_noarch']['reject_list']
                repo.sync_ana(noarch_url, acclist=al, rejlist=rl)

#        # Setup Anaconda conda-forge Repo.  (not a YUM repo)
#        repo_id = 'anaconda'
#        repo_name = 'Conda-forge noarch Repository'
#        baseurl = 'https://conda.anaconda.org/conda-forge/noarch/'
#        heading1(f'Set up {repo_name}\n')
#
#        vars_key = get_name_dir(repo_name)  # format the name
#        if f'{vars_key}-alt-url' in self.sw_vars:
#            alt_url = self.sw_vars[f'{vars_key}-alt-url']
#        else:
#            alt_url = None
#
#        exists = self.status_prep(which='Conda-forge Repository')
#        if exists:
#            self.log.info('The Conda-forge Repository exists already'
#                          ' in the POWER-Up server\n')
#
#        repo = PowerupAnaRepoFromRepo(repo_id, repo_name)
#
#        ch = repo.get_action(exists)
#        if ch in 'Y':
#            url = repo.get_repo_url(baseurl, alt_url, contains=['noarch'],
#                                    excludes=['main'],
#                                    filelist=['configparser-3.5*'])
#            if url:
#                if not url == baseurl:
#                    self.sw_vars[f'{vars_key}-alt-url'] = url
#
#                al = self.pkgs['conda_forge_noarch_pkgs']['accept_list']
#
#                dest_dir = repo.sync_ana(url, acclist=al)
#                dest_dir = dest_dir[4 + dest_dir.find('/srv'):7 + dest_dir.find('noarch')]
#                # form .condarc channel entry. Note that conda adds
#                # the corresponding 'noarch' channel automatically.
#                channel = f'  - http://{{{{ host_ip.stdout }}}}{dest_dir}'
#                if channel not in self.sw_vars['ana_powerup_repo_channels']:
#                    self.sw_vars['ana_powerup_repo_channels'].insert(0, channel)

        # Setup Python package repository. (pypi)
        repo_id = 'pypi'
        repo_name = 'Python Package'
        baseurl = 'https://pypi.org'
        heading1(f'Set up {repo_name} repository\n')
        if f'{repo_id}_alt_url' in self.sw_vars:
            alt_url = self.sw_vars[f'{repo_id}_alt_url']
        else:
            alt_url = None

        exists = self.status_prep(which='Python Package Repository')
        if exists:
            self.log.info('The Python Package Repository exists already'
                          ' in the POWER-Up server')

        repo = PowerupPypiRepoFromRepo(repo_id, repo_name)
        ch = repo.get_action(exists, exists_prompt_yn=True)

        pkg_list = ' '.join(self.pkgs['python_pkgs'])
        if not exists or ch == 'Y':
            pkg_list = ' '.join(self.pkgs['python_pkgs'])
            pkg3_list = ' '.join(self.pkgs['python3_specific_pkgs'])
            url = repo.get_repo_url(baseurl, alt_url, name=repo_name,
                                    contains=repo_id, filelist=['Flask-*'])
            if url == baseurl:
                repo.sync(pkg_list)
                repo.sync(pkg3_list, py_ver=36)
            elif url:
                self.sw_vars[f'{repo_id}_alt_url'] = url
                repo.sync(pkg_list, url + 'simple')
                repo.sync(pkg3_list, url + 'simple', py_ver=36)

        # Setup EPEL Repo
        repo_id = f'epel-{self.arch}'
        repo_name = f'EPEL {self.arch} subset'
        baseurl = ''
        heading1(f'Set up {repo_name} repository')
        epel_list = ' '.join(self.pkgs['epel_pkgs'])

        file_more = GEN_SOFTWARE_PATH + 'epel-packages.list'
        if os.path.isfile(file_more):
            try:
                with open(file_more, 'r') as f:
                    more = f.read()
            except:
                self.log.error('Error reading {file_more}')
                more = ''
            else:
                more.replace(',', ' ')
                more.replace('\n', ' ')
        else:
            more = ''

        if f'{repo_id}_alt_url' in self.sw_vars:
            alt_url = self.sw_vars[f'{repo_id}_alt_url']
        else:
            alt_url = None

        exists = self.status_prep(which='EPEL Repository')
        if exists:
            self.log.info(f'The {repo_name} repository exists already'
                          ' in the POWER-Up server')
            pr_str = (f'\nDo you want to resync the {repo_name} repository'
                      ' at this time\n')
        else:
            pr_str = (f'\nDo you want to create the {repo_name} repository'
                      ' at this time\n')

        ch = 'S'
        if get_yesno(prompt=pr_str, yesno='Y/n'):
            ch, item = get_selection(f'Sync required {repo_id} packages from '
                                     'Enabled YUM repo\n'
                                     'Create from package files in a local Directory\n'
                                     'Sync from an alternate Repository\n'
                                     'Skip',
                                     'E\nD\nR\nS',
                                     'Repository source? ')

        if ch == 'E':
            repo = PowerupRepo(repo_id, repo_name)
            repo_dir = repo.get_repo_dir()
            self._add_dependent_packages(repo_dir, epel_list)
            self._add_dependent_packages(repo_dir, more)
            repo.create_meta()
            content = repo.get_yum_dotrepo_content(gpgcheck=0, local=True)
            repo.write_yum_dot_repo_file(content)
            content = repo.get_yum_dotrepo_content(gpgcheck=0, client=True)
            filename = repo_id + '-powerup.repo'
            self.sw_vars['yum_powerup_repo_files'][filename] = content

        elif ch == 'D':
            repo = PowerupRepoFromDir(repo_id, repo_name)

            if f'{repo_id}_src_dir' in self.sw_vars:
                src_dir = self.sw_vars[f'{repo_id}_src_dir']
            else:
                src_dir = None
            src_dir, dest_dir = repo.copy_dirs(src_dir)
            if src_dir:
                self.sw_vars[f'{repo_id}_src_dir'] = src_dir
                repo.create_meta()
                content = repo.get_yum_dotrepo_content(gpgcheck=0, local=True)
                repo.write_yum_dot_repo_file(content)
                content = repo.get_yum_dotrepo_content(gpgcheck=0, client=True)
                filename = repo_id + '-powerup.repo'
                self.sw_vars['yum_powerup_repo_files'][filename] = content

        elif ch == 'R':
            if f'{repo_id}_alt_url' in self.sw_vars:
                alt_url = self.sw_vars[f'{repo_id}_alt_url']
            else:
                alt_url = None

            repo = PowerupYumRepoFromRepo(repo_id, repo_name)

            url = repo.get_repo_url(baseurl, alt_url, contains=[repo_id],
                                    filelist=['openblas-*'])
            if url:
                if not url == baseurl:
                    self.sw_vars[f'{repo_id}_alt_url'] = url
                # Set up access to the repo
                content = repo.get_yum_dotrepo_content(url, gpgcheck=0)
                repo.write_yum_dot_repo_file(content)

                repo.sync()
                repo.create_meta()

                # Setup local access to the new repo copy in /srv/repo/
                if platform.machine() == self.arch:
                    content = repo.get_yum_dotrepo_content(gpgcheck=0, local=True)
                    repo.write_yum_dot_repo_file(content)
                # Prep setup of POWER-Up client access to the repo copy
                content = repo.get_yum_dotrepo_content(gpgcheck=0, client=True)
                filename = repo_id + '-powerup.repo'
                self.sw_vars['yum_powerup_repo_files'][filename] = content
                self.log.info('Repository setup complete')

        else:
            print(f'{repo_name} repository not updated')

        # Create custom repositories
        if self.eng_mode == 'custom-repo':
            heading1('Create custom repositories')
            if get_yesno('Would you like to create a custom repository '):
                repo_id = input('Enter a repo id (yum short name): ')
                repo_name = input('Enter a repo name (Descriptive name): ')

                ch, item = get_selection('Create from files in a directory\n'
                                         'Create from an RPM file\n'
                                         'Create from an existing repository',
                                         'dir\nrpm\nrepo',
                                         'Repository source? ', allow_none=True)
                if ch != 'N':
                    if ch == 'rpm':
                        # prompts user for the location of the rpm file to be loaded into
                        # the PowerUp server.  The file is copied to /srv/{repo_id}. The
                        # contents of the rpm file are then extracted under /srv/repos/
                        # Meta data is created. yum.repo content is generated and added to
                        # the software-vars.yml file
                        repo = PowerupRepoFromRpm(repo_id, repo_name)

                        if f'{repo_id}_src_rpm_dir' in self.sw_vars:
                            src_path = self.sw_vars[f'{repo_id}_src_rpm_dir']
                        else:
                            # default is to search recursively under all /home/
                            # directories
                            src_path = '/home/**/*.rpm'
                        rpm_path = repo.get_rpm_path(src_path)
                        if rpm_path:
                            self.sw_vars[f'{repo_id}_src_rpm_dir'] = rpm_path
                            src_path = repo.copy_rpm(rpm_path)
                            repodata_dir = repo.extract_rpm(src_path)
#                            if repodata_dir:
#                                content = repo.get_yum_dotrepo_content(
#                                    repo_dir=repodata_dir, gpgcheck=0)
#                            else:
#                                print('Failed extracting rpm content')
#                                content = repo.get_yum_dotrepo_content(gpgcheck=0,
#                                                                       local=True)
#                            repo.write_yum_dot_repo_file(content)
                            repo.create_meta()
                            content = repo.get_yum_dotrepo_content(
                                repo_dir=repodata_dir, gpgcheck=0, client=True)
                            filename = repo_id + '-powerup.repo'
                            self.sw_vars['yum_powerup_repo_files'][filename] = content
                        else:
                            self.log.info('No path chosen. Skipping create custom '
                                          'repository.')

                    elif ch == 'dir':
                        repo = PowerupRepoFromDir(repo_id, repo_name)

                        if f'{repo_id}_src_dir' in self.sw_vars:
                            src_dir = self.sw_vars[f'{repo_id}_src_dir']
                        else:
                            src_dir = None
                        src_dir, dest_dir = repo.copy_dirs(src_dir)
                        if src_dir:
                            self.sw_vars[f'{repo_id}_src_dir'] = src_dir
                            repo.create_meta()
                            content = repo.get_yum_dotrepo_content(gpgcheck=0,
                                                                   local=True)
                            repo.write_yum_dot_repo_file(content)
                            content = repo.get_yum_dotrepo_content(gpgcheck=0,
                                                                   client=True)
                            filename = repo_id + '-powerup.repo'
                            self.sw_vars['yum_powerup_repo_files'][filename] = content
                    elif ch == 'repo':
                        baseurl = 'http://'

                        if f'{repo_id}_alt_url' in self.sw_vars:
                            alt_url = self.sw_vars[f'{repo_id}_alt_url']
                        else:
                            alt_url = None

                        repo = PowerupYumRepoFromRepo(repo_id, repo_name)

                        new = True
                        if os.path.isfile(f'/etc/yum.repos.d/{repo_id}.repo') and \
                                os.path.exists(repo.get_repo_dir()):
                            new = False

                        url = repo.get_repo_url(baseurl)
                        if not url == baseurl:
                            self.sw_vars[f'{repo_id}_alt_url'] = url
                        # Set up access to the repo
                        content = repo.get_yum_dotrepo_content(url, gpgcheck=0)
                        repo.write_yum_dot_repo_file(content)

                        repo.sync()

                        if new:
                            repo.create_meta()
                        else:
                            repo.create_meta(update=True)

                        # Setup local access to the new repo copy in /srv/repo/
                        content = repo.get_yum_dotrepo_content(gpgcheck=0, local=True)
                        repo.write_yum_dot_repo_file(content)
                        # Prep setup of POWER-Up client access to the repo copy
                        content = repo.get_yum_dotrepo_content(gpgcheck=0, client=True)
                        filename = repo_id + '-powerup.repo'
                        self.sw_vars['yum_powerup_repo_files'][filename] = content
                    self.log.info('Repository setup complete')

        # Display status
        self.status_prep()
        # write software-vars file. Although also done in __del__, the software
        # vars files are written here in case the user is running all phases of
        # install
        if not os.path.exists(GEN_SOFTWARE_PATH):
            os.mkdir(GEN_SOFTWARE_PATH)
        if self.eval_ver:
            with open(GEN_SOFTWARE_PATH + 'software-vars-eval.yml', 'w') as f:
                f.write('# Do not edit this file. This file is autogenerated.\n')
            with open(GEN_SOFTWARE_PATH + 'software-vars-eval.yml', 'a') as f:
                yaml.dump(self.sw_vars, f, default_flow_style=False)
        else:
            with open(GEN_SOFTWARE_PATH + 'software-vars.yml', 'w') as f:
                f.write('# Do not edit this file. This file is autogenerated.\n')
            with open(GEN_SOFTWARE_PATH + 'software-vars.yml', 'a') as f:
                yaml.dump(self.sw_vars, f, default_flow_style=False)

    def _add_dependent_packages(self, repo_dir, dep_list):
        cmd = (f'yumdownloader --archlist={self.arch} --destdir '
               f'{repo_dir} {dep_list}')
        resp, err, rc = sub_proc_exec(cmd)
        if rc != 0:
            self.log.error('An error occurred while downloading dependent packages\n'
                           f'rc: {rc} err: {err}')
        resp = resp.splitlines()
        for item in resp:
            if 'No Match' in item:
                self.log.error(f'Dependent packages download error. {item}')

        cmd = 'yum clean packages expire-cache'
        resp, err, rc = sub_proc_exec(cmd)
        if rc != 0:
            self.log.error('An error occurred while cleaning the yum cache\n'
                           f'rc: {rc} err: {err}')

        cmd = 'yum makecache fast'
        resp, err, rc = sub_proc_exec(cmd)
        if rc != 0:
            self.log.error('An error occurred while making the yum cache\n'
                           f'rc: {rc} err: {err}')

    def init_clients(self):
        log = logger.getlogger()

        self.sw_vars['ansible_inventory'] = get_ansible_inventory()

        sudo_password = None
        if self.sw_vars['ansible_become_pass'] is None:
            sudo_password = self._cache_sudo_pass()
        else:
            self._unlock_vault()
        if self.eval_ver:
            cmd = ('{} -i {} {}init_clients.yml --extra-vars "@{}" '
                   .format(get_ansible_playbook_path(),
                           self.sw_vars['ansible_inventory'],
                           GEN_SOFTWARE_PATH,
                           GEN_SOFTWARE_PATH + "software-vars-eval.yml"))
        else:
            cmd = ('{} -i {} {}init_clients.yml --extra-vars "@{}" '
                   .format(get_ansible_playbook_path(),
                           self.sw_vars['ansible_inventory'],
                           GEN_SOFTWARE_PATH,
                           GEN_SOFTWARE_PATH + "software-vars.yml"))
        prompt_msg = ""
        if sudo_password is not None:
            cmd += f'--extra-vars "ansible_become_pass={sudo_password}" '
        elif os.path.isfile(self.vault_pass_file):
            cmd += '--vault-password-file ' + self.vault_pass_file
        elif self.sw_vars['ansible_become_pass'] is None:
            cmd += '--ask-become-pass '
            prompt_msg = "\nClient password required for privilege escalation"

        run = True
        while run:
            log.info(f"Running Ansible playbook 'init_clients.yml' ...")
            print(prompt_msg)
            resp, err, rc = sub_proc_exec(cmd, shell=True)
            log.debug(f"cmd: {cmd}\nresp: {resp}\nerr: {err}\nrc: {rc}")
            if rc != 0:
                log.warning("Ansible playbook failed!")
                if resp != '':
                    print(f"stdout:\n{ansible_pprint(resp)}\n")
                if err != '':
                    print(f"stderr:\n{err}\n")
                choice, item = get_selection(['Retry', 'Continue', 'Exit'])
                if choice == "1":
                    pass
                elif choice == "2":
                    run = False
                elif choice == "3":
                    log.debug('User chooses to exit.')
                    sys.exit('Exiting')
            else:
                log.info("Ansible playbook ran successfully")
                run = False
            print('All done')

    def _cache_sudo_pass(self):
        from ansible_vault import Vault
        log = logger.getlogger()

        print("\nPlease provide the client sudo password below. Note: All "
              "client nodes must use the same password!")
        # client_sudo_pass_validated = False

        ansible_become_pass = getpass(prompt="Client sudo password: ")

        while not self._validate_ansible_become_pass(ansible_become_pass):
            choice, item = get_selection(['Re-enter password',
                                          'Continue without caching password',
                                          'Exit'])
            if choice == "1":
                ansible_become_pass = getpass(prompt="Client sudo password: ")
            elif choice == "2":
                ansible_become_pass = None
                break
            elif choice == "3":
                log.debug('User chooses to exit.')
                sys.exit('Exiting')

        self.vault_pass = ansible_become_pass

        if ansible_become_pass is not None:
            vault = Vault(self.vault_pass)
            data = vault.dump(ansible_become_pass).decode(encoding='UTF-8')
            self.sw_vars['ansible_become_pass'] = YAMLVault(data)

        return ansible_become_pass

    def _validate_ansible_become_pass(self, ansible_become_pass):
        log = logger.getlogger()

        print("\nValidating sudo password on all clients...")

        sudo_test = f'{GEN_SOFTWARE_PATH}{self.my_name}_ansible/sudo_test.yml'
        cmd = (f'{get_ansible_playbook_path()} '
               f'-i {self.sw_vars["ansible_inventory"]} '
               f'{GEN_SOFTWARE_PATH}{self.my_name}_ansible/run.yml '
               f'--extra-vars "task_file={sudo_test}" ')
        if ansible_become_pass is not None:
            cmd += f'--extra-vars "ansible_become_pass={ansible_become_pass}" '
        elif os.path.isfile(self.vault_pass_file):
            cmd += f' --vault-password-file {self.vault_pass_file} '
            cmd += f'--extra-vars "@{GEN_SOFTWARE_PATH}software-vars.yml" '
        else:
            cmd += ' --ask-become-pass '
        resp, err, rc = sub_proc_exec(cmd, shell=True)
        log.debug(f"cmd: {cmd}\nresp: {resp}\nerr: {err}\nrc: {rc}")
        if rc == 0:
            print(bold("Validation passed!\n"))
            return True
        else:
            print(bold("Validation failed!"))
            if resp != '':
                print(f"stdout:\n{ansible_pprint(resp)}\n")
            if err != '':
                print(f"stderr:\n{err}\n")
            return False

    def _unlock_vault(self, validate=True):
        log = logger.getlogger()
        while True:
            if self.sw_vars['ansible_become_pass'] is None:
                return False
            elif self.vault_pass is None:
                self.vault_pass = getpass(prompt="\nClient sudo password: ")
            with open(self.vault_pass_file, 'w') as vault_pass_file_out:
                vault_pass_file_out.write(self.vault_pass)
            os.chmod(self.vault_pass_file, 0o600)

            if not validate or self._validate_ansible_become_pass(None):
                return True
            else:
                print(bold("Cached sudo password decryption/validation fail!"))
                choice, item = get_selection(['Retry Password', 'Exit'])
                if choice == "1":
                    self.vault_pass = None
                elif choice == "2":
                    log.debug('User chooses to exit.')
                    sys.exit('Exiting')
                    sys.exit(1)

    def install(self):
        print()
        if self.eval_ver:
            if self.lic_prep_timestamp > self.eval_prep_timestamp:
                print(bold('You have requested to install the evaluation version'))
                print('of PowerAI Enterprise but last ran preparation for ')
                print('licensed version.')
                resp = get_yesno('Continue with evaluation installation ')
                if not resp:
                    sys.exit('Installation ended by user')
        else:
            if self.eval_prep_timestamp > self.lic_prep_timestamp:
                print(bold('You have requested to install the licensed version'))
                print('of PowerAI Enterprise but last ran preparation for ')
                print('evaluation version.')
                resp = get_yesno('Continue with licensed installation ')
                if not resp:
                    sys.exit('Installation ended by user')

        if self.sw_vars['ansible_inventory'] is None:
            self.sw_vars['ansible_inventory'] = get_ansible_inventory()
        else:
            print("Validating software inventory '{}'..."
                  .format(self.sw_vars['ansible_inventory']))
            if validate_software_inventory(self.sw_vars['ansible_inventory']):
                print(bold("Validation passed!"))
            else:
                print(bold("Validation FAILED!"))
                self.sw_vars['ansible_inventory'] = get_ansible_inventory()

        self._unlock_vault()

        ana_ver = re.search(r'(anaconda\d)-\d', self.sw_vars['content_files']
                            ['anaconda'], re.IGNORECASE).group(1).lower()
        _set_spectrum_conductor_install_env(self.sw_vars['ansible_inventory'],
                                            'spark')
        _set_spectrum_conductor_install_env(self.sw_vars['ansible_inventory'],
                                            'dli', ana_ver)

        install_tasks = yaml.load(open(GEN_SOFTWARE_PATH +
                                       f'{self.my_name}_install_procedure.yml'))

        if self.eng_mode == 'gather-dependencies':
            dependency_folder_collector()  # ENGINEERING MODE

        for task in install_tasks:
            heading1(f"Client Node Action: {task['description']}")
            if task['description'] == "Install Anaconda installer":
                _interactive_anaconda_license_accept(
                    self.sw_vars['ansible_inventory'],
                    self.sw_vars['content_files']['anaconda'])
            elif (task['description'] ==
                    "Check WMLA License acceptance and install to root"):
                _interactive_wmla_license_accept(
                    self.sw_vars['ansible_inventory'])
            extra_args = ''
            if 'hosts' in task:
                extra_args = f"--limit \'{task['hosts']},localhost\'"
            self._run_ansible_tasks(task['tasks'], extra_args)
            if self.eng_mode == 'gather-dependencies':
                pre_post_file_collect(task['tasks'])  # ENGINEERING MODE
        print('Done')

    def _run_ansible_tasks(self, tasks_path, extra_args=''):
        log = logger.getlogger()
        tasks_path = f'{self.my_name}_ansible/' + tasks_path
        if self.sw_vars['ansible_become_pass'] is not None:
            extra_args += ' --vault-password-file ' + self.vault_pass_file
        elif 'become:' in open(f'{GEN_SOFTWARE_PATH}{tasks_path}').read():
            extra_args += ' --ask-become-pass'
        verbose = ''
        # verbose = '-vvv'
        if self.eval_ver:
            cmd = (f'{get_ansible_playbook_path()} -i '
                   f'{self.sw_vars["ansible_inventory"]} '
                   f'{GEN_SOFTWARE_PATH}{self.my_name}_ansible/run.yml {verbose} '
                   f'--extra-vars "task_file={GEN_SOFTWARE_PATH}{tasks_path}" '
                   f'--extra-vars "@{GEN_SOFTWARE_PATH}software-vars-eval.yml" '
                   f'{extra_args}')
        else:
            cmd = (f'{get_ansible_playbook_path()} -i '
                   f'{self.sw_vars["ansible_inventory"]} '
                   f'{GEN_SOFTWARE_PATH}{self.my_name}_ansible/run.yml {verbose} '
                   f'--extra-vars "task_file={GEN_SOFTWARE_PATH}{tasks_path}" '
                   f'--extra-vars "@{GEN_SOFTWARE_PATH}software-vars.yml" '
                   f'{extra_args}')
        run = True
        while run:
            log.info(f'Running Ansible tasks found in \'{tasks_path}\' ...')
            if ('notify: Reboot' in
                    open(f'{GEN_SOFTWARE_PATH}{tasks_path}').read()):
                print(bold('\nThis step requires changed systems to reboot! '
                           '(16 minute timeout)'))
            if '--ask-become-pass' in cmd:
                print('\nClient password required for privilege escalation')
            elif '--vault-password-file' in cmd:
                self._unlock_vault(validate=False)

            if self.log_lvl == 'debug':
                rc = sub_proc_display(cmd, shell=True)
                resp = ''
                err = ''
            else:
                resp, err, rc = sub_proc_exec(cmd, shell=True)

            log.debug(f"cmd: {cmd}\nresp: {resp}\nerr: {err}\nrc: {rc}")
            print("")  # line break

            # If .vault file is missing a retry should work
            if rc != 0 and '.vault was not found' in err:
                log.warning("Vault file missing, retrying...")
            elif rc != 0:
                log.warning("Ansible tasks failed!")
                if resp != '':
                    print(f"stdout:\n{ansible_pprint(resp)}\n")
                if err != '':
                    print(f"stderr:\n{err}\n")
                choice, item = get_selection(['Retry', 'Continue', 'Exit'])
                if choice == "1":
                    pass
                elif choice == "2":
                    run = False
                elif choice == "3":
                    log.debug('User chooses to exit.')
                    sys.exit('Exiting')
            else:
                log.info("Ansible tasks ran successfully")
                run = False
        return rc


def _interactive_anaconda_license_accept(ansible_inventory, ana_path):
    log = logger.getlogger()
    cmd = (f'ansible-inventory --inventory {ansible_inventory} --list')
    resp, err, rc = sub_proc_exec(cmd, shell=True)
    inv = json.loads(resp)
    hostname, hostvars = inv['_meta']['hostvars'].popitem()
    ip = re.search(r'(Anaconda\d)-\d+.\d+.\d+', ana_path, re.IGNORECASE).group(1)
    ip = f'/opt/{ip}/'.lower()
    base_cmd = f'ssh -t {hostvars["ansible_user"]}@{hostname} '
    if "ansible_ssh_private_key_file" in hostvars:
        base_cmd += f'-i {hostvars["ansible_ssh_private_key_file"]} '
    if "ansible_ssh_common_args" in hostvars:
        base_cmd += f'{hostvars["ansible_ssh_common_args"]} '

    cmd = base_cmd + f' ls {ip}'
    resp, err, rc = sub_proc_exec(cmd)

    # If install directory already exists assume license has been accepted
    if rc == 0:
        print(f'Anaconda license already accepted on {hostname}')
    else:
        print(bold('Manual Anaconda license acceptance required on at least '
                   'one client!'))
        rlinput(f'Press Enter to run interactively on {hostname}')
        fn = os.path.basename(ana_path)
        cmd = f'{base_cmd} sudo ~/{fn} -p {ip}'
        rc = sub_proc_display(cmd)
        if rc == 0:
            print('\nLicense accepted. Acceptance script will be run quietly '
                  'on remaining servers.')
        else:
            log.error("Anaconda license acceptance required to continue!")
            sys.exit('Exiting')
    return rc


def _interactive_wmla_license_accept(ansible_inventory):
    log = logger.getlogger()

    cmd = (f'ansible-inventory --inventory {ansible_inventory} --list')
    resp, err, rc = sub_proc_exec(cmd, shell=True)
    inv = json.loads(resp)

    # accept_cmd = 'IBM_POWERAI_LICENSE_ACCEPT=yes;/opt/anaconda3/bin/accept-ibm-wmla-license.sh '
    accept_cmd = 'sudo env IBM_POWERAI_LICENSE_ACCEPT=yes /opt/anaconda3/bin/accept-ibm-wmla-license.sh '
    check_cmd = 'ls ~/.powerai/ibm-wmla-license/1.2.0/license/status.dat'

    print(bold('Acceptance of the WMLA Enterprise license is required on '
               'all nodes in the cluster.'))
    rlinput(f'Press Enter to silently install on each host')

    for hostname, hostvars in inv['_meta']['hostvars'].items():
        base_cmd = f'ssh -t {hostvars["ansible_user"]}@{hostname} '
        if "ansible_ssh_common_args" in hostvars:
            base_cmd += f'{hostvars["ansible_ssh_common_args"]} '
        if "ansible_ssh_private_key_file" in hostvars:
            base_cmd += f'-i {hostvars["ansible_ssh_private_key_file"]} '

        cmd = base_cmd + check_cmd
        resp, err, rc = sub_proc_exec(cmd)
        if rc == 0:
            print(bold('WMLA Enterprise license already accepted on '
                       f'{hostname}'))
        else:
            run = True
            while run:
                print(bold('\nRunning WMLA Enterprise license script on '
                           f'{hostname}'))
                cmd = base_cmd + accept_cmd
                rc = sub_proc_display(cmd)
                if rc == 0:
                    print(f'\nLicense accepted on {hostname}.')
                    run = False
                else:
                    print(f'\nWARNING: License not accepted on {hostname}!')
                    choice, item = get_selection(['Retry', 'Continue', 'Exit'])
                    if choice == "1":
                        pass
                    elif choice == "2":
                        run = False
                    elif choice == "3":
                        log.debug('User chooses to exit.')
                        sys.exit('Exiting')


def _set_spectrum_conductor_install_env(ansible_inventory, package, ana_ver=None):
    mod_name = sys.modules[__name__].__name__
    cmd = (f'ansible-inventory --inventory {ansible_inventory} --list')
    resp, err, rc = sub_proc_exec(cmd, shell=True)
    inv = json.loads(resp)
    hostname, hostvars = inv['_meta']['hostvars'].popitem()

    if package == 'spark':
        envs_path = (f'{GEN_SOFTWARE_PATH}/{mod_name}_ansible/'
                     'envs_spectrum_conductor.yml')
        if not os.path.isfile(envs_path):
            copy2(f'{GEN_SOFTWARE_PATH}/{mod_name}_ansible/'
                  'envs_spectrum_conductor_template.yml',
                  f'{GEN_SOFTWARE_PATH}/{mod_name}_ansible/'
                  'envs_spectrum_conductor.yml')

        replace_regex(envs_path, r'^CLUSTERADMIN:\s*$',
                      f'CLUSTERADMIN: {hostvars["ansible_user"]}\n')
    elif package == 'dli':
        envs_path = (f'{GEN_SOFTWARE_PATH}/{mod_name}_ansible/'
                     'envs_spectrum_conductor_dli.yml')
        if not os.path.isfile(envs_path):
            copy2(f'{GEN_SOFTWARE_PATH}/{mod_name}_ansible/'
                  'envs_spectrum_conductor_dli_template.yml',
                  f'{GEN_SOFTWARE_PATH}/{mod_name}_ansible/'
                  'envs_spectrum_conductor_dli.yml')

        replace_regex(envs_path, r'^CLUSTERADMIN:\s*$',
                      f'CLUSTERADMIN: {hostvars["ansible_user"]}\n')
        replace_regex(envs_path, r'^DLI_CONDA_HOME:\s*$',
                      f'DLI_CONDA_HOME: /opt/{ana_ver}\n')

    env_validated = False
    init = True
    while not env_validated:
        try:
            for key, value in yaml.load(open(envs_path)).items():
                if value is None:
                    break
            else:
                env_validated = True
        except IOError:
            print(f'Failed to load Spectrum Conductor {package} configuration')

        if not env_validated:
            print(f'\nSpectrum Conductor {package} configuration variables '
                  'incomplete!')
            input(f'Press enter to edit {package} configuration file')
            click.edit(filename=envs_path)
        elif init and get_yesno(f'Edit Spectrum Conductor {package} '
                                'configuration? '):
            click.edit(filename=envs_path)
        init = False

    user_name = os.getlogin()
    if os.getuid() == 0 and user_name != 'root':
        user_uid = pwd.getpwnam(user_name).pw_uid
        user_gid = grp.getgrnam(user_name).gr_gid
        os.chown(envs_path, user_uid, user_gid)
        os.chmod(envs_path, 0o644)

    print(f'Spectrum Conductor {package} configuration variables successfully '
          'loaded\n')


class YAMLVault(yaml.YAMLObject):
    yaml_tag = u'!vault'

    def __init__(self, ansible_become_pass):
        self.ansible_become_pass = ansible_become_pass

    @classmethod
    def from_yaml(cls, loader, node):
        return YAMLVault(node.value)

    @classmethod
    def to_yaml(cls, dumper, data):
        return dumper.represent_scalar(cls.yaml_tag, data.ansible_become_pass)


if __name__ == '__main__':
    parser = argparse.ArgumentParser()
    parser.add_argument('action', choices=['prep', 'install'],
                        help='Action to take: prep or install')

    parser.add_argument('--print', '-p', dest='log_lvl_print',
                        help='print log level', default='info')

    parser.add_argument('--file', '-f', dest='log_lvl_file',
                        help='file log level', default='info')

    args = parser.parse_args()

    logger.create(args.log_lvl_print, args.log_lvl_file)

    soft = software()

    if args.action == 'prep':
        soft.prep()
    elif args.action == 'install':
        soft.install()<|MERGE_RESOLUTION|>--- conflicted
+++ resolved
@@ -53,11 +53,7 @@
     initialization activities. The install method implements the actual
     installation.
     """
-<<<<<<< HEAD
     def __init__(self, eval_ver=False, non_int=False, arch='ppc64le', proc_family=''):
-=======
-    def __init__(self, eval_ver=False, non_int=False, arch='ppc64le'):
->>>>>>> bcc7221c
         self.log = logger.getlogger()
         self.log_lvl = logger.get_log_level_print()
         self.my_name = sys.modules[__name__].__name__
@@ -578,16 +574,6 @@
                         _url = url
                     self.sw_vars[f'{vars_key}-alt-url'] = _url
 
-<<<<<<< HEAD
-                # accept_list is used for linux-ppc64le, reject_list for noarch
-                if 'accept_list' in self.pkgs['ibm_ai_conda_linux_ppc64le']:
-                    al = self.pkgs['ibm_ai_conda_linux_ppc64le']['accept_list']
-                else:
-                    al = None
-
-                if 'reject_list' in self.pkgs['ibm_ai_conda_linux_ppc64le']:
-                    rl = self.pkgs['ibm_ai_conda_linux_ppc64le']['reject_list']
-=======
                 # accept_list is used for linux_{self.arch}, reject_list for noarch
                 if 'accept_list' in self.pkgs[f'ibm_ai_conda_linux_{self.arch}']:
                     al = self.pkgs[f'ibm_ai_conda_linux_{self.arch}']['accept_list']
@@ -596,7 +582,6 @@
 
                 if 'reject_list' in self.pkgs[f'ibm_ai_conda_linux_{self.arch}']:
                     rl = self.pkgs[f'ibm_ai_conda_linux_{self.arch}']['reject_list']
->>>>>>> bcc7221c
                 else:
                     rl = None
 
@@ -623,11 +608,7 @@
 
                 repo.sync_ana(noarch_url, acclist=al, rejlist=rl)
 
-<<<<<<< HEAD
-        # Get PowerAI Enterprise license file
-=======
         # Get WMLA Enterprise license file
->>>>>>> bcc7221c
         name = 'WMLA license content'
         heading1(f'Set up {name.title()} \n')
         lic_src = self.globs[name]
@@ -779,10 +760,6 @@
                 # directories
                 src_path = '/home/**/cuda-repo-rhel7-10-1-local-*.rpm'
             rpm_path = repo.get_rpm_path(src_path)
-<<<<<<< HEAD
-            #code.interact(banner='here', local=dict(globals(), **locals()))
-=======
->>>>>>> bcc7221c
             if rpm_path:
                 self.sw_vars[f'{repo_id}_src_rpm_dir'] = rpm_path
                 repo_dir = repo.extract_rpm(rpm_path)
@@ -825,10 +802,6 @@
             print(f'{repo_name} repository not updated')
         if ch != 'S':
             repo_dir += '/cuda-drivers-[4-9][0-9][0-9].[0-9]*-[0-9]*'
-<<<<<<< HEAD
-            #code.interact(banner='There', local=dict(globals(), **locals()))
-=======
->>>>>>> bcc7221c
             files = glob.glob(repo_dir, recursive=True)
             if files:
                 self.sw_vars['cuda-drivers'] = re.search(r'cuda-drivers-\d+\.\d+-\d+',
