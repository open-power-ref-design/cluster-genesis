--- conflicted
+++ resolved
@@ -1671,7 +1671,6 @@
         elif self.sw_vars['ansible_become_pass'] is None:
             cmd += '--ask-become-pass '
             prompt_msg = "\nClient password required for privilege escalation"
-<<<<<<< HEAD
 
         ana_ver = re.search(r'(anaconda\d)-\d', self.sw_vars['content_files']
                             ['anaconda'], re.IGNORECASE).group(1).lower()
@@ -1679,10 +1678,8 @@
                                             'spark')
         _set_spectrum_conductor_install_env(self.sw_vars['ansible_inventory'],
                                             'dli', ana_ver)
-        # Verfication Loop
-=======
+
         # Verification Loop
->>>>>>> c0a7d198
         if get_yesno('Run configuration verification checks on cluster nodes '):
             specific_arch = "_" + self.arch if self.arch == 'x86_64' else ""
             validate_tasks = yaml.full_load(open(GEN_SOFTWARE_PATH + f'{self.my_name}'
