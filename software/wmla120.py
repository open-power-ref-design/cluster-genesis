--- conflicted
+++ resolved
@@ -1858,21 +1858,16 @@
                                             'dli', ana_ver)
 
         specific_arch = "_" + self.arch if self.arch == 'x86_64' else ""
-<<<<<<< HEAD
-        install_tasks = yaml.full_load(
-            open(GEN_SOFTWARE_PATH +
-                 f'{self.my_name}_install_procedure{specific_arch}.yml'))
-=======
+
         self.run_ansible_task(GEN_SOFTWARE_PATH + f'{self.my_name}_install_procedure{specific_arch}.yml')
 
     def run_ansible_task(self, yamlfile):
         log = logger.getlogger()
         try:
-            install_tasks = yaml.load(open(yamlfile))
+            install_tasks = yaml.full_load(open(yamlfile))
         except Exception as e:
             log.error("unable to open file: {0}\n error: {1}".format(yamlfile, e))
             raise e
->>>>>>> 247b520a
 
         for task in install_tasks:
             if 'engr_mode' in task['tasks'] and not self.eng_mode:
