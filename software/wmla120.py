#! /usr/bin/env python
# Copyright 2019 IBM Corp.
#
# All Rights Reserved.
#
# Licensed under the Apache License, Version 2.0 (the "License");
# you may not use this file except in compliance with the License.
# You may obtain a copy of the License at
#
#     http://www.apache.org/licenses/LICENSE-2.0
#
# Unless required by applicable law or agreed to in writing, software
# distributed under the License is distributed on an "AS IS" BASIS,
# WITHOUT WARRANTIES OR CONDITIONS OF ANY KIND, either express or implied.
# See the License for the specific language governing permissions and
# limitations under the License.

from __future__ import nested_scopes, generators, division, absolute_import, \
    with_statement, print_function, unicode_literals

import argparse
import glob
import os
import platform
import re
import sys
from shutil import copy2, rmtree
import calendar
import time
import yaml
from orderedattrdict.yamlutils import AttrDictYAMLLoader
import json
from getpass import getpass
import pwd
import grp
import click

import lib.logger as logger
from repos import PowerupRepo, PowerupRepoFromDir, PowerupYumRepoFromRepo, \
    PowerupAnaRepoFromRepo, PowerupRepoFromRpm, setup_source_file, \
    PowerupPypiRepoFromRepo, get_name_dir
from software_hosts import get_ansible_inventory, validate_software_inventory
from lib.utilities import sub_proc_display, sub_proc_exec, heading1, Color, \
    get_selection, get_yesno, rlinput, bold, ansible_pprint, replace_regex, \
    lscpu, parse_rpm_filenames
from lib.genesis import GEN_SOFTWARE_PATH, get_ansible_playbook_path, \
    get_playbooks_path, get_nginx_root_dir
from nginx_setup import nginx_setup

ENVIRONMENT_VARS = {
    "ANSIBLE_CONFIG": str(get_playbooks_path()) + "/" + "ansible.cfg",  # this probably should be different
    "DEFAULT_GATHER_TIMEOUT": "10",
    "ANSIBLE_GATHER_TIMEOUT": "10"
}


class software(object):
    """ Software installation class. The prep method is used to setup
    repositories, download files to the installer node or perform other
    initialization activities. The install method implements the actual
    installation.
    Args:
        eval_ver (bool): Set to True to install the evaluation version of WMLA
        non_int (bool): Set True to run non-interactively (not yet implemented)
        arch (str): ppc64le or x86_64
        proc_family (str): p8 or p8
        engr_mode (bool): Set true to gather package dependencies
        base_dir (str): Name of the directory to use. This can only be a
            depth of one (no slashes)('/'). This directory name will be
            appended to the root_dir_nginx directory.
    """
    def __init__(self, eval_ver=False, non_int=False, arch='ppc64le',
                 proc_family=None, engr_mode=False, base_dir=None):
        self.log = logger.getlogger()
        self.log_lvl = logger.get_log_level_print()
        self.my_name = sys.modules[__name__].__name__
        self.rhel_ver = '7'
        self.arch = arch
        self.yum_powerup_repo_files = []
        self.eval_ver = eval_ver
        self.non_int = non_int
        self.state = {}  # State of the install (currently jus prep state)

        if isinstance(proc_family, list):
            self.proc_family = proc_family[0]
        else:
            self.proc_family = proc_family
        if self.arch == 'x86_64' and not proc_family:
            self.proc_family = self.arch

        # add filename to distinguish architecture
        self.base_filename = f'{self.my_name}' if self.arch == 'ppc64le' \
            else f'{self.my_name}_{self.arch}'

        self.eng_mode = engr_mode
        yaml.FullLoader.add_constructor(YAMLVault.yaml_tag,
                                        YAMLVault.from_yaml)
        self.ana_platform_basename = '64' if self.arch == "x86_64" else self.arch

        self.sw_vars_file_name = 'software-vars.yml'

        self._load_content()
        self._load_pkglist()

        sw_vars_path = os.path.join(GEN_SOFTWARE_PATH, f'{self.sw_vars_file_name}')
        if os.path.isfile(sw_vars_path):
            try:
                self.sw_vars = yaml.full_load(open(sw_vars_path))
            except IOError:
                copy2(sw_vars_path, sw_vars_path + '.bak')
                self.log.error(f'Unable to open {sw_vars_path}. \n'
                               f'Backup made to {sw_vars_path}.bak\n'
                               'Recreating software vars file.')
            except yaml.parser.ParserError:
                self.log.error(f'Unable to load {sw_vars_path}.')
                self.sw_vars = {}
            else:
                if not self.sw_vars:
                    self.sw_vars = {}
        else:
            self.log.info('Creating software vars yaml file')
            self.sw_vars = {}
            self.sw_vars['init-time'] = time.ctime()
            self.README()
            input('\nPress enter to continue')

        if not isinstance(self.sw_vars, dict):
            self.sw_vars = {}
            self.sw_vars['init-time'] = time.ctime()

        self.root_dir_nginx = get_nginx_root_dir()
        if not os.path.isdir(f'{self.root_dir_nginx}'):
            os.makedirs(f'{self.root_dir_nginx}')
            cmd = f'sudo chcon -Rv --type=httpd_sys_content_t {self.root_dir_nginx}'
            resp, err, rc = sub_proc_exec(cmd)
            if rc != 0:
                self.log.error('An error occurred while setting access \n'
                               f'permissions for directory {self.root_dir_nginx}.\n'
                               'This may cause http access problems if SELinux '
                               'is running')
                if not get_yesno('Continue ?'):
                    sys.exit('Exit at user request')

        if base_dir is not None:
            # force to single level directory
            base_dir = base_dir.replace('/', '')
            if base_dir:
                self.root_dir = f'{self.root_dir_nginx}/{base_dir}/'
                self.sw_vars['base_dir'] = base_dir
            else:
                if 'base_dir' in self.sw_vars:
                    del self.sw_vars['base_dir']
                self.root_dir = f'{self.root_dir_nginx}/{self.my_name}-{arch}/'
        elif 'base_dir' in self.sw_vars:
            self.root_dir = f"{self.root_dir_nginx}/{self.sw_vars['base_dir']}/"
        else:
            self.root_dir = f'{self.root_dir_nginx}/{self.my_name}-{arch}/'

        # Primarily intended for display purposes:
        self.repo_shortname = self.root_dir[len(self.root_dir_nginx):].strip('/')

        if ('ana_powerup_repo_channels' not in self.sw_vars or not
                isinstance(self.sw_vars['ana_powerup_repo_channels'], list)):
            self.sw_vars['ana_powerup_repo_channels'] = []
        if ('yum_powerup_repo_files' not in self.sw_vars or not
                isinstance(self.sw_vars['yum_powerup_repo_files'], dict)):
            self.sw_vars['yum_powerup_repo_files'] = {}
        if ('content_files' not in self.sw_vars or not
                isinstance(self.sw_vars['content_files'], dict)):
            self.sw_vars['content_files'] = {}

        self.sw_vars['rhel_ver'] = self.rhel_ver
        self.sw_vars['arch'] = self.arch

        if os.path.isdir('/srv/wmla-license') and not os.path.isdir(self.root_dir):
            msg = ('\nThis version of the PowerUp software server utilizes a new '
                   'directory layout.\n'
                   f'No software server content exists under {self.root_dir}\n'
                   'PowerUp can copy or move your existing repositories.')
            print(msg)
            if get_yesno('Would you like to copy or move your existing '
                         'repositories? '):

                import create_base_dir_wmla120
                create_base_dir_wmla120.create_base_dir(self.root_dir_nginx)

        if 'ansible_inventory' not in self.sw_vars:
            self.sw_vars['ansible_inventory'] = None
        if 'ansible_become_pass' not in self.sw_vars:
            self.sw_vars['ansible_become_pass'] = None
        self.vault_pass = None
        self.vault_pass_file = f'{GEN_SOFTWARE_PATH}.vault'

        self.log.debug(f'software variables: {self.sw_vars}')

    def __del__(self):
        if os.path.isfile(self.vault_pass_file):
            os.remove(self.vault_pass_file)

    def README(self):
        kc_link = bold('   https://www.ibm.com/support/knowledgecenter/SSFHA8/ \n\n')
        rtd_link = bold('   https://power-up.readthedocs.io/en/latest/'
                        'Running-paie.html\n\n')
        print(bold('\nWMLA Enterprise software installer module'))
        text = ('\nThis module installs the Watson Machine Learning Accelerated\n'
                'Enterprise software to a cluster of OpenPOWER or x86 nodes.\n'
                'Before beginning installation, be sure that the pre-requisite\n'
                'setup steps have been performed. For guidance, see:\n\n'
                '' + kc_link +
                'For additional help in using the automated installer, see:\n\n'
                '' + rtd_link +
                'WMLA Enterprise installation involves three steps;\n'
                '\n  1 - Preparation. Prepares the installer node software server.\n'
                '       The preparation phase may be run multiple times if needed.\n'
                f'       usage: pup software --prep {self.my_name}\n'
                '\n  2 - Initialization of client nodes\n'
                f'       usage: pup software --init-clients {self.my_name}\n'
                '\n  3 - Installation. Install software on the client nodes\n'
                f'       usage: pup software --install {self.my_name}\n\n'
                'Before beginning, the following files should be extracted from the\n'
                'Watson MLA Enterprise binary file and present on this node;\n'
                f'- ibm-wmla-1.2.0_{self.arch}.bin\n'
                f'- ibm-wmla-license-1.2.0-*.tar.bz2\n'
                f'- conductor2.3.0.0_{self.arch}.bin\n'
                '- conductor_entitlement.dat\n'
                f'- dli-1.2.2.0_{self.arch}.bin\n'
                '- dli_entitlement.dat\n\n'
                f'For installation status: pup software --status {self.my_name}\n'
                f'To redisplay this README: pup software --README {self.my_name}\n\n'
                'Note: The \'pup\' cli supports tab autocompletion.\n\n')
        print(text)

    def _is_nginx_running(self):
        cmd = 'nginx -v'
        ret = False
        try:
            resp, err, rc = sub_proc_exec(cmd)
            if 'nginx version:' in err:
                ret = True
        except FileNotFoundError:
            pass

        return ret

    def status(self, which='all'):
        rc = True
        self._update_software_vars()
        if which == 'all':
            rc = rc and self.status_prep(which='Firewall')
            rc = rc and self.status_prep(which='Nginx Web Server')
            for _item in self.content:
                _rc = self.status_prep(_item)
                rc = rc and _rc
        else:
            rc = self.status_prep(which)
        self.prep_post()

        if which == 'all':
            heading1(f'Preparation Summary for {self.repo_shortname}', indent=2)
            print(f'{Color.bold}  Architecture: {self.arch}{Color.endc}')
            print(f'{Color.bold}  Processor family: {self.proc_family}{Color.endc}\n')
            for item in self.content:
                status = self.state[self.content[item].desc]
                it = (self.content[item].desc + '                              ')[:39]
                print(f'  {it:<40} : ' + status)
            for item in ('Firewall', 'Nginx Web Server'):
                status = self.state[item]
                it = (item + '                              ')[:39]
                print(f'  {it:<40} : ' + status)

            gtg = 'Preparation complete. '
            for item in self.state:
                if 'not at release level' in self.state[item]:
                    gtg = 'Some content is not at release level.'
            for item in self.state.values():
                if Color.red in item or item == '-':
                    gtg = f'{Color.red}Preparation incomplete{Color.endc}'
            print(f'\n{bold(gtg)}\n')

        return rc

    def status_prep(self, which):

        def _format(pkg_cnt, pkg_lst_cnt, old_cnt):
            """Formats a repository package status for display.
            Args:
                pkg_cnt(int): Count of required packages present in the
                    repository.
                pkg_lst_cnt(int): Count of required packages.
                old_cnt(int): Count of packages in the repository with versions
                    older than those listed in the pkg-list file.
                Returns:
                    Formatted status: A formatted string summarizing the
                    repository packages.  The string is red if any packages are
                    missing and yellow if some packages are older than those in the
                    pkg-lists files.
            """
            endc = Color.endc
            prefix = 'Setup. '
            if pkg_cnt < pkg_lst_cnt:
                col = Color.red
                prefix = '-      '
            elif old_cnt > 0:
                col = Color.yellow
            else:
                col = Color.white
            summ = f'{prefix}{pkg_cnt:>3}/{pkg_lst_cnt:<3} present'
            status = f'{summ:<7}'
            if old_cnt > 0:
                status += f' - {old_cnt} older'
            return f'{col}{status}{endc}'

        def content_status(which):
            item = self.content[which]
            rc = True
            item_dir = item.path
            if self.eval_ver and hasattr(item, 'fileglob_eval'):
                fileglob = item.fileglob_eval.format(arch=self.arch)
            else:
                fileglob = item.fileglob.format(arch=self.arch)
            exists = glob.glob(f'{self.root_dir}{item_dir}/**/{fileglob}',
                               recursive=True)

            sw_vars_data = item_dir in self.sw_vars['content_files']
            key = item.desc
            if exists and sw_vars_data:
                if not item.license_for:
                    if exists[0] in self.sw_vars['content_files'][item_dir]:
                        self.state[key] = ('Present')
                    else:
                        self.state[key] = (Color.yellow +
                                           'Present but not at release level' +
                                           Color.endc)
                else:
                    self.state[key] = ('Present')
            else:
                self.state[key] = '-'
                rc = False

            return rc

        def yum_repo_status(which):
            item = self.content[which]
            rc = True
            repo_id = item.repo_id.format(arch=self.arch)
            repo_name = item.repo_name

            if repo_id == 'dependencies':
                this_repo = f'{repo_id}_{self.proc_family}'
            else:
                this_repo = repo_id
            pkg_list = self.pkgs[this_repo]

            repo = PowerupRepo(repo_id, repo_name, self.root_dir,
                               proc_family=self.proc_family)

            pkg_lst_cnt, pkg_cnt, nwr_cnt, old_cnt = repo.verify_pkgs(pkg_list)
            if pkg_cnt < pkg_lst_cnt:
                rc = False
            repo_dir = repo.get_repo_dir()
            repo_dir = os.path.join(repo_dir, 'repodata')
            repodata = glob.glob(repo_dir, recursive=True)

            if repodata:
                summ = _format(pkg_cnt, pkg_lst_cnt, old_cnt)
                self.state[item.desc] = summ
            else:
                self.state[item.desc] = '-'
                rc = False

            return rc

        def conda_repo_status(which):
            item = self.content[which]
            rc = True
            repo_id = item.repo_id
            repo_name = item.name
            name = item.name
            dirglob_lin = os.path.join(self.sw_vars[f'{which}_repo_path'],
                                       f'linux-{self.arch}', '')
            path_lin = glob.glob(dirglob_lin, recursive=True)

            dirglob_na = self.sw_vars[f'{which}_repo_path']
            path_na = glob.glob(dirglob_na, recursive=True)

            in_channel_list = False
            for chan in self.sw_vars['ana_powerup_repo_channels']:
                if f'/{name}/' in chan:
                    in_channel_list = True
                    break

            repo = PowerupAnaRepoFromRepo(repo_id, repo_name, self.root_dir, arch=self.arch)
            # Get the 'linux-{arch}' status
            repo_path = self.sw_vars[f'{which}_repo_path'] + f'linux-{self.arch}'
            try:
                pkglist = os.listdir(repo_path)
            except FileNotFoundError:
                pkglist = []
            pkglist = [pkg for pkg in pkglist if pkg[-8:] == '.tar.bz2']
            status1 = repo.verify_pkgs(pkglist)

            # Get the 'noarch' status
            repo_path = self.sw_vars[f'{which}_repo_path'] + 'noarch'
            try:
                pkglist = os.listdir(repo_path)
            except FileNotFoundError:
                pkglist = []
            pkglist = [pkg for pkg in pkglist if pkg[-8:] == '.tar.bz2']
            status2 = repo.verify_pkgs(pkglist, noarch=True)
            # Total the results for the linux and noarch repos
            pkg_lst_cnt, pkg_cnt, nwr_cnt, old_cnt = tuple(p + q for p, q in
                                                           zip(status1, status2))

            if pkg_cnt < pkg_lst_cnt:
                rc = False

            if path_lin and path_na and in_channel_list:
                summ = _format(pkg_cnt, pkg_lst_cnt, old_cnt)
                self.state[item.desc] = summ
            else:
                self.state[item.desc] = '-'
                rc = False

<<<<<<< HEAD
        ver_mis = False
        for _item in self.content:
            item = self.content[_item]
            if item.type == 'file':
                ret = content_status(item)
                ver_mis = ver_mis or ret
                continue

            # yum repos status
            if item.type == 'yum':
                yum_repo_status(item)
                continue

            # Firewall status
            if item == 'Firewall':
                cmd = 'firewall-cmd --list-all'
                resp, _, _ = sub_proc_exec(cmd)
                if '(active)' not in resp:
                    self.state[item] = "Firewall is not running"
                elif re.search(r'services:\s+.+http', resp):
                    self.state[item] = "Running and configured for http"
                continue

            if item.type == 'conda':
                conda_repo_status(item)
=======
            return rc
>>>>>>> cb8e1934

        def pypi_repo_status(which):
            item = self.content[which]
            repo_id = item.repo_id
            repo_name = item.repo_name
            pkg_list = self.pkgs[which] + self.pkgs[f'{which}_3']
            rc = True
            repo = PowerupPypiRepoFromRepo(repo_id, repo_name, self.root_dir, arch=self.arch)
            pkg_cnt, pkg_lst_cnt, new_cnt, old_cnt = repo.verify_pkgs(pkg_list)
            if pkg_cnt < pkg_lst_cnt:
                rc = False

            simple_path = os.path.join(repo.get_repo_dir(), 'simple')
            simple_path = glob.glob(simple_path)
            if simple_path:
                summ = _format(pkg_cnt, pkg_lst_cnt, old_cnt)
                self.state[item.desc] = summ
            else:
                self.state[item.desc] = '-'
            return rc

        def nginx_status(which):
            rc = True
            if self._is_nginx_running():
                temp_dir = 'nginx-test-dir-123'
                abs_temp_dir = os.path.join(self.root_dir_nginx, temp_dir)
                test_file = 'test-file.abc'
                test_path = os.path.join(abs_temp_dir, test_file)
                try:
                    rmtree(abs_temp_dir, ignore_errors=True)
                    os.mkdir(abs_temp_dir)
                    # os.mknod(test_file)
                    with open(test_path, 'x') as f:
                        f.close
                except:
                    self.log.error('Failed trying to create temporary file '
                                   f'{test_path}. Check access privileges')
                    sys.exit('Exiting. Unable to continue.')
                else:
                    cmd = f'curl -I http://127.0.0.1/{temp_dir}/{test_file}'
                    resp, _, _ = sub_proc_exec(cmd)
                    if 'HTTP/1.1 200 OK' in resp:
                        self.state[which] = 'Nginx is configured and running'
                    else:
                        print()
                        msg = ('Nginx is unable to access content under '
                               f'{self.root_dir}.\n This can be due to SElinux '
                               'configuration, access priveleges or other reasons.\n'
                               'Please rectify before continuing.')
                        self.log.error(msg)
                        self.state[which] = '-'
                        rc = False
                finally:
                    rmtree(abs_temp_dir, ignore_errors=True)
                try:
                    rmtree(abs_temp_dir, ignore_errors=True)
                except:
                    pass

            else:
                rc = False

            return rc

        def firewall_status(which):
            rc = True
            cmd = 'firewall-cmd --list-all'
            resp, err, _ = sub_proc_exec(cmd)
            if re.search(r'services:\s+.+http', resp):
                self.state[which] = "Running and configured for http"
            elif 'FirewallD is not running' in err:
                self.state[which] = Color.yellow + "Not running" + Color.endc

            return rc

        if which in self.content:
            item = self.content[which]
            if item.type == 'file':
                rc = content_status(which)

            # yum repos status
            if item.type == 'yum':
                rc = yum_repo_status(which)

            if item.type == 'conda':
                rc = conda_repo_status(which)

            if item.type == 'simple':
                rc = pypi_repo_status(which)  # (item.desc)

            # Nginx web server status
        elif which == 'Nginx Web Server':
            rc = nginx_status(which)

        elif which == 'Firewall':
            rc = firewall_status(which)

        else:
            self.log.error(f'Item {which} not a valid item for status.')
            rc = False

        return rc

    def _is_firewall_running(self, eval_ver=False, non_int=False):
        cmd = 'systemctl status firewalld.service'
        resp, _, _ = sub_proc_exec(cmd)
        if 'Active: active (running)' in resp.splitlines()[2]:
            self.log.debug('Firewall is running')
            return True
        return False

    def _setup_firewall(self, eval_ver=False, non_int=False):
        if self._is_firewall_running():
            heading1('Configuring firewall to enable http')
            fw_err = 0
            cmd = 'firewall-cmd --permanent --add-service=http'
            resp, err, rc = sub_proc_exec(cmd)
            if rc != 0:
                fw_err += 100
                self.log.error('Failed to enable http service on firewall')

            cmd = 'firewall-cmd --reload'
            resp, err, rc = sub_proc_exec(cmd)
            if 'success' not in resp:
                fw_err += 1000
                self.log.error('Error attempting to restart firewall')

            self.status_prep(which='Firewall')
            if self.state['Firewall'] == '-':
                self.log.info('Failed to configure firewall')
            else:
                self.log.info(self.state['Firewall'])
        else:
            self.log.debug('Firewall is not running')
            print()
            self.log.info(bold('The firewall is not enabled.\n'))
            print('It is advisable to run with the firewall enabled.')
            if not get_yesno('\nContinue installation with firewall disabled? ',
                             default='y'):
                self.log.info('Exiting at user request')
                sys.exit()

    def _setup_nginx_server(self, eval_ver=False, non_int=False):
        # nginx setup
        heading1('Set up Nginx')

        # if not self._is_nginx_running():
        nginx_setup(root_dir=self.root_dir_nginx, repo_id='nginx')

        exists = self.status_prep(which='Nginx Web Server')
        if not exists:
            self.log.error('Nginx is unable to access content.')
            sys.exit()

        self.status_prep(which='Nginx Web Server')
        if self.state['Nginx Web Server'] == '-':
            self.log.info('nginx web server is not running')
        else:
            self.log.info(self.state['Nginx Web Server'])

    def create_cuda_drv_repo(self, eval_ver=False, non_int=False):
        # Setup repository for cuda packages. The Cuda public repo is enabled
        # and the package list can be downloaded from there or alternately the
        # cuda packages repo can be created from a local directory or an
        # existing repository on another node.
        name = 'cuda_driver'
        _repo = self.content[name]
        repo_id = _repo.repo_id
        repo_name = _repo.repo_name
        baseurl = _repo.source.baseurl.format(arch=self.arch)
        gpgkey = _repo.gpgkey.format(baseurl=baseurl)
        heading1(f'Set up {repo_name}\n')
        # list to str
        pkg_list = ' '.join(self.pkgs[repo_id])

        if f'{repo_id}_alt_url' in self.sw_vars:
            alt_url = self.sw_vars[f'{repo_id}_alt_url']
        else:
            alt_url = None

        # exists = self.status_prep(which='CUDA Driver Repository')
        exists = self.status_prep(which=name)
        if exists:
            self.log.info(f'The {repo_name} exists already'
                          ' in the POWER-Up server')
            pr_str = (f'\nDo you want to resync the {repo_name}'
                      ' at this time\n')
        else:
            pr_str = (f'\nDo you want to create the {repo_name}'
                      ' at this time\n')

        ch = 'S'
        if get_yesno(prompt=pr_str, yesno='y/n', default='y'):
            if platform.machine() == self.arch:
                ch, item = get_selection('Sync required packages from public repo.\n'
                                         'Create from Nvidia "local" driver RPM.\n'
                                         'Sync from an alternate Repository.\n'
                                         'Skip',
                                         'P\nrpm\nA\nS',
                                         'Repository source? ')
            else:
                ch, item = get_selection('Sync required packages from public repo.\n'
                                         'Create from Nvidia "local" driver RPM.\n'
                                         'Sync from an alternate Repository.\n'
                                         'Skip',
                                         'P\nrpm\nA\nS',
                                         'Repository source? ')

        if ch == 'P':
            # Enable the public repo
            repo_cuda = PowerupRepo(repo_id, repo_name, self.root_dir, arch=self.arch)
            dot_repo_content = repo_cuda.get_yum_dotrepo_content(url=baseurl, gpgkey=gpgkey)
            repo_cuda.write_yum_dot_repo_file(dot_repo_content)

            repo = PowerupRepo(repo_id, repo_name, self.root_dir, arch=self.arch)
            repo_dir = repo.get_repo_dir()
            good = self._add_dependent_packages(repo_dir, pkg_list, also_get_newer=False)
            repo.create_meta()
            if not good:
                self.log.error(f'An error occurred downloading {_repo.desc}')

        elif ch == 'rpm':
            # prompts user for the location of the rpm file to be loaded into
            # the PowerUp server.  The file is copied to /srv/{repo_id}. The
            # contents of the rpm file are then extracted under /srv/repos/
            # Meta data is created. yum.repo content is generated and added to
            # the software-vars.yml file
            repo = PowerupRepoFromRpm(repo_id, repo_name, self.root_dir, arch=self.arch)

            if f'{repo_id}_src_rpm_dir' in self.sw_vars:
                src_path = self.sw_vars[f'{repo_id}_src_rpm_dir']
            else:
                # default is to search recursively under all /home/
                # directories
                src_path = '/home/**/cuda-repo-rhel7-10-1-local-*.rpm'
            rpm_path = repo.get_rpm_path(src_path)
            if rpm_path:
                self.sw_vars[f'{repo_id}_src_rpm_dir'] = rpm_path
                repo_dir = repo.extract_rpm(rpm_path)
                repo.create_meta()
                # content = repo.get_yum_dotrepo_content(
                #     repo_dir=repo_dir, gpgcheck=0, client=True)
            else:
                self.log.info('No path chosen. Skipping create custom '
                              'repository.')

        elif ch == 'A':
            if f'{repo_id}_alt_url' in self.sw_vars:
                alt_url = self.sw_vars[f'{repo_id}_alt_url']
            else:
                alt_url = None

            repo = PowerupYumRepoFromRepo(repo_id, repo_name, self.root_dir, arch=self.arch)
            repo_dir = repo.get_repo_dir()
            url = repo.get_repo_url('', alt_url, contains=[repo_id],
                                    filelist=['cuda-10-*-*'])
            if url:
                if not url == baseurl:
                    self.sw_vars[f'{repo_id}_alt_url'] = url
                # Set up access to the repo
                content = repo.get_yum_dotrepo_content(url, gpgcheck=0)
                repo.write_yum_dot_repo_file(content)

                repo = PowerupRepo(repo_id, repo_name, self.root_dir,
                                   proc_family=self.proc_family)
                repo_dir = repo.get_repo_dir()
                good = self._add_dependent_packages(repo_dir, pkg_list, also_get_newer=True)
                if not good:
                    self.log.error(f'An error occurred downloading {_repo.desc}')
                repo.create_meta()

                self.log.info('Repository setup finished')

        else:
            print(f'{repo_name} repository not updated')
        if ch != 'S':
            repo_dir += '/cuda-drivers-[4-9][0-9][0-9].[0-9]*-[0-9]*'
            files = glob.glob(repo_dir, recursive=True)
            if files:
                self.sw_vars['cuda-drivers'] = re.search(r'cuda-drivers-\d+\.\d+-\d+',
                                                         ' '.join(files)).group(0)
            else:
                self.log.error('No cuda toolkit file found in cuda repository')
        if ch in ('P', 'rpm', 'A'):
            self.prep_post()

    def create_ibmai_repo(self, eval_ver=False, non_int=False):
        # Setup IBM AI conda repo
        name = 'ibmai'
        _repo = self.content[name]
        repo_id = _repo.repo_id
        repo_name = _repo.repo_name
        baseurl = _repo.source.baseurl.format(ana_platform_basename=self.
                                              ana_platform_basename)
        heading1(f'Set up {repo_name}\n')

        if f'{name}-alt-url' in self.sw_vars:
            alt_url = self.sw_vars[f'{name}-alt-url']
        else:
            alt_url = None

        exists = self.status_prep(which=name)
        if exists:
            self.log.info(f'The {repo_name} exists already'
                          ' in the POWER-Up server\n')

        repo = PowerupAnaRepoFromRepo(repo_id, repo_name, self.root_dir,
                                      arch=self.arch)
        ch = repo.get_action(exists)
        if ch in 'Y':
            # if not exists or ch == 'F':
            url = repo.get_repo_url(baseurl, alt_url, contains=['ibmai', 'linux',
                                    f'{self.arch}'], excludes=['noarch', 'main'],
                                    filelist=['caffe-1.0*'])
            if url:
                if not url == baseurl:
                    if '@na.' in url:
                        cred_end = url.find('@na.')
                        _url = url[cred_end:]
                    else:
                        _url = url
                    self.sw_vars[f'{name}-alt-url'] = _url

                # accept_list is used for linux_{self.arch}, reject_list for noarch
                if 'accept_list' in self.pkgs[f'{name}_linux_{self.arch}']:
                    al = self.pkgs[f'{name}_linux_{self.arch}']['accept_list']
                else:
                    al = None

                if 'reject_list' in self.pkgs[f'{name}_linux_{self.arch}']:
                    rl = self.pkgs[f'{name}_linux_{self.arch}']['reject_list']
                else:
                    rl = None

                dest_dir = repo.sync_ana(url, acclist=al, rejlist=rl, noarch=False)
                if dest_dir is None:
                    print(f'{repo_name} repository not updated')
                    return False

                dest_dir = dest_dir[4 + dest_dir.find('/srv'):6 +
                                    dest_dir.find(f'{repo_id}')]
                # form .condarc channel entry. Note that conda adds
                # the corresponding 'noarch' channel automatically.
                channel = f'  - http://{{{{ host_ip.stdout }}}}{dest_dir}'
                if channel not in self.sw_vars['ana_powerup_repo_channels']:
                    self.sw_vars['ana_powerup_repo_channels'].append(channel)

                if 'accept_list' in self.pkgs['ibmai_noarch']:
                    al = self.pkgs['ibmai_noarch']['accept_list']
                else:
                    al = None

                if 'reject_list' in self.pkgs['ibmai_noarch']:
                    rl = self.pkgs['ibmai_noarch']['reject_list']
                else:
                    rl = None
                noarch_url = os.path.split(url.rstrip('/'))[0] + '/noarch/'

                repo.sync_ana(noarch_url, acclist=al, rejlist=rl, noarch=True)
            self.prep_post()

    # Get WMLA Enterprise license file
    def create_wmla_license(self, eval_ver=False, non_int=False):
        name = 'wmla_license'
        heading1(f'Set up {name.title()} \n')
        item = self.content[name]
        lic_src = item.fileglob
        lic_dir = item.path
        exists = self.status_prep(name)
        lic_url = ''

        if f'{name}_alt_url' in self.sw_vars:
            alt_url = self.sw_vars[f'{name}_alt_url']
        else:
            alt_url = 'http://<host>/'

        if exists:
            self.log.info('WMLA Enterprise license exists already in the POWER-Up '
                          'server')

        if not exists or get_yesno(f'Copy a new {name.title()} file ',
                                   yesno='y/n', default='y'):
            src_path, dest_path, state = setup_source_file(name, lic_src, lic_dir,
                                                           self.root_dir, lic_url,
                                                           alt_url=alt_url)
            if src_path and 'http' in src_path:
                self.sw_vars[f'{name}_alt_url'] = os.path.dirname(src_path) + '/'
            if dest_path:
                self.sw_vars['content_files'][get_name_dir(name)] = dest_path
            self.prep_post()

        # Get Spectrum Conductor
    def create_spectrum_conductor(self, eval_ver=False, non_int=False):
        name = 'spectrum_conductor'
        heading1(f'Set up {name.title()} \n')
        item = self.content[name]
        spc_src = item.fileglob.format(arch=self.arch)
        spc_dir = item.path
        entitlement = self.content[item.license_file].fileglob
        exists = self.status_prep(name)
        spc_url = ''

        if f'{name}_alt_url' in self.sw_vars:
            alt_url = self.sw_vars[f'{name}_alt_url']
        else:
            alt_url = 'http://<host>/'

        if exists:
            self.log.info('Spectrum conductor content exists already in the '
                          'POWER-Up server')

        if not exists or get_yesno(f'Copy a new {name.title()} file ',
                                   yesno='y/n', default='y'):
            src_path, dest_path, state = setup_source_file(name, spc_src, spc_dir,
                                                           self.root_dir,
                                                           spc_url,
                                                           alt_url=alt_url,
                                                           src2=entitlement)
            if src_path and 'http' in src_path:
                self.sw_vars[f'{name}_alt_url'] = os.path.dirname(src_path) + '/'
            if dest_path:
                self.sw_vars['content_files'][get_name_dir(name)] = dest_path
            if state:
                self.sw_vars['content_files'][get_name_dir(name) + '-entitlement'] = (
                    os.path.dirname(dest_path) + '/' + entitlement)
            self.prep_post()

    def create_spectrum_dli(self, eval_ver=False, non_int=False):
        # Get Spectrum DLI
        name = 'spectrum_dli'
        heading1(f'Set up {name.title()} \n')
        item = self.content[name]
        spdli_src = item.fileglob.format(arch=self.arch)
        spdli_dir = item.path
        entitlement = self.content[item.license_file].fileglob
        exists = self.status_prep(name)
        spdli_url = ''

        if f'{name}_alt_url' in self.sw_vars:
            alt_url = self.sw_vars[f'{name}_alt_url']
        else:
            alt_url = 'http://<host>/'

        if exists:
            self.log.info('Spectrum DLI content exists already in the POWER-Up server')

        if not exists or get_yesno(f'Copy a new {name.title()} file ',
                                   yesno='y/n', default='y'):
            src_path, dest_path, state = setup_source_file(name, spdli_src, spdli_dir,
                                                           self.root_dir, spdli_url,
                                                           alt_url=alt_url,
                                                           src2=entitlement)
            if src_path and 'http' in src_path:
                self.sw_vars[f'{name}_alt_url'] = os.path.dirname(src_path) + '/'
            if dest_path:
                self.sw_vars['content_files'][get_name_dir(name)] = dest_path
            if state:
                self.sw_vars['content_files'][get_name_dir(name) + '-entitlement'] = (
                    os.path.dirname(dest_path) + '/' + entitlement)
            self.prep_post()

    def create_dependency_repo(self, eval_ver=False, non_int=False):
        # Setup repository for redhat dependent packages. This is intended to deal
        # specifically with redhat packages requiring red hat subscription for access,
        # however dependent packages can come from any YUM repository enabled on the
        # POWER-Up Installer node. Alternately the dependent packages repo can be
        # Created from a local directory or an existing repository on another node.
        # repo_id = 'dependencies'
        # repo_name = 'Dependencies'
        # baseurl = ''

        name = 'dependent_packages'
        _repo = self.content[name]
        repo_id = _repo.repo_id
        repo_name = _repo.repo_name
        baseurl = ''

        heading1(f'Set up {repo_name} repository')

        exists = self.status_prep(which=name)
        if exists:
            self.log.info(f'The {repo_name} repository exists already'
                          ' in the POWER-Up server')
            pr_str = (f'\nDo you want to resync the {repo_name} repository'
                      ' at this time\n')
        else:
            pr_str = (f'\nDo you want to create the {repo_name} repository'
                      ' at this time\n')

        ch = 'S'
        if get_yesno(prompt=pr_str, yesno='y/n', default='y'):
            _lscpu = lscpu()
            installer_proc_model = None
            try:
                if 'POWER8' in _lscpu['Model name'].upper():
                    installer_proc_model = 'p8'
                elif 'POWER9' in _lscpu['Model name'].upper():
                    installer_proc_model = 'p9'
                elif 'x86_64' in _lscpu['Architecture']:
                    installer_proc_model = 'x86_64'
            except KeyError:
                pass

            if self.arch == 'ppc64le' and not self.proc_family:
                self.proc_family, item = get_selection('Power 8\nPower 9', 'p8\np9',
                                                       'Processor family? ')

            if self.proc_family == 'p9':
                dep_list = ' '.join(self.pkgs[f'{repo_id}_p9'])
            elif self.proc_family == 'p8':
                dep_list = ' '.join(self.pkgs[f'{repo_id}_p8'])
            elif self.arch == 'x86_64':
                dep_list = ' '.join(self.pkgs[f'{repo_id}_64'])

            file_more = GEN_SOFTWARE_PATH + 'dependent-packages.list'
            if os.path.isfile(file_more):
                try:
                    with open(file_more, 'r') as f:
                        more = f.read()
                except:
                    self.log.error('Error reading {file_more}')
                    more = ''
                else:
                    more.replace(',', ' ')
                    more.replace('\n', ' ')
            else:
                more = ''

            if f'{repo_id}_alt_url' in self.sw_vars:
                alt_url = self.sw_vars[f'{repo_id}_alt_url']
            else:
                alt_url = None

            if (platform.machine() == self.arch and
                    self.proc_family == installer_proc_model):
                ch, item = get_selection('Sync required dependent packages from '
                                         'Enabled YUM repos\n'
                                         'Create from package files in a local Directory\n'
                                         'Sync from an alternate Repository\n'
                                         'Skip',
                                         'E\nD\nA\nS',
                                         'Repository source? ')
            else:
                ch, item = get_selection('Create from package files in a local Directory\n'
                                         'Sync from an alternate Repository\n'
                                         'Skip',
                                         'D\nA\nS',
                                         'Repository source? ')

            if ch == 'E':
                repo = PowerupRepo(repo_id, repo_name, self.root_dir,
                                   proc_family=self.proc_family)
                repo_dir = repo.get_repo_dir()
                os.makedirs(repo_dir, exist_ok=True)
                good = self._add_dependent_packages(repo_dir, dep_list, also_get_newer=True)
                self._add_dependent_packages(repo_dir, more, also_get_newer=True)
                repo.create_meta()
                if not good:
                    self.log.error(f'An error occurred downloading {_repo.desc}')
                # content = repo.get_yum_dotrepo_content(gpgcheck=0, local=True)
                # repo.write_yum_dot_repo_file(content)

            elif ch == 'D':
                repo = PowerupRepoFromDir(repo_id, repo_name, self.root_dir,
                                          arch=self.arch, proc_family=self.proc_family)

                if f'{repo_id}_src_dir' in self.sw_vars:
                    src_dir = self.sw_vars[f'{repo_id}_src_dir']
                else:
                    src_dir = None
                src_dir, dest_dir = repo.copy_dirs(src_dir)
                if src_dir:
                    self.sw_vars[f'{repo_id}_src_dir'] = src_dir
                    repo.create_meta()
                    # content = repo.get_yum_dotrepo_content(gpgcheck=0, local=True)
                    # repo.write_yum_dot_repo_file(content)

            elif ch == 'A':
                if f'{repo_id}_alt_url' in self.sw_vars:
                    alt_url = self.sw_vars[f'{repo_id}_alt_url']
                else:
                    alt_url = None
                repo = PowerupYumRepoFromRepo(repo_id, repo_name, self.root_dir,
                                              arch=self.arch,
                                              proc_family=self.proc_family)
                repo_dir = repo.get_repo_dir()
                os.makedirs(repo_dir, exist_ok=True)

                url = repo.get_repo_url(baseurl, alt_url, contains=[repo_id],
                                        filelist=['bzip2-*'])
                if url:
                    if not url == baseurl:
                        self.sw_vars[f'{repo_id}_alt_url'] = url

                    # Set up access to the repo
                    content = repo.get_yum_dotrepo_content(url, gpgcheck=0)
                    repo.write_yum_dot_repo_file(content)

                    repo = PowerupRepo(repo_id, repo_name, self.root_dir,
                                       proc_family=self.proc_family)
                    repo_dir = repo.get_repo_dir()
                    good = self._add_dependent_packages(repo_dir, dep_list,
                                                        also_get_newer=True)
                    self._add_dependent_packages(repo_dir, more, also_get_newer=True)
                    repo.create_meta()
                    if not good:
                        self.log.error(f'An error occurred downloading {_repo.desc}')
                    # Setup local access to the new repo copy
                    # if platform.machine() == self.arch:
                    #    content = repo.get_yum_dotrepo_content(gpgcheck=0, local=True)
                    #    repo.write_yum_dot_repo_file(content)
                    # Prep setup of POWER-Up client access to the repo copy
                    self.log.info('Repository setup complete')
            else:
                print(f'{repo_name} repository not updated')

            if ch in ('A', 'E', 'D'):
                self.prep_post()

    def create_conda_content_repo(self, eval_ver=False, non_int=False):
        # Get Anaconda
        ana_name = 'anaconda'
        item = self.content[ana_name]
        ana_src = item.fileglob.format(arch=self.arch)
        ana_url = item.source.url
        ana_dir = item.path
        if f'{ana_name}_alt_url' in self.sw_vars:
            alt_url = self.sw_vars[f'{ana_name}_alt_url']
        else:
            alt_url = 'http://<host>/'
        exists = self.status_prep(which=ana_name)

        heading1('Set up Anaconda\n')

        if exists:
            self.log.info(f'The {ana_name} content exists already '
                          'in the POWER-Up server.')

        if not exists or get_yesno(f'Recopy {ana_name} ', yesno='y/n', default='y'):

            src_path, dest_path, state = setup_source_file(ana_name, ana_src,
                                                           ana_dir, self.root_dir,
                                                           ana_url, alt_url=alt_url)
            if dest_path:
                self.sw_vars['content_files'][get_name_dir(ana_name)] = dest_path
            if src_path and 'http' in src_path:
                self.sw_vars[f'{ana_name}_alt_url'] = os.path.dirname(src_path) + '/'
            self.prep_post()

    def create_conda_free_repo(self, eval_ver=False, non_int=False):
        # Setup Anaconda Free Repo.  (not a YUM repo)
        name = 'anaconda_free'
        _repo = self.content[name]
        repo_id = _repo.repo_id
        repo_name = _repo.name
        repo_desc = _repo.desc
        baseurl = _repo.source.baseurl.format(ana_platform_basename=self.
                                              ana_platform_basename)
        heading1(f'Set up {repo_desc}\n')

        # vars_key = get_name_dir(repo_name)  # format the name
        if f'{name}-alt-url' in self.sw_vars:
            alt_url = self.sw_vars[f'{name}-alt-url']
        else:
            alt_url = None

        exists = self.status_prep(which=name)
        if exists:
            self.log.info('The Anaconda Repository exists already'
                          ' in the POWER-Up server\n')

        repo = PowerupAnaRepoFromRepo(repo_id, repo_name, self.root_dir,
                                      arch=self.arch)
        ch = repo.get_action(exists)
        if ch in 'Y':
            # if not exists or ch == 'F':
            url = repo.get_repo_url(baseurl, alt_url, contains=['free', 'linux',
                                    f'{self.arch}'], excludes=['noarch', 'main'],
                                    filelist=['cython-*'])
            if url:
                if not url == baseurl:
                    self.sw_vars[f'{name}-alt-url'] = url

                # accept_list and rej_list are mutually exclusive.
                # accept_list takes priority
                al = self.pkgs[f'anaconda_free_linux_{self.arch}']['accept_list']
                rl = self.pkgs[f'anaconda_free_linux_{self.arch}']['reject_list']

                dest_dir = repo.sync_ana(url, acclist=al, rejlist=rl, noarch=False)
                dest_dir = dest_dir[4 + dest_dir.find('/srv'):5 + dest_dir.find('free')]
                # form .condarc channel entry. Note that conda adds
                # the corresponding 'noarch' channel automatically.
                channel = f'  - http://{{{{ host_ip.stdout }}}}{dest_dir}'
                if channel not in self.sw_vars['ana_powerup_repo_channels']:
                    self.sw_vars['ana_powerup_repo_channels'].append(channel)
                noarch_url = os.path.split(url.rstrip('/'))[0] + '/noarch/'

                al = self.pkgs['anaconda_free_noarch']['accept_list']
                rl = self.pkgs['anaconda_free_noarch']['reject_list']
                repo.sync_ana(noarch_url, acclist=al, rejlist=rl, noarch=True)
            self.prep_post()

    def create_conda_main_repo(self, eval_ver=False, non_int=False):
        # Setup Anaconda Main Repo.  (not a YUM repo)
        name = 'anaconda_main'
        _repo = self.content[name]
        repo_id = _repo.repo_id
        repo_name = _repo.name
        repo_desc = _repo.desc
        baseurl = _repo.source.baseurl.format(ana_platform_basename=self.
                                              ana_platform_basename)

        heading1(f'Set up {repo_desc}\n')

        if f'{name}-alt-url' in self.sw_vars:
            alt_url = self.sw_vars[f'{name}-alt-url']
        else:
            alt_url = None

        exists = self.status_prep(which=name)
        if exists:
            self.log.info('The Anaconda Repository exists already'
                          ' in the POWER-Up server\n')

        repo = PowerupAnaRepoFromRepo(repo_id, repo_name, self.root_dir, arch=self.arch)

        ch = repo.get_action(exists)
        if ch in 'Y':
            url = repo.get_repo_url(baseurl, alt_url, contains=['main', 'linux',
                                    f'{self.arch}'], excludes=['noarch', 'free'],
                                    filelist=['bzip2-*'])
            if url:
                if not url == baseurl:
                    self.sw_vars[f'{name}-alt-url'] = url
                # accept_list is used for main, reject_list for noarch
                al = self.pkgs[f'anaconda_main_linux_{self.arch}']['accept_list']
                rl = self.pkgs[f'anaconda_main_linux_{self.arch}']['reject_list']

                dest_dir = repo.sync_ana(url, acclist=al, rejlist=rl, noarch=False)
                dest_dir = dest_dir[4 + dest_dir.find('/srv'):5 + dest_dir.find('main')]
                # form .condarc channel entry. Note that conda adds
                # the corresponding 'noarch' channel automatically.
                channel = f'  - http://{{{{ host_ip.stdout }}}}{dest_dir}'
                if channel not in self.sw_vars['ana_powerup_repo_channels']:
                    self.sw_vars['ana_powerup_repo_channels'].insert(0, channel)
                noarch_url = os.path.split(url.rstrip('/'))[0] + '/noarch/'

                al = self.pkgs['anaconda_main_noarch']['accept_list']
                rl = self.pkgs['anaconda_main_noarch']['reject_list']
                repo.sync_ana(noarch_url, acclist=al, rejlist=rl, noarch=True)
            self.prep_post()

    def create_pypi_repo(self, eval_ver=False, non_int=False):
        # Setup Python package repository. (pypi)
        name = 'pypi'
        _repo = self.content[name]
        repo_id = _repo.repo_id
        repo_name = _repo.repo_name
        baseurl = _repo.source.baseurl

        heading1(f'Set up {repo_name} repository\n')
        if f'{repo_id}_alt_url' in self.sw_vars:
            alt_url = self.sw_vars[f'{repo_id}_alt_url']
        else:
            alt_url = None

        exists = self.status_prep(which=name)
        if exists:
            self.log.info('The Python Package Repository exists already'
                          ' in the POWER-Up server')

        repo = PowerupPypiRepoFromRepo(repo_id, repo_name, self.root_dir,
                                       arch=self.arch)
        ch = repo.get_action(exists, exists_prompt_yn=True)

        if ch == 'Y':
            pkg_list = ' '.join(self.pkgs[name])
            pkg3_list = ' '.join(self.pkgs[f'{name}_3'])
            url = repo.get_repo_url(baseurl, alt_url, name=repo_name,
                                    contains=repo_id, filelist=['Flask-*'])
            if url == baseurl:
                repo.sync(pkg_list)
                repo.sync(pkg3_list, py_ver=36)
            elif url:
                self.sw_vars[f'{repo_id}_alt_url'] = url
                repo.sync(pkg_list, url + 'simple')
                repo.sync(pkg3_list, url + 'simple', py_ver=36)
            self.prep_post()

    def create_epel_repo(self, eval_ver=False, non_int=False):
        # Setup EPEL Repo
        name = 'epel'
        _repo = self.content[name]
        repo_id = _repo.repo_id.format(arch=self.arch)
        repo_name = _repo.repo_name.format(arch=self.arch)
        baseurl = ''
        heading1(f'Set up {repo_name} repository')
        epel_list = ' '.join(self.pkgs[repo_id])

        file_more = GEN_SOFTWARE_PATH + 'epel-packages.list'
        if os.path.isfile(file_more):
            try:
                with open(file_more, 'r') as f:
                    more = f.read()
            except:
                self.log.error('Error reading {file_more}')
                more = ''
            else:
                more.replace(',', ' ')
                more.replace('\n', ' ')
        else:
            more = ''

        if f'{repo_id}_alt_url' in self.sw_vars:
            alt_url = self.sw_vars[f'{repo_id}_alt_url']
        else:
            alt_url = None

        exists = self.status_prep(which=name)
        if exists:
            self.log.info(f'The {repo_name} repository exists already'
                          ' in the POWER-Up server')
            pr_str = (f'\nDo you want to resync the {repo_name} repository'
                      ' at this time\n')
        else:
            pr_str = (f'\nDo you want to create the {repo_name} repository'
                      ' at this time\n')

        ch = 'S'
        if get_yesno(prompt=pr_str, yesno='y/n', default='y'):
            ch, item = get_selection(f'Sync required {repo_id} packages from '
                                     'Enabled YUM repo\n'
                                     'Create from package files in a local Directory\n'
                                     'Sync from an alternate Repository\n'
                                     'Skip',
                                     'E\nD\nA\nS',
                                     'Repository source? ')

            if ch == 'E':
                repo = PowerupRepo(repo_id, repo_name, self.root_dir)
                repo_dir = repo.get_repo_dir()
                good = self._add_dependent_packages(repo_dir, epel_list, also_get_newer=True)
                self._add_dependent_packages(repo_dir, more, also_get_newer=True)
                repo.create_meta()
                if not good:
                    self.log.error(f'An error occurred downloading {_repo.desc}')
                # content = repo.get_yum_dotrepo_content(gpgcheck=0, local=True)
                # repo.write_yum_dot_repo_file(content)

            elif ch == 'D':
                repo = PowerupRepoFromDir(repo_id, repo_name, self.root_dir)

                if f'{repo_id}_src_dir' in self.sw_vars:
                    src_dir = self.sw_vars[f'{repo_id}_src_dir']
                else:
                    src_dir = None
                src_dir, dest_dir = repo.copy_dirs(src_dir)
                if src_dir:
                    self.sw_vars[f'{repo_id}_src_dir'] = src_dir
                    repo.create_meta()
                    # content = repo.get_yum_dotrepo_content(gpgcheck=0, local=True)
                    # repo.write_yum_dot_repo_file(content)

            elif ch == 'A':
                if f'{repo_id}_alt_url' in self.sw_vars:
                    alt_url = self.sw_vars[f'{repo_id}_alt_url']
                else:
                    alt_url = None

                repo = PowerupYumRepoFromRepo(repo_id, repo_name, self.root_dir,
                                              arch=self.arch)

                repo_dir = repo.get_repo_dir()
                os.makedirs(repo_dir, exist_ok=True)

                url = repo.get_repo_url(baseurl, alt_url, contains=[repo_id],
                                        filelist=['openblas-*'])

                if url:
                    if not url == baseurl:
                        self.sw_vars[f'{repo_id}_alt_url'] = url

                    # Set up access to the repo
                    content = repo.get_yum_dotrepo_content(url, gpgcheck=0)
                    repo.write_yum_dot_repo_file(content)

                    repo = PowerupRepo(repo_id, repo_name, self.root_dir,
                                       proc_family=self.proc_family)
                    repo_dir = repo.get_repo_dir()
                    good = self._add_dependent_packages(repo_dir, epel_list,
                                                        also_get_newer=True)
                    repo.create_meta()
                    if not good:
                        self.log.error(f'An error occurred downloading {_repo.desc}')
                    # Setup local access to the new repo copy in /srv/repo/
                    # if platform.machine() == self.arch:
                    #    content = repo.get_yum_dotrepo_content(gpgcheck=0, local=True)
                    #    repo.write_yum_dot_repo_file(content)
                    # Prep setup of POWER-Up client access to the repo copy
                    self.log.info('Repository setup complete')
            else:
                print(f'{repo_name} repository not updated')

            if ch in ('A', 'E', 'D'):
                self.prep_post()

    def create_custom_repo(self, eval_ver=False, non_int=False):
        # Create custom repositories
        if hasattr(self, 'eng_mode'):
            if self.eng_mode:  # == 'custom-repo':
                heading1('Create custom repositories')
                if get_yesno('Would you like to create a custom repository ',
                             yesno='y/n', default='n'):
                    repo_id = input('Enter a repo id (yum short name): ')
                    repo_name = input('Enter a repo name (Descriptive name): ')

                    ch, _ = get_selection('Create from files in a directory\n'
                                          'Create from an RPM file\n'
                                          'Create from an existing repository',
                                          'dir\nrpm\nrepo',
                                          'Repository source? ', allow_none=True)
                    if ch != 'N':
                        if ch == 'rpm':
                            # prompts user for the location of the rpm file to be loaded
                            # into the PowerUp server. The file is copied to
                            # {self.root_dir}{repo_id}. The contents of the rpm file
                            # are then extracted under {self.root_dir}repos/
                            # Meta data is created. yum.repo content is generated and
                            # added to the software-vars.yml file
                            repo = PowerupRepoFromRpm(repo_id, repo_name, arch=self.arch)

                            if f'{repo_id}_src_rpm_dir' in self.sw_vars:
                                src_path = self.sw_vars[f'{repo_id}_src_rpm_dir']
                            else:
                                # default is to search recursively under all /home/
                                # directories
                                src_path = '/home/**/*.rpm'
                            rpm_path = repo.get_rpm_path(src_path)
                            if rpm_path:
                                self.sw_vars[f'{repo_id}_src_rpm_dir'] = rpm_path
                                src_path = repo.copy_rpm(rpm_path)
                                repodata_dir = repo.extract_rpm(src_path)
    #                            if repodata_dir:
    #                                content = repo.get_yum_dotrepo_content(
    #                                    repo_dir=repodata_dir, gpgcheck=0)
    #                            else:
    #                                print('Failed extracting rpm content')
    #                                content = repo.get_yum_dotrepo_content(gpgcheck=0,
    #                                                                       local=True)
    #                            repo.write_yum_dot_repo_file(content)
                                repo.create_meta()
                                content = repo.get_yum_dotrepo_content(
                                    repo_dir=repodata_dir, gpgcheck=0, client=True)
                                filename = repo_id + '-powerup.repo'
                                self.sw_vars['yum_powerup_repo_files'][filename] = content
                            else:
                                self.log.info('No path chosen. Skipping create custom '
                                              'repository.')

                        elif ch == 'dir':
                            repo = PowerupRepoFromDir(repo_id, repo_name, arch=self.arch)

                            if f'{repo_id}_src_dir' in self.sw_vars:
                                src_dir = self.sw_vars[f'{repo_id}_src_dir']
                            else:
                                src_dir = None
                            src_dir, dest_dir = repo.copy_dirs(src_dir)
                            if src_dir:
                                self.sw_vars[f'{repo_id}_src_dir'] = src_dir
                                repo.create_meta()
                                content = repo.get_yum_dotrepo_content(gpgcheck=0,
                                                                       client=True)
                                filename = repo_id + '-powerup.repo'
                                self.sw_vars['yum_powerup_repo_files'][filename] = content
                        elif ch == 'repo':
                            baseurl = 'http://'

                            repo = PowerupYumRepoFromRepo(repo_id, repo_name, arch=self.arch)

                            new = True
                            if os.path.isfile(f'/etc/yum.repos.d/{repo_id}.repo') and \
                                    os.path.exists(repo.get_repo_dir()):
                                new = False

                            url = repo.get_repo_url(baseurl)
                            if not url == baseurl:
                                self.sw_vars[f'{repo_id}_alt_url'] = url
                            # Set up access to the repo
                            content = repo.get_yum_dotrepo_content(url, gpgcheck=0)
                            repo.write_yum_dot_repo_file(content)

                            repo.sync()

                            if new:
                                repo.create_meta()
                            else:
                                repo.create_meta(update=True)

                            # Setup local access to the new repo copy in {self.root_dir}repo/
                            # content = repo.get_yum_dotrepo_content(gpgcheck=0, local=True)
                            # repo.write_yum_dot_repo_file(content)
                            # Prep setup of POWER-Up client access to the repo copy
                            content = repo.get_yum_dotrepo_content(gpgcheck=0, client=True)
                            filename = repo_id + '-powerup.repo'
                            self.sw_vars['yum_powerup_repo_files'][filename] = content
                        self.log.info('Repository setup complete')
                        self.prep_post()

    def prep_init(self, eval_ver=False, non_int=False):
        # Invoked with --prep flag
        # Basic check of the state of yum repos
        print()
        self.sw_vars['prep-timestamp'] = calendar.timegm(time.gmtime())
        self.log.info('Performing basic check of yum repositories')
        cmd = 'yum repolist --noplugins'
        resp, err, rc = sub_proc_exec(cmd)
        yum_err = re.search(r'\[Errno\s+\d+\]', err)
        if rc:
            self.log.error(f'Failure running "yum repolist" :{rc}')
        elif yum_err:
            self.log.error(err)
            self.log.error(f'yum error: {yum_err.group(0)}')
        if rc or yum_err:
            self.log.error('There is a problem with yum or one or more of the yum '
                           'repositories. \n')
            self.log.info('Cleaning yum caches')
            cmd = 'yum clean all'
            resp, err, rc = sub_proc_exec(cmd)
            if rc != 0:
                self.log.error('An error occurred while cleaning the yum repositories\n'
                               'POWER-Up is unable to continue.')
                sys.exit('Exiting')
        self._setup_firewall()
        self._setup_nginx_server()

    def prep(self, eval_ver=False, non_int=False):

        self.prep_init()

        self.create_ibmai_repo()

        self.create_wmla_license()

        self.create_spectrum_conductor()

        self.create_spectrum_dli()

        self.create_cuda_drv_repo()

        self.create_dependency_repo()

        self.create_conda_content_repo()

        self.create_conda_free_repo()

        self.create_conda_main_repo()

        # self.create_conda_forge_repo()

        self.create_pypi_repo()

        self.create_epel_repo()

        self.create_custom_repo()

        # Display status
        self.status()

    def prep_post(self, eval_ver=False, non_int=False):
        # write software-vars file.
        try:
            if 'ana_powerup_repo_channels' in self.sw_vars:
                chan_list = []
                for chan in ('free', 'main', 'ibmai'):
                    for item in self.sw_vars['ana_powerup_repo_channels']:
                        if chan in item:
                            chan_list.append(item)
                # prepend any remaining which are not in ('free', 'main', 'ibmai')
                for item in self.sw_vars['ana_powerup_repo_channels']:
                    if item not in chan_list:
                        chan_list = [item] + chan_list
                self.sw_vars['ana_powerup_repo_channels'] = chan_list
        except:
            pass
        if not os.path.exists(GEN_SOFTWARE_PATH):
            os.mkdir(GEN_SOFTWARE_PATH)
        if self.eval_ver:
            with open(GEN_SOFTWARE_PATH + f'{self.sw_vars_file_name}', 'w') as f:
                f.write('# Do not edit this file. This file is autogenerated.\n')
            with open(GEN_SOFTWARE_PATH + f'{self.sw_vars_file_name}', 'a') as f:
                yaml.dump(self.sw_vars, f, default_flow_style=False)
        else:
            with open(GEN_SOFTWARE_PATH + f'{self.sw_vars_file_name}', 'w') as f:
                f.write('# Do not edit this file. This file is autogenerated.\n')
            with open(GEN_SOFTWARE_PATH + f'{self.sw_vars_file_name}', 'a') as f:
                yaml.dump(self.sw_vars, f, default_flow_style=False)

    def _load_content(self):
        try:
            self.content = yaml.load(open(GEN_SOFTWARE_PATH +
                                     f'content-{self.my_name}.yml'),
                                     Loader=AttrDictYAMLLoader)
        except IOError:
            self.log.error(f'Error opening the content list file '
                           f'(content-{self.base_filename}.yml)')
            sys.exit('Exit due to critical error')

    def _load_pkglist(self):
        try:
            self.pkgs = yaml.full_load(open(GEN_SOFTWARE_PATH + f'pkg-lists-'
                                       f'{self.base_filename}.yml'))
        except IOError:
            self.log.error(f'Error opening the pkg lists file '
                           f'(pkg-lists-{self.base_filename}.yml)')
            sys.exit('Exit due to critical error')

    def _add_dependent_packages(self, repo_dir, dep_list, also_get_newer=True):
        """
        Returns True if all packages downloaded succesfully and no yum errors
            occurred.
        """
        def yum_download(repo_dir, dep_list):
            rc = True
            cmd = (f'yumdownloader --archlist={self.arch} --destdir '
                   f'{repo_dir} {dep_list}')
            resp, err, _rc = sub_proc_exec(cmd)
            if _rc != 0:
                rc = False
                self.log.error('An error occurred while downloading dependent '
                               f'packages to:\n {repo_dir}\n'
                               f'rc: {_rc} err: {err}')
                self.log.debug(f'Failure, download command: {cmd}')
            resp = resp.splitlines()
            for item in resp:
                if 'Not Found' in item or 'HTTP Error 404' in item or 'No Match' in item:
                    rc = False
                    self.log.error(f'Dependent packages download error. {item}')
                    for _file in dep_list.split():
                        if _file in item:
                            fpath = os.path.join(repo_dir, _file + '.rpm')
                            try:
                                if 0 == os.stat(fpath).st_size:
                                    os.remove(fpath)
                                    break
                            except FileNotFoundError:
                                pass
            return rc

        rc = True
        if also_get_newer:
            dep_list_list = dep_list.split()
            basename_dep_list, ep, ver, rel = parse_rpm_filenames(dep_list_list)
            basename_dep_list = ' '.join(basename_dep_list)
            rc = yum_download(repo_dir, basename_dep_list)

            # Form new dep_list consisting of packages not already in repo_dir
            in_repo_list = os.listdir(repo_dir)
            dep_list = ''
            for _file in dep_list_list:
                if _file + '.rpm' not in in_repo_list:
                    dep_list = dep_list + _file + ' '

        if dep_list:
            rc = rc and yum_download(repo_dir, dep_list)

        cmd = 'yum clean packages expire-cache'
        resp, err, _rc = sub_proc_exec(cmd)
        if _rc != 0:
            rc = False
            self.log.error('An error occurred while cleaning the yum cache\n'
                           f'rc: {_rc} err: {err}')

        cmd = 'yum makecache fast'
        resp, err, _rc = sub_proc_exec(cmd)
        if _rc != 0:
            rc = False
            self.log.error('An error occurred while making the yum cache\n'
                           f'rc: {_rc} err: {err}')
        return rc

    def init_clients(self):
        log = logger.getlogger()
        
        print(bold(f'\n\n\n  Initializing clients for install from  Repository : '
              f'{self.repo_shortname}'))
        print(bold(f'  Architecture: {self.arch}'))
        print(bold(f'  Processor family: {self.proc_family}'))
        time.sleep(1.5)
        
        self.sw_vars['init_clients'] = self.repo_shortname

        self._update_software_vars()
        self.sw_vars['ansible_inventory'] = get_ansible_inventory()
        sudo_password = None
        if self.sw_vars['ansible_become_pass'] is None:
            sudo_password = self._cache_sudo_pass()
        else:
            self._unlock_vault()
        if self.eval_ver:
            cmd = ('{} -i {} {}init_clients.yml --extra-vars "@{}" '
                   .format(get_ansible_playbook_path(),
                           self.sw_vars['ansible_inventory'],
                           GEN_SOFTWARE_PATH,
                           GEN_SOFTWARE_PATH + f"{self.sw_vars_file_name}"))
        else:
            cmd = ('{} -i {} {}init_clients.yml --extra-vars "@{}" '
                   .format(get_ansible_playbook_path(),
                           self.sw_vars['ansible_inventory'],
                           GEN_SOFTWARE_PATH,
                           GEN_SOFTWARE_PATH + f"{self.sw_vars_file_name}"))
        prompt_msg = ""
        if sudo_password is not None:
            cmd += f'--extra-vars "ansible_become_pass={sudo_password}" '
        elif os.path.isfile(self.vault_pass_file):
            cmd += '--vault-password-file ' + self.vault_pass_file
        elif self.sw_vars['ansible_become_pass'] is None:
            cmd += '--ask-become-pass '
            prompt_msg = "\nClient password required for privilege escalation"
        # Verfication Loop
        if get_yesno('Run configuration verification checks on cluster nodes '):
            specific_arch = "_" + self.arch if self.arch == 'x86_64' else ""
            validate_tasks = yaml.full_load(open(GEN_SOFTWARE_PATH + f'{self.my_name}'
                                            f'_validate_procedure{specific_arch}.yml'))
            for task in validate_tasks:
                heading1(f"Validation Action: {task['description']}")
                extra_args = ''
                self._run_ansible_tasks(task['tasks'], extra_args)
            print('Verfication Completed')
        # Validate end
        run = True
        while run:
            log.info(f"Running Ansible playbook 'init_clients.yml' ...")
            print(prompt_msg)
            resp, err, rc = sub_proc_exec(cmd, shell=True, env=ENVIRONMENT_VARS)
            log.debug(f"cmd: {cmd}\nresp: {resp}\nerr: {err}\nrc: {rc}")
            if rc != 0:
                log.warning("Ansible playbook failed!")
                if resp != '':
                    print(f"stdout:\n{ansible_pprint(resp)}\n")
                if err != '':
                    print(f"stderr:\n{err}\n")
                choice, item = get_selection(['Retry', 'Continue', 'Exit'])
                if choice == "1":
                    pass
                elif choice == "2":
                    run = False
                elif choice == "3":
                    log.debug('User chooses to exit.')
                    sys.exit('Exiting')
            else:
                self.sw_vars['proc_family'] = self.proc_family
                self.sw_vars['arch'] = self.arch
                self.sw_vars['eval_ver'] = self.eval_ver
                self.prep_post()
                log.info("Ansible playbook ran successfully")
                run = False
            print('All done')

    def _cache_sudo_pass(self):
        from ansible_vault import Vault
        log = logger.getlogger()

        print("\nPlease provide the client sudo password below. Note: All "
              "client nodes must use the same password!")
        # client_sudo_pass_validated = False

        ansible_become_pass = getpass(prompt="Client sudo password: ")

        while not self._validate_ansible_become_pass(ansible_become_pass):
            choice, item = get_selection(['Re-enter password',
                                          'Continue without caching password',
                                          'Exit'])
            if choice == "1":
                ansible_become_pass = getpass(prompt="Client sudo password: ")
            elif choice == "2":
                ansible_become_pass = None
                break
            elif choice == "3":
                log.debug('User chooses to exit.')
                sys.exit('Exiting')

        self.vault_pass = ansible_become_pass

        if ansible_become_pass is not None:
            vault = Vault(self.vault_pass)
            data = vault.dump(ansible_become_pass).decode(encoding='UTF-8')
            self.sw_vars['ansible_become_pass'] = YAMLVault(data)

        return ansible_become_pass

    def _validate_ansible_become_pass(self, ansible_become_pass):
        log = logger.getlogger()

        print("\nValidating sudo password on all clients...")

        sudo_test = f'{GEN_SOFTWARE_PATH}{self.my_name}_ansible/sudo_test.yml'
        cmd = (f'{get_ansible_playbook_path()} '
               f'-i {self.sw_vars["ansible_inventory"]} '
               f'{GEN_SOFTWARE_PATH}{self.my_name}_ansible/run.yml '
               f'--extra-vars "task_file={sudo_test}" ')
        if ansible_become_pass is not None:
            cmd += f'--extra-vars "ansible_become_pass={ansible_become_pass}" '
        elif os.path.isfile(self.vault_pass_file):
            cmd += f' --vault-password-file {self.vault_pass_file} '
            cmd += f'--extra-vars "@{GEN_SOFTWARE_PATH}{self.sw_vars_file_name}" '
        else:
            cmd += ' --ask-become-pass '
        resp, err, rc = sub_proc_exec(cmd, shell=True, env=ENVIRONMENT_VARS)
        log.debug(f"cmd: {cmd}\nresp: {resp}\nerr: {err}\nrc: {rc}")
        if rc == 0:
            print(bold("Validation passed!\n"))
            return True
        else:
            print(bold("Validation failed!"))
            if resp != '':
                print(f"stdout:\n{ansible_pprint(resp)}\n")
            if err != '':
                print(f"stderr:\n{err}\n")
            return False

    def _unlock_vault(self, validate=True):
        log = logger.getlogger()
        while True:
            if self.sw_vars['ansible_become_pass'] is None:
                return False
            elif self.vault_pass is None:
                self.vault_pass = getpass(prompt="\nClient sudo password: ")
            with open(self.vault_pass_file, 'w') as vault_pass_file_out:
                vault_pass_file_out.write(self.vault_pass)
            os.chmod(self.vault_pass_file, 0o600)
            if not validate or self._validate_ansible_become_pass(None):
                return True
            else:
                print(bold("Cached sudo password decryption/validation fail!"))
                choice, item = get_selection(['Retry Password', 'Exit'])
                if choice == "1":
                    self.vault_pass = None
                elif choice == "2":
                    log.debug('User chooses to exit.')
                    sys.exit('Exiting')
                    sys.exit(1)

    def _get_file_paths(self, fileglob):
        """ Searches under the software server's root directory for the
        given fileglob.
        Args:
            fileglob (str): String with a bash style file glob.
        Returns: A list of sorted paths. For rpm files, the newest version
        will be last
        """
        paths = glob.glob(f'{self.root_dir}**/{fileglob}', recursive=True)
        paths = sorted(paths)
        return paths

    def _get_yum_repo_dirs(self, repo_id, proc_family):
        if repo_id == 'dependencies':
            _dirglob = os.path.join(f'{self.root_dir}', 'repos', f'{repo_id}',
                                    f'**', f'{proc_family}', 'dependencies', 'repodata')
        else:
            _dirglob = os.path.join(f'{self.root_dir}', 'repos', f'{repo_id}',
                                    '**', 'repodata')
        paths = glob.glob(_dirglob, recursive=True)
        paths = [path.rstrip('repodata') for path in paths]
        return paths

    def _get_conda_repo_dirs(self, repo_id, repo_name):
        if 'Main' in repo_name:
            name = 'main'
        elif 'Free' in repo_name:
            name = 'free'
        else:
            name = ''
        _dirglob = os.path.join(f'{self.root_dir}', 'repos', f'{repo_id}',
                                '**', f'{name}', f'linux-{self.arch}', '')
        paths = glob.glob(_dirglob, recursive=True)
        paths = [path.rstrip('/') for path in paths]
        paths = [path.rstrip(f'linux-{self.arch}') for path in paths]
        return paths

    def _extract_processor_family(self, _dir):
        if '/p8/' in _dir:
            self.proc_family = 'p8'
        elif '/p9/' in _dir:
            self.proc_family = 'p9'
        elif '/x86_64/' in _dir:
            self.proc_family = 'x86_64'

    def _update_software_vars(self):
        self.sw_vars['content_files'] = {}
        self.sw_vars['ana_powerup_repo_channels'] = []
        self.sw_vars['yum_powerup_repo_files'] = {}
        self.sw_vars['root_dir_nginx'] = self.root_dir_nginx
        for _item in self.content:
            item = self.content[_item]
            if item.type == 'file':
                if self.eval_ver and hasattr(item, 'fileglob_eval'):
                    _glob = item.fileglob_eval
                else:
                    _glob = item.fileglob
                _glob = _glob.format(arch=self.arch)
                paths = self._get_file_paths(_glob)

                if len(set(paths)) > 1:
                    release_lvl_file = item.filename_eval if self.eval_ver \
                        else item.filename
                    print(f'Multiple files matching the requirement for\n {_glob}\nare '
                          'present in the PowerUp software server. The release level\n'
                          f'is: {release_lvl_file}\n'
                          'Please select a file for this WMLA installation.')
                    ch, path = get_selection(paths)
                elif len(paths) == 1:
                    path = paths[0]
                else:
                    self.log.error(f'No {_glob} found in software server.')
                    path = ''
                self.sw_vars['content_files'][_item.replace('_', '-')] = path
            elif item.type == 'conda':
                repo_id = item.repo_id
                repo_name = item.repo_name
                dirs = self._get_conda_repo_dirs(repo_id, repo_name)
                if len(dirs) == 1:
                    _dir = dirs[0]
                elif len(dirs) > 1:
                    msg = (f'More than one {item.name} repository exists in the\n'
                           'PowerUp software server. Please select the repository '
                           'to use for this WMLA installation.')
                    print(msg)
                    ch, _dir = get_selection(dirs)
                else:
                    self.log.error(f'No {repo_name} found in software server.')
                    _dir = ''
                _dir = _dir[len(self.root_dir_nginx):]
                # form .condarc channel entry. Note that conda adds
                # the corresponding 'noarch' channel automatically.
                if _dir:
                    channel = f'  - http://{{{{ host_ip.stdout }}}}{_dir}'
                    _dir = _dir.lstrip('/')
                    self.sw_vars[f'{_item}_repo_path'] = \
                        os.path.join(self.root_dir_nginx, _dir, '')
                else:
                    channel = ''
                    self.sw_vars[f'{_item}_repo_path'] = ''
                if channel not in self.sw_vars['ana_powerup_repo_channels']:
                    self.sw_vars['ana_powerup_repo_channels'].append(channel)

            elif item.type == 'yum':
                repo_id = item.repo_id.format(arch=self.arch)
                repo_name = item.repo_name.format(arch=self.arch)
                dirs = self._get_yum_repo_dirs(repo_id, self.proc_family)
                if self.proc_family and repo_name == 'Dependencies':
                    dirs = [d for d in dirs if self.proc_family in d]

                if len(dirs) == 1:
                    _dir = dirs[0]

                elif len(dirs) > 1:
                    msg = (f'More than one {item.name} repository exists in the\n'
                           'PowerUp software server. Please select the repository '
                           'to use for this WMLA installation.')
                    print(msg)
                    ch, _dir = get_selection(dirs)
                else:
                    self.log.error(f'No {repo_id} repo found in software server.')
                    _dir = ''
                _dir = _dir.rstrip('/')

                if repo_id == 'dependencies' and not self.proc_family:
                    self._extract_processor_family(_dir)

                filename = repo_id + '-powerup.repo'
                if _dir:
                    repo = PowerupRepo(repo_id, repo_name, self.root_dir, self.arch,
                                       self.proc_family)
                    dotrepo_content = repo.get_yum_dotrepo_content(repo_dir=_dir,
                                                                   gpgcheck=0,
                                                                   client=True)
                    self.sw_vars['yum_powerup_repo_files'][filename] = dotrepo_content
                else:
                    self.sw_vars['yum_powerup_repo_files'][filename] = ''

                if repo_id == 'dependencies':
                    self.sw_vars[f'{repo_id}_{self.proc_family}_repo_path'] = _dir
                else:
                    self.sw_vars[f'{repo_id}_repo_path'] = _dir

            elif item.type == 'simple':
                path = self._get_file_paths(item.type)
                if path:
                    path = path[0]
                    self.sw_vars['pypi_repo_path'] = path
                    self.sw_vars['pypi_http_path'] = path[len(self.root_dir_nginx):]
                else:
                    self.sw_vars['pypi_repo_path'] = ''
        self.prep_post()

    def _install_ready(self):
        ready = True
        ready = ready and all([item != '' for item in
                              self.sw_vars['content_files'].values()])
        ready = ready and all([item != '' for item in
                              self.sw_vars['yum_powerup_repo_files'].values()])
        ready = ready and all([item != '' for item in
                              self.sw_vars['ana_powerup_repo_channels']])
        return ready

    def _init_clients_check(self):
        ready = True
        if 'init_clients' not in self.sw_vars:
            self.log.error('The PowerUp data base is missing information from the \n'
                           'init clients stage of install. Please run \n'
                           'pup software --init-clients \n'
                           'before running install.')
            sys.exit()
            ready = False
        if self.repo_shortname != self.sw_vars['init_clients']:
            self.log.warning('The cluster nodes were last configured for installation\n'
                             'from self.sw_vars["init_clients"], but you are requesting\n'
                             'installation from {self.repo_shortname}')
            if not get_yesno('Okay to continue? ', default='n'):
                ready = False

        if self.sw_vars['proc_family'] != self.proc_family:
            sys.exit('\nThe cluster nodes were last configured for installation as '
                     f'{self.sw_vars["proc_family"]}\n, but you are running install '
                     f'with processor family set to {self.proc_family}.\nPlease rerun '
                     ' init-clients. Exiting.')
            ready = False

        if self.sw_vars['arch'] != self.arch:
            sys.exit('\nThe cluster nodes were last configured for installation as '
                     f'{self.sw_vars["arch"]}\n, but you are running install '
                     f'with architecture set to {self.arch}.\nPlease rerun '
                     '--init-clients. Exiting.')
            ready = False

        if self.sw_vars['eval_ver'] != self.eval_ver:
            sys.exit('\nThe cluster nodes were last configured for installation with '
                     f'evaluation version set to{self.sw_vars["eval_ver"]}\n'
                     f'but you are running the current install '
                     f'with evaluation version set to {self.eval_ver}.\n Please rerun '
                     '--init-clients. Exiting.')
            ready = False

        return ready

    def install(self):
        self._update_software_vars()
        if not self._install_ready():
            msg = ('\nNot all content is present in the software server. Re-run\n'
                   'the prep phase of installation to update needed content\n'
                   'then re-run install.\n'
                   'Hint: The "--step" flag can be used to address specific\n'
                   'missing content.\nRun: pup software -h for additional '
                   'help\nExiting\n')
            sys.exit(msg)

        if not self._init_clients_check():
            sys.exit('Exiting')

        print(bold(f'\n  Installing from Repository : {self.repo_shortname}\n'))
        print(bold(f'  Architecture: {self.arch}'))
        print(bold(f'  Processor family: {self.proc_family}'))

        if self.sw_vars['ansible_inventory'] is None:
            self.sw_vars['ansible_inventory'] = get_ansible_inventory()
        else:
            print("Validating software inventory '{}'..."
                  .format(self.sw_vars['ansible_inventory']))
            if validate_software_inventory(self.sw_vars['ansible_inventory']):
                print(bold("Validation passed!"))
            else:
                print(bold("Validation FAILED!"))
                self.sw_vars['ansible_inventory'] = get_ansible_inventory()

        self._unlock_vault()

        ana_ver = re.search(r'(anaconda\d)-\d', self.sw_vars['content_files']
                            ['anaconda'], re.IGNORECASE).group(1).lower()
        _set_spectrum_conductor_install_env(self.sw_vars['ansible_inventory'],
                                            'spark')
        _set_spectrum_conductor_install_env(self.sw_vars['ansible_inventory'],
                                            'dli', ana_ver)

        specific_arch = "_" + self.arch if self.arch == 'x86_64' else ""

        self.run_ansible_task(GEN_SOFTWARE_PATH + f'{self.my_name}_install_procedure{specific_arch}.yml')

    def run_ansible_task(self, yamlfile):
        log = logger.getlogger()
        try:
            install_tasks = yaml.full_load(open(yamlfile))
        except Exception as e:
            log.error("unable to open file: {0}\n error: {1}".format(yamlfile, e))
            raise e

        for task in install_tasks:
            if 'engr_mode' in task['tasks'] and not self.eng_mode:
                continue
            heading1(f"Client Node Action: {task['description']}")
            if task['description'] == "Install Anaconda installer":
                _interactive_anaconda_license_accept(
                    self.sw_vars['ansible_inventory'],
                    self.sw_vars['content_files']['anaconda'])
            elif (task['description'] ==
                    "Check WMLA License acceptance and install to root"):
                _interactive_wmla_license_accept(
                    self.sw_vars['ansible_inventory'], self.eval_ver)
            extra_args = ''
            if 'hosts' in task:
                extra_args = f"--limit \'{task['hosts']},localhost\'"
            self._run_ansible_tasks(task['tasks'], extra_args)
#            if self.eng_mode == 'gather-dependencies':
#                pass
        print('Done')

    def get_software_path(self, tasks_path):
        tasks_path = f'{self.my_name}_ansible/' + tasks_path
        return f'{GEN_SOFTWARE_PATH}{tasks_path}'

    def _run_ansible_tasks(self, tasks_path, extra_args=''):
        log = logger.getlogger()
        tasks_path = f'{self.my_name}_ansible/' + tasks_path
        if self.sw_vars['ansible_become_pass'] is not None:
            extra_args += ' --vault-password-file ' + self.vault_pass_file
        elif 'become:' in open(f'{GEN_SOFTWARE_PATH}{tasks_path}').read():
            extra_args += ' --ask-become-pass'
        verbose = ''
        # verbose = '-vvv'
        if self.eval_ver:
            cmd = (f'{get_ansible_playbook_path()} -i '
                   f'{self.sw_vars["ansible_inventory"]} '
                   f'{GEN_SOFTWARE_PATH}{self.my_name}_ansible/run.yml {verbose} '
                   f'--extra-vars "task_file={GEN_SOFTWARE_PATH}{tasks_path}" '
                   f'--extra-vars "@{GEN_SOFTWARE_PATH}{self.sw_vars_file_name}" '
                   f'{extra_args}')
        else:
            cmd = (f'{get_ansible_playbook_path()} -i '
                   f'{self.sw_vars["ansible_inventory"]} '
                   f'{GEN_SOFTWARE_PATH}{self.my_name}_ansible/run.yml {verbose} '
                   f'--extra-vars "task_file={GEN_SOFTWARE_PATH}{tasks_path}" '
                   f'--extra-vars "@{GEN_SOFTWARE_PATH}{self.sw_vars_file_name}" '
                   f'{extra_args}')
        run = True
        while run:
            log.info(f'Running Ansible tasks found in \'{tasks_path}\' ...')
            if ('notify: Reboot' in
                    open(f'{GEN_SOFTWARE_PATH}{tasks_path}').read()):
                print(bold('\nThis step requires changed systems to reboot! '
                           '(16 minute timeout)'))
            if '--ask-become-pass' in cmd:
                print('\nClient password required for privilege escalation')
            elif '--vault-password-file' in cmd:
                self._unlock_vault(validate=False)

            if self.log_lvl == 'debug':
                rc = sub_proc_display(cmd, shell=True, env=ENVIRONMENT_VARS)
                resp = ''
                err = ''
            else:
                resp, err, rc = sub_proc_exec(cmd, shell=True, env=ENVIRONMENT_VARS)

            log.debug(f"cmd: {cmd}\nresp: {resp}\nerr: {err}\nrc: {rc}")
            print("")  # line break

            # If .vault file is missing a retry should work
            if rc != 0 and '.vault was not found' in err:
                log.warning("Vault file missing, retrying...")
            elif rc != 0:
                log.warning("Ansible tasks failed!")
                if resp != '':
                    print(f"stdout:\n{ansible_pprint(resp)}\n")
                if err != '':
                    print(f"stderr:\n{err}\n")
                choice, item = get_selection(['Retry', 'Continue', 'Exit'])
                if choice == "1":
                    pass
                elif choice == "2":
                    run = False
                elif choice == "3":
                    log.debug('User chooses to exit.')
                    sys.exit('Exiting')
            else:
                log.info("Ansible tasks ran successfully")
                run = False
        return rc


def _interactive_anaconda_license_accept(ansible_inventory, ana_path):
    log = logger.getlogger()
    cmd = (f'ansible-inventory --inventory {ansible_inventory} --list')
    resp, err, rc = sub_proc_exec(cmd, shell=True)
    inv = json.loads(resp)
    hostname, hostvars = inv['_meta']['hostvars'].popitem()
    ip = re.search(r'(Anaconda\d)-\d+.\d+.\d+', ana_path, re.IGNORECASE).group(1)
    ip = f'/opt/{ip}/'.lower()
    base_cmd = f'ssh -t {hostvars["ansible_user"]}@{hostname} '
    if "ansible_ssh_private_key_file" in hostvars:
        base_cmd += f'-i {hostvars["ansible_ssh_private_key_file"]} '
    if "ansible_ssh_common_args" in hostvars:
        base_cmd += f'{hostvars["ansible_ssh_common_args"]} '

    cmd = base_cmd + f' ls {ip}'
    resp, err, rc = sub_proc_exec(cmd, env=ENVIRONMENT_VARS)

    # If install directory already exists assume license has been accepted
    if rc == 0:
        print(f'Anaconda license already accepted on {hostname}')
    else:
        print(bold('Manual Anaconda license acceptance required on at least '
                   'one client!'))
        rlinput(f'Press Enter to run interactively on {hostname}')
        fn = os.path.basename(ana_path)
        cmd = f'{base_cmd} sudo ~/{fn} -p {ip}'
        rc = sub_proc_display(cmd, env=ENVIRONMENT_VARS)
        if rc == 0:
            print('\nLicense accepted. Acceptance script will be run quietly '
                  'on remaining servers.')
        else:
            log.error("Anaconda license acceptance required to continue!")
            sys.exit('Exiting')
    return rc


def _interactive_wmla_license_accept(ansible_inventory, eval_ver):
    log = logger.getlogger()

    cmd = (f'ansible-inventory --inventory {ansible_inventory} --list')
    resp, err, rc = sub_proc_exec(cmd, shell=True)
    inv = json.loads(resp)

    # accept_cmd = 'IBM_POWERAI_LICENSE_ACCEPT=yes;/opt/anaconda3/bin/accept-ibm-wmla-license.sh '
    accept_cmd = 'sudo env IBM_POWERAI_LICENSE_ACCEPT=yes /opt/anaconda3/bin/accept-ibm-wmla-license.sh '
    if eval_ver:
        check_cmd = 'ls ~/.powerai/ibm-wmla-license-eval/1.2.0/license/status.dat'
    else:
        check_cmd = 'ls ~/.powerai/ibm-wmla-license/1.2.0/license/status.dat'

    print(bold('Acceptance of the WMLA Enterprise license is required on '
               'all nodes in the cluster.'))
    rlinput(f'Press Enter to silently install on each host')

    for hostname, hostvars in inv['_meta']['hostvars'].items():
        base_cmd = f'ssh -t {hostvars["ansible_user"]}@{hostname} '
        if "ansible_ssh_common_args" in hostvars:
            base_cmd += f'{hostvars["ansible_ssh_common_args"]} '
        if "ansible_ssh_private_key_file" in hostvars:
            base_cmd += f'-i {hostvars["ansible_ssh_private_key_file"]} '

        cmd = base_cmd + check_cmd
        resp, err, rc = sub_proc_exec(cmd, env=ENVIRONMENT_VARS)
        if rc == 0:
            print(bold('WMLA Enterprise license already accepted on '
                       f'{hostname}'))
        else:
            run = True
            while run:
                print(bold('\nRunning WMLA Enterprise license script on '
                           f'{hostname}'))
                cmd = base_cmd + accept_cmd
                rc = sub_proc_display(cmd, env=ENVIRONMENT_VARS)
                if rc == 0:
                    print(f'\nLicense accepted on {hostname}.')
                    run = False
                else:
                    print(f'\nWARNING: License not accepted on {hostname}!')
                    choice, item = get_selection(['Retry', 'Continue', 'Exit'])
                    if choice == "1":
                        pass
                    elif choice == "2":
                        run = False
                    elif choice == "3":
                        log.debug('User chooses to exit.')
                        sys.exit('Exiting')


def _set_spectrum_conductor_install_env(ansible_inventory, package, ana_ver=None):
    mod_name = sys.modules[__name__].__name__
    cmd = (f'ansible-inventory --inventory {ansible_inventory} --list')
    resp, err, rc = sub_proc_exec(cmd, shell=True)
    inv = json.loads(resp)
    hostname, hostvars = inv['_meta']['hostvars'].popitem()

    if package == 'spark':
        envs_path = (f'{GEN_SOFTWARE_PATH}/{mod_name}_ansible/'
                     'envs_spectrum_conductor.yml')
        if not os.path.isfile(envs_path):
            copy2(f'{GEN_SOFTWARE_PATH}/{mod_name}_ansible/'
                  'envs_spectrum_conductor_template.yml',
                  f'{GEN_SOFTWARE_PATH}/{mod_name}_ansible/'
                  'envs_spectrum_conductor.yml')

        replace_regex(envs_path, r'^CLUSTERADMIN:\s*$',
                      f'CLUSTERADMIN: {hostvars["ansible_user"]}\n')
    elif package == 'dli':
        envs_path = (f'{GEN_SOFTWARE_PATH}/{mod_name}_ansible/'
                     'envs_spectrum_conductor_dli.yml')
        if not os.path.isfile(envs_path):
            copy2(f'{GEN_SOFTWARE_PATH}/{mod_name}_ansible/'
                  'envs_spectrum_conductor_dli_template.yml',
                  f'{GEN_SOFTWARE_PATH}/{mod_name}_ansible/'
                  'envs_spectrum_conductor_dli.yml')

        replace_regex(envs_path, r'^CLUSTERADMIN:\s*$',
                      f'CLUSTERADMIN: {hostvars["ansible_user"]}\n')
        replace_regex(envs_path, r'^DLI_CONDA_HOME:\s*$',
                      f'DLI_CONDA_HOME: /opt/{ana_ver}\n')

    env_validated = False
    init = True
    while not env_validated:
        try:
            for key, value in yaml.full_load(open(envs_path)).items():
                if value is None:
                    break
            else:
                env_validated = True
        except IOError:
            print(f'Failed to load Spectrum Conductor {package} configuration')

        if not env_validated:
            print(f'\nSpectrum Conductor {package} configuration variables '
                  'incomplete!')
            input(f'Press enter to edit {package} configuration file')
            click.edit(filename=envs_path)
        elif init and get_yesno(f'Edit Spectrum Conductor {package} '
                                'configuration? '):
            click.edit(filename=envs_path)
        init = False

    user_name = os.getlogin()
    if os.getuid() == 0 and user_name != 'root':
        user_uid = pwd.getpwnam(user_name).pw_uid
        user_gid = grp.getgrnam(user_name).gr_gid
        os.chown(envs_path, user_uid, user_gid)
        os.chmod(envs_path, 0o644)

    print(f'Spectrum Conductor {package} configuration variables successfully '
          'loaded\n')


class YAMLVault(yaml.YAMLObject):
    yaml_tag = u'!vault'

    def __init__(self, ansible_become_pass):
        self.ansible_become_pass = ansible_become_pass

    @classmethod
    def from_yaml(cls, loader, node):
        return YAMLVault(node.value)

    @classmethod
    def to_yaml(cls, dumper, data):
        return dumper.represent_scalar(cls.yaml_tag, data.ansible_become_pass)


if __name__ == '__main__':
    parser = argparse.ArgumentParser()
    parser.add_argument('action', choices=['prep', 'install'],
                        help='Action to take: prep or install')

    parser.add_argument('--print', '-p', dest='log_lvl_print',
                        help='print log level', default='info')

    parser.add_argument('--file', '-f', dest='log_lvl_file',
                        help='file log level', default='info')

    args = parser.parse_args()

    logger.create(args.log_lvl_print, args.log_lvl_file)

    soft = software()

    if args.action == 'prep':
        soft.prep()
    elif args.action == 'install':
        soft.install()<|MERGE_RESOLUTION|>--- conflicted
+++ resolved
@@ -421,35 +421,7 @@
                 self.state[item.desc] = '-'
                 rc = False
 
-<<<<<<< HEAD
-        ver_mis = False
-        for _item in self.content:
-            item = self.content[_item]
-            if item.type == 'file':
-                ret = content_status(item)
-                ver_mis = ver_mis or ret
-                continue
-
-            # yum repos status
-            if item.type == 'yum':
-                yum_repo_status(item)
-                continue
-
-            # Firewall status
-            if item == 'Firewall':
-                cmd = 'firewall-cmd --list-all'
-                resp, _, _ = sub_proc_exec(cmd)
-                if '(active)' not in resp:
-                    self.state[item] = "Firewall is not running"
-                elif re.search(r'services:\s+.+http', resp):
-                    self.state[item] = "Running and configured for http"
-                continue
-
-            if item.type == 'conda':
-                conda_repo_status(item)
-=======
             return rc
->>>>>>> cb8e1934
 
         def pypi_repo_status(which):
             item = self.content[which]
@@ -1632,13 +1604,13 @@
 
     def init_clients(self):
         log = logger.getlogger()
-        
+
         print(bold(f'\n\n\n  Initializing clients for install from  Repository : '
               f'{self.repo_shortname}'))
         print(bold(f'  Architecture: {self.arch}'))
         print(bold(f'  Processor family: {self.proc_family}'))
         time.sleep(1.5)
-        
+
         self.sw_vars['init_clients'] = self.repo_shortname
 
         self._update_software_vars()
