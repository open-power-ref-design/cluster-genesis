#! /usr/bin/env python
# Copyright 2019 IBM Corp.
#
# All Rights Reserved.
#
# Licensed under the Apache License, Version 2.0 (the "License");
# you may not use this file except in compliance with the License.
# You may obtain a copy of the License at
#
#     http://www.apache.org/licenses/LICENSE-2.0
#
# Unless required by applicable law or agreed to in writing, software
# distributed under the License is distributed on an "AS IS" BASIS,
# WITHOUT WARRANTIES OR CONDITIONS OF ANY KIND, either express or implied.
# See the License for the specific language governing permissions and
# limitations under the License.

from __future__ import nested_scopes, generators, division, absolute_import, \
    with_statement, print_function, unicode_literals

import argparse
import glob
import os
import platform
import re
import sys
from shutil import copy2, rmtree
import calendar
import time
import yaml
from yamlvault import YAMLVault
from orderedattrdict.yamlutils import AttrDictYAMLLoader
import json
from getpass import getpass
import pwd
import grp
import click

import lib.logger as logger
from repos import PowerupRepo, PowerupRepoFromDir, PowerupYumRepoFromRepo, \
    PowerupAnaRepoFromRepo, PowerupRepoFromRpm, setup_source_file, \
    PowerupPypiRepoFromRepo, get_name_dir
from software_hosts import get_ansible_inventory, validate_software_inventory
from lib.utilities import sub_proc_display, sub_proc_exec, heading1, Color, \
    get_selection, get_yesno, rlinput, bold, ansible_pprint, replace_regex, \
    lscpu, parse_rpm_filenames
from lib.genesis import GEN_SOFTWARE_PATH, get_ansible_playbook_path, \
    get_playbooks_path, get_nginx_root_dir
from nginx_setup import nginx_setup

ENVIRONMENT_VARS = {
    "ANSIBLE_CONFIG": str(get_playbooks_path()) + "/" + "ansible.cfg",  # this probably should be different
    "DEFAULT_GATHER_TIMEOUT": "10",
    "ANSIBLE_GATHER_TIMEOUT": "10"
}


class software(object):
    """ Software installation class. The prep method is used to setup
    repositories, download files to the installer node or perform other
    initialization activities. The install method implements the actual
    installation.
    Args:
        eval_ver (bool): Set to True to install the evaluation version of WMLA
        non_int (bool): Set True to run non-interactively (not yet implemented)
        arch (str): ppc64le or x86_64
        proc_family (str): p8 or p8
        engr_mode (bool): Set true to gather package dependencies
        base_dir (str): Name of the directory to use. This can only be a
            depth of one (no slashes)('/'). This directory name will be
            appended to the root_dir_nginx directory.
    """
    def __init__(self, eval_ver=False, non_int=False, arch='ppc64le',
                 proc_family=None, engr_mode=False, base_dir=None):
        self.log = logger.getlogger()
        self.log_lvl = logger.get_log_level_print()
        self.my_name = sys.modules[__name__].__name__
        self.rhel_ver = '7'
        self.arch = arch
        self.yum_powerup_repo_files = []
        self.eval_ver = eval_ver
        self.non_int = non_int
        self.state = {}  # State of the install (currently jus prep state)
        self.v_status = ""

        if isinstance(proc_family, list):
            self.proc_family = proc_family[0]
        else:
            self.proc_family = proc_family
        if self.arch == 'x86_64' and not proc_family:
            self.proc_family = self.arch

        # add filename to distinguish architecture
        self.base_filename = f'{self.my_name}' if self.arch == 'ppc64le' \
            else f'{self.my_name}_{self.arch}'

        self.eng_mode = engr_mode
        yaml.FullLoader.add_constructor(YAMLVault.yaml_tag,
                                        YAMLVault.from_yaml)
        self.ana_platform_basename = '64' if self.arch == "x86_64" else self.arch

        self.sw_vars_file_name = 'software-vars.yml'

        self._load_content()
        self._load_pkglist()

        sw_vars_path = os.path.join(GEN_SOFTWARE_PATH, f'{self.sw_vars_file_name}')
        if os.path.isfile(sw_vars_path):
            try:
                self.sw_vars = yaml.full_load(open(sw_vars_path))
            except IOError:
                copy2(sw_vars_path, sw_vars_path + '.bak')
                self.log.error(f'Unable to open {sw_vars_path}. \n'
                               f'Backup made to {sw_vars_path}.bak\n'
                               'Recreating software vars file.')
            except yaml.parser.ParserError:
                self.log.error(f'Unable to load {sw_vars_path}.')
                self.sw_vars = {}
            else:
                if not self.sw_vars:
                    self.sw_vars = {}
        else:
            self.log.info('Creating software vars yaml file')
            self.sw_vars = {}
            self.sw_vars['init-time'] = time.ctime()
            self.README()
            input('\nPress enter to continue')

        if not isinstance(self.sw_vars, dict):
            self.sw_vars = {}
            self.sw_vars['init-time'] = time.ctime()

        self.root_dir_nginx = get_nginx_root_dir()
        if not os.path.isdir(f'{self.root_dir_nginx}'):
            os.makedirs(f'{self.root_dir_nginx}')
            cmd = f'sudo chcon -Rv --type=httpd_sys_content_t {self.root_dir_nginx}'
            resp, err, rc = sub_proc_exec(cmd)
            if rc != 0:
                self.log.error('An error occurred while setting access \n'
                               f'permissions for directory {self.root_dir_nginx}.\n'
                               'This may cause http access problems if SELinux '
                               'is running')
                if not get_yesno('Continue ?'):
                    sys.exit('Exit at user request')

        if base_dir is not None:
            # force to single level directory
            base_dir = base_dir.replace('/', '')
            if base_dir:
                self.root_dir = f'{self.root_dir_nginx}/{base_dir}/'
                self.sw_vars['base_dir'] = base_dir
            else:
                if 'base_dir' in self.sw_vars:
                    del self.sw_vars['base_dir']
                self.root_dir = f'{self.root_dir_nginx}/{self.my_name}-{arch}/'
        elif 'base_dir' in self.sw_vars:
            self.root_dir = f"{self.root_dir_nginx}/{self.sw_vars['base_dir']}/"
        else:
            self.root_dir = f'{self.root_dir_nginx}/{self.my_name}-{arch}/'

        # Primarily intended for display purposes:
        self.repo_shortname = self.root_dir[len(self.root_dir_nginx):].strip('/')

        if ('ana_powerup_repo_channels' not in self.sw_vars or not
                isinstance(self.sw_vars['ana_powerup_repo_channels'], list)):
            self.sw_vars['ana_powerup_repo_channels'] = []
        if ('yum_powerup_repo_files' not in self.sw_vars or not
                isinstance(self.sw_vars['yum_powerup_repo_files'], dict)):
            self.sw_vars['yum_powerup_repo_files'] = {}
        if ('content_files' not in self.sw_vars or not
                isinstance(self.sw_vars['content_files'], dict)):
            self.sw_vars['content_files'] = {}

        self.sw_vars['rhel_ver'] = self.rhel_ver
        self.sw_vars['arch'] = self.arch

        if os.path.isdir('/srv/wmla-license') and not os.path.isdir(self.root_dir):
            msg = ('\nThis version of the PowerUp software server utilizes a new '
                   'directory layout.\n'
                   f'No software server content exists under {self.root_dir}\n'
                   'PowerUp can copy or move your existing repositories.')
            print(msg)
            if get_yesno('Would you like to copy or move your existing '
                         'repositories? '):

                import create_base_dir_wmla120
                create_base_dir_wmla120.create_base_dir(self.root_dir_nginx)

        if 'ansible_inventory' not in self.sw_vars:
            self.sw_vars['ansible_inventory'] = None
        if 'ansible_become_pass' not in self.sw_vars:
            self.sw_vars['ansible_become_pass'] = None
        self.vault_pass = None
        self.vault_pass_file = f'{GEN_SOFTWARE_PATH}.vault'

        self.log.debug(f'software variables: {self.sw_vars}')

    def __del__(self):
        if hasattr(self, 'vault_pass_file') and os.path.isfile(self.vault_pass_file):
            os.remove(self.vault_pass_file)

    def README(self):
        kc_link = bold('   https://www.ibm.com/support/knowledgecenter/SSFHA8/ \n\n')
        rtd_link = bold('   https://power-up.readthedocs.io/en/latest/'
                        'Running-paie.html\n\n')
        print(bold('\nWMLA Enterprise software installer module'))
        text = ('\nThis module installs the Watson Machine Learning Accelerated\n'
                'Enterprise software to a cluster of OpenPOWER nodes.\n'
                'Before beginning installation, be sure that the pre-requisite\n'
                'setup steps have been performed. For guidance, see:\n\n'
                '' + kc_link +
                'For additional help in using the automated installer, see:\n\n'
                '' + rtd_link +
                'WMLA Enterprise installation involves three steps;\n'
                '\n  1 - Preparation. Prepares the installer node software server.\n'
                '       The preparation phase may be run multiple times if needed.\n'
                f'       usage: pup software --prep {self.my_name}\n'
                '\n  2 - Initialization of client nodes\n'
                f'       usage: pup software --init-clients {self.my_name}\n'
                '\n  3 - Installation. Install software on the client nodes\n'
                f'       usage: pup software --install {self.my_name}\n\n'
                'Before beginning, the following files should be extracted from the\n'
                'Watson MLA Enterprise binary file and present on this node;\n'
                f'- ibm-wmla-1.2.0_{self.arch}.bin\n'
                f'- ibm-wmla-license-1.2.0-*.tar.bz2\n'
                f'- conductor2.3.0.0_{self.arch}.bin\n'
                '- conductor_entitlement.dat\n'
                f'- dli-1.2.2.0_{self.arch}.bin\n'
                '- dli_entitlement.dat\n\n'
                f'For installation status: pup software --status {self.my_name}\n'
                f'To redisplay this README: pup software --README {self.my_name}\n\n'
                'Note: The \'pup\' cli supports tab autocompletion.\n\n')
        print(text)

    def _is_nginx_running(self):
        cmd = 'nginx -v'
        ret = False
        try:
            resp, err, rc = sub_proc_exec(cmd)
            if 'nginx version:' in err:
                ret = True
        except FileNotFoundError:
            pass

        return ret

    def status(self, which='all'):
        rc = True
        self._update_software_vars()
        if which == 'all':
            rc = rc and self.status_prep(which='Firewall')
            rc = rc and self.status_prep(which='Nginx Web Server')
            for _item in self.content:
                _rc = self.status_prep(_item)
                rc = rc and _rc
        else:
            rc = self.status_prep(which)
        self.prep_post()

        if which == 'all':
            heading1(f'Preparation Summary for {self.repo_shortname}', indent=2)
            print(f'{Color.bold}  Architecture: {self.arch}{Color.endc}')
            print(f'{Color.bold}  Processor family: {self.proc_family}{Color.endc}\n')
            for item in self.content:
                status = self.state[self.content[item].desc]
                it = (self.content[item].desc + '                              ')[:39]
                print(f'  {it:<40} : ' + status)
            for item in ('Firewall', 'Nginx Web Server'):
                status = self.state[item]
                it = (item + '                              ')[:39]
                print(f'  {it:<40} : ' + status)

            gtg = 'Preparation complete. '
            for item in self.state:
                if 'not at release level' in self.state[item]:
                    gtg = 'Some content is not at release level.'
            for item in self.state.values():
                if Color.red in item or item == '-':
                    gtg = f'{Color.red}Preparation incomplete{Color.endc}'
            print(f'\n{bold(gtg)}\n')

        return rc

    def status_prep(self, which):

        def _format(pkg_cnt, pkg_lst_cnt, old_cnt):
            """Formats a repository package status for display.
            Args:
                pkg_cnt(int): Count of required packages present in the
                    repository.
                pkg_lst_cnt(int): Count of required packages.
                old_cnt(int): Count of packages in the repository with versions
                    older than those listed in the pkg-list file.
                Returns:
                    Formatted status: A formatted string summarizing the
                    repository packages.  The string is red if any packages are
                    missing and yellow if some packages are older than those in the
                    pkg-lists files.
            """
            endc = Color.endc
            prefix = 'Setup. '
            if pkg_cnt < pkg_lst_cnt:
                col = Color.red
                prefix = '-      '
            elif old_cnt > 0:
                col = Color.yellow
            else:
                col = Color.white
            summ = f'{prefix}{pkg_cnt:>3}/{pkg_lst_cnt:<3} present'
            status = f'{summ:<7}'
            if old_cnt > 0:
                status += f' - {old_cnt} older'
            return f'{col}{status}{endc}'

        def content_status(which):
            item = self.content[which]
            rc = True
            item_dir = item.path
            if self.eval_ver and hasattr(item, 'fileglob_eval'):
                fileglob = item.fileglob_eval.format(arch=self.arch)
            else:
                fileglob = item.fileglob.format(arch=self.arch)
            exists = glob.glob(f'{self.root_dir}{item_dir}/**/{fileglob}',
                               recursive=True)

            sw_vars_data = item_dir in self.sw_vars['content_files']
            key = item.desc
            if exists and sw_vars_data:
                if not item.license_for:
                    if exists[0] in self.sw_vars['content_files'][item_dir]:
                        self.state[key] = ('Present')
                    else:
                        self.state[key] = (Color.yellow +
                                           'Present but not at release level' +
                                           Color.endc)
                else:
                    self.state[key] = ('Present')
            else:
                self.state[key] = '-'
                rc = False

            return rc

        def yum_repo_status(which):
            item = self.content[which]
            rc = True
            repo_id = item.repo_id.format(arch=self.arch)
            repo_name = item.repo_name

            if repo_id == 'dependencies':
                this_repo = f'{repo_id}_{self.proc_family}'
            else:
                this_repo = repo_id
            pkg_list = self.pkgs[this_repo]

            repo = PowerupRepo(repo_id, repo_name, self.root_dir,
                               proc_family=self.proc_family)

            pkg_lst_cnt, pkg_cnt, nwr_cnt, old_cnt = repo.verify_pkgs(pkg_list)
            if pkg_cnt < pkg_lst_cnt:
                rc = False
            repo_dir = repo.get_repo_dir()
            repo_dir = os.path.join(repo_dir, 'repodata')
            repodata = glob.glob(repo_dir, recursive=True)

            if repodata:
                summ = _format(pkg_cnt, pkg_lst_cnt, old_cnt)
                self.state[item.desc] = summ
            else:
                self.state[item.desc] = '-'
                rc = False

            return rc

        def conda_repo_status(which):
            item = self.content[which]
            rc = True
            repo_id = item.repo_id
            repo_name = item.name
            name = item.name
            dirglob_lin = os.path.join(self.sw_vars[f'{which}_repo_path'],
                                       f'linux-{self.arch}', '')
            path_lin = glob.glob(dirglob_lin, recursive=True)

            dirglob_na = self.sw_vars[f'{which}_repo_path']
            path_na = glob.glob(dirglob_na, recursive=True)

            in_channel_list = False
            for chan in self.sw_vars['ana_powerup_repo_channels']:
                if f'/{name}/' in chan:
                    in_channel_list = True
                    break

            repo = PowerupAnaRepoFromRepo(repo_id, repo_name, self.root_dir, arch=self.arch)
            # Get the 'linux-{arch}' status
            linux_repo_id = f'{which}_linux_{self.arch}'
            pkglist = self.pkgs[linux_repo_id]['accept_list']
            status1 = repo.verify_pkgs(pkglist)

            # Get the 'noarch' status
            noarch_repo_id = f'{which}_noarch'
            pkglist = self.pkgs[noarch_repo_id]['accept_list']
            status2 = repo.verify_pkgs(pkglist, noarch=True)
            # Total the results for the linux and noarch repos
            pkg_lst_cnt, pkg_cnt, nwr_cnt, old_cnt = tuple(p + q for p, q in
                                                           zip(status1, status2))

            if pkg_cnt < pkg_lst_cnt:
                rc = False

            if path_lin and path_na and in_channel_list:
                summ = _format(pkg_cnt, pkg_lst_cnt, old_cnt)
                self.state[item.desc] = summ
            else:
                self.state[item.desc] = '-'
                rc = False

            return rc

        def pypi_repo_status(which):
            item = self.content[which]
            repo_id = item.repo_id
            repo_name = item.repo_name
            pkg_list = self.pkgs[which] + self.pkgs[f'{which}_3']
            rc = True
            repo = PowerupPypiRepoFromRepo(repo_id, repo_name, self.root_dir, arch=self.arch)
            pkg_lst_cnt, pkg_cnt, new_cnt, old_cnt = repo.verify_pkgs(pkg_list)
            if pkg_cnt < pkg_lst_cnt:
                rc = False

            simple_path = os.path.join(repo.get_repo_dir(), 'simple')
            simple_path = glob.glob(simple_path)
            if simple_path:
                summ = _format(pkg_cnt, pkg_lst_cnt, old_cnt)
                self.state[item.desc] = summ
            else:
                self.state[item.desc] = '-'
            return rc

        def nginx_status(which):
            rc = True
            if self._is_nginx_running():
                temp_dir = 'nginx-test-dir-123'
                abs_temp_dir = os.path.join(self.root_dir_nginx, temp_dir)
                test_file = 'test-file.abc'
                test_path = os.path.join(abs_temp_dir, test_file)
                try:
                    rmtree(abs_temp_dir, ignore_errors=True)
                    os.mkdir(abs_temp_dir)
                    # os.mknod(test_file)
                    with open(test_path, 'x') as f:
                        f.close
                except:
                    self.log.error('Failed trying to create temporary file '
                                   f'{test_path}. Check access privileges')
                    sys.exit('Exiting. Unable to continue.')
                else:
                    cmd = f'curl -I http://127.0.0.1/{temp_dir}/{test_file}'
                    resp, _, _ = sub_proc_exec(cmd)
                    if 'HTTP/1.1 200 OK' in resp:
                        self.state[which] = 'Nginx is configured and running'
                    else:
                        print()
                        msg = ('Nginx is unable to access content under '
                               f'{self.root_dir}.\n This can be due to SElinux '
                               'configuration, access priveleges or other reasons.\n'
                               'Please rectify before continuing.')
                        self.log.error(msg)
                        self.state[which] = '-'
                        rc = False
                finally:
                    rmtree(abs_temp_dir, ignore_errors=True)
                try:
                    rmtree(abs_temp_dir, ignore_errors=True)
                except:
                    pass

            else:
                rc = False

            return rc

        def firewall_status(which):
            rc = True
            cmd = 'firewall-cmd --list-all'
            resp, err, _ = sub_proc_exec(cmd)
            if re.search(r'services:\s+.+http', resp):
                self.state[which] = "Running and configured for http"
            elif 'FirewallD is not running' in err:
                self.state[which] = Color.yellow + "Not running" + Color.endc

            return rc

        if which in self.content:
            item = self.content[which]
            if item.type == 'file':
                rc = content_status(which)

            # yum repos status
            if item.type == 'yum':
                rc = yum_repo_status(which)

            if item.type == 'conda':
                rc = conda_repo_status(which)

            if item.type == 'simple':
                rc = pypi_repo_status(which)  # (item.desc)

            # Nginx web server status
        elif which == 'Nginx Web Server':
            rc = nginx_status(which)

        elif which == 'Firewall':
            rc = firewall_status(which)

        else:
            self.log.error(f'Item {which} not a valid item for status.')
            rc = False

        return rc

    def _is_firewall_running(self, eval_ver=False, non_int=False):
        cmd = 'systemctl status firewalld.service'
        resp, _, _ = sub_proc_exec(cmd)
        if 'Active: active (running)' in resp.splitlines()[2]:
            self.log.debug('Firewall is running')
            return True
        return False

    def _setup_firewall(self, eval_ver=False, non_int=False):
        if self._is_firewall_running():
            heading1('Configuring firewall to enable http')
            fw_err = 0
            cmd = 'firewall-cmd --permanent --add-service=http'
            resp, err, rc = sub_proc_exec(cmd)
            if rc != 0:
                fw_err += 100
                self.log.error('Failed to enable http service on firewall')

            cmd = 'firewall-cmd --reload'
            resp, err, rc = sub_proc_exec(cmd)
            if 'success' not in resp:
                fw_err += 1000
                self.log.error('Error attempting to restart firewall')

            self.status_prep(which='Firewall')
            if self.state['Firewall'] == '-':
                self.log.info('Failed to configure firewall')
            else:
                self.log.info(self.state['Firewall'])
        else:
            self.log.debug('Firewall is not running')
            print()
            self.log.info(bold('The firewall is not enabled.\n'))
            print('It is advisable to run with the firewall enabled.')
            if not get_yesno('\nContinue installation with firewall disabled? '):
                self.log.info('Exiting at user request')
                sys.exit()

    def _setup_nginx_server(self, eval_ver=False, non_int=False):
        # nginx setup
        heading1('Set up Nginx')

        # if not self._is_nginx_running():
        nginx_setup(root_dir=self.root_dir_nginx, repo_id='nginx')

        exists = self.status_prep(which='Nginx Web Server')
        if not exists:
            self.log.error('Nginx is unable to access content.')
            sys.exit()

        self.status_prep(which='Nginx Web Server')
        if self.state['Nginx Web Server'] == '-':
            self.log.info('nginx web server is not running')
        else:
            self.log.info(self.state['Nginx Web Server'])

    def create_cuda_drv_repo(self, eval_ver=False, non_int=False):
        # Setup repository for cuda packages. The Cuda public repo is enabled
        # and the package list can be downloaded from there or alternately the
        # cuda packages repo can be created from a local directory or an
        # existing repository on another node.
        name = 'cuda_driver'
        _repo = self.content[name]
        repo_id = _repo.repo_id
        repo_name = _repo.repo_name
        baseurl = _repo.source.baseurl.format(arch=self.arch)
        gpgkey = _repo.gpgkey.format(baseurl=baseurl)
        heading1(f'Set up {repo_name}\n')
        # list to str
        pkg_list = ' '.join(self.pkgs[repo_id])

        if f'{repo_id}_alt_url' in self.sw_vars:
            alt_url = self.sw_vars[f'{repo_id}_alt_url']
        else:
            alt_url = None

        # exists = self.status_prep(which='CUDA Driver Repository')
        exists = self.status_prep(which=name)
        if exists:
            self.log.info(f'The {repo_name} exists already'
                          ' in the POWER-Up server')
            pr_str = (f'\nDo you want to resync the {repo_name}'
                      ' at this time\n')
            yesno = 'y/[n]'
        else:
            pr_str = (f'\nDo you want to create the {repo_name}'
                      ' at this time\n')
            yesno = '[y]/n'

        ch = 'S'
        if get_yesno(prompt=pr_str, yesno=yesno):
            if platform.machine() == self.arch:
                ch, item = get_selection('Sync required packages from public repo.\n'
                                         'Create from Nvidia "local" driver RPM.\n'
                                         'Sync from an alternate Repository.\n'
                                         'Skip',
                                         'P\nrpm\nA\nS',
                                         'Repository source? ')
            else:
                ch, item = get_selection('Sync required packages from public repo.\n'
                                         'Create from Nvidia "local" driver RPM.\n'
                                         'Sync from an alternate Repository.\n'
                                         'Skip',
                                         'P\nrpm\nA\nS',
                                         'Repository source? ')

        if ch == 'P':
            # Enable the public repo
            repo_cuda = PowerupRepo(repo_id, repo_name, self.root_dir, arch=self.arch)
            dot_repo_content = repo_cuda.get_yum_dotrepo_content(url=baseurl, gpgkey=gpgkey)
            repo_cuda.write_yum_dot_repo_file(dot_repo_content)

            repo = PowerupRepo(repo_id, repo_name, self.root_dir, arch=self.arch)
            repo_dir = repo.get_repo_dir()
            good = self._add_dependent_packages(repo_id, repo_dir, pkg_list,
                                                also_get_newest=True)
            repo.create_meta()
            if not good:
                self.log.error(f'An error occurred downloading {_repo.desc}')

        elif ch == 'rpm':
            # prompts user for the location of the rpm file to be loaded into
            # the PowerUp server.  The file is copied to /srv/{repo_id}. The
            # contents of the rpm file are then extracted under /srv/repos/
            # Meta data is created. yum.repo content is generated and added to
            # the software-vars.yml file
            repo = PowerupRepoFromRpm(repo_id, repo_name, self.root_dir, arch=self.arch)

            if f'{repo_id}_src_rpm_dir' in self.sw_vars:
                src_path = self.sw_vars[f'{repo_id}_src_rpm_dir']
            else:
                # default is to search recursively under all /home/
                # directories
                src_path = '/home/**/cuda-repo-rhel7-10-1-local-*.rpm'
            rpm_path = repo.get_rpm_path(src_path)
            if rpm_path:
                self.sw_vars[f'{repo_id}_src_rpm_dir'] = rpm_path
                repo_dir = repo.extract_rpm(rpm_path)
                repo.create_meta()
                # content = repo.get_yum_dotrepo_content(
                #     repo_dir=repo_dir, gpgcheck=0, client=True)
            else:
                self.log.info('No path chosen. Skipping create custom '
                              'repository.')

        elif ch == 'A':
            if f'{repo_id}_alt_url' in self.sw_vars:
                alt_url = self.sw_vars[f'{repo_id}_alt_url']
            else:
                alt_url = None

            repo = PowerupYumRepoFromRepo(repo_id, repo_name, self.root_dir, arch=self.arch)
            repo_dir = repo.get_repo_dir()
            url = repo.get_repo_url('', alt_url, contains=[repo_id],
                                    filelist=['cuda-10-*-*'])
            if url:
                if not url == baseurl:
                    self.sw_vars[f'{repo_id}_alt_url'] = url
                # Set up access to the repo
                content = repo.get_yum_dotrepo_content(url, gpgcheck=0)
                repo.write_yum_dot_repo_file(content)

                repo = PowerupRepo(repo_id, repo_name, self.root_dir,
                                   proc_family=self.proc_family)
                repo_dir = repo.get_repo_dir()
                good = self._add_dependent_packages(repo_id, repo_dir, pkg_list,
                                                    also_get_newest=True)
                if not good:
                    self.log.error(f'An error occurred downloading {_repo.desc}')
                repo.create_meta()

                self.log.info('Repository setup finished')

        else:
            print(f'{repo_name} repository not updated')
        if ch != 'S':
            repo_dir += '/cuda-drivers-[4-9][0-9][0-9].[0-9]*-[0-9]*'
            files = glob.glob(repo_dir, recursive=True)
            if files:
                self.sw_vars['cuda-drivers'] = re.search(r'cuda-drivers-\d+\.\d+-\d+',
                                                         ' '.join(files)).group(0)
            else:
                self.log.error('No cuda toolkit file found in cuda repository')
        if ch in ('P', 'rpm', 'A'):
            self.prep_post()

    def create_ibmai_repo(self, eval_ver=False, non_int=False):
        # Setup IBM AI conda repo
        name = 'ibmai'
        _repo = self.content[name]
        repo_id = _repo.repo_id
        repo_name = _repo.repo_name
        baseurl = _repo.source.baseurl.format(ana_platform_basename=self.
                                              ana_platform_basename)
        heading1(f'Set up {repo_name}\n')

        if f'{name}-alt-url' in self.sw_vars:
            alt_url = self.sw_vars[f'{name}-alt-url']
        else:
            alt_url = None

        exists = self.status_prep(which=name)
        if exists:
            self.log.info(f'The {repo_name} exists already'
                          ' in the POWER-Up server\n')

        repo = PowerupAnaRepoFromRepo(repo_id, repo_name, self.root_dir,
                                      arch=self.arch)
        ch = repo.get_action(exists)
        if ch in 'Y':
            # if not exists or ch == 'F':
            url = repo.get_repo_url(baseurl, alt_url, contains=['ibmai', 'linux',
                                    f'{self.arch}'], excludes=['noarch', 'main'],
                                    filelist=['caffe-1.0*'])
            if url:
                if not url == baseurl:
                    if '@na.' in url:
                        cred_end = url.find('@na.')
                        _url = url[cred_end:]
                    else:
                        _url = url
                    self.sw_vars[f'{name}-alt-url'] = _url

                # accept_list is used for linux_{self.arch}, reject_list for noarch
                if 'accept_list' in self.pkgs[f'{name}_linux_{self.arch}']:
                    al = self.pkgs[f'{name}_linux_{self.arch}']['accept_list']
                else:
                    al = None

                if 'reject_list' in self.pkgs[f'{name}_linux_{self.arch}']:
                    rl = self.pkgs[f'{name}_linux_{self.arch}']['reject_list']
                else:
                    rl = None

                dest_dir = repo.sync_ana(url, acclist=al, rejlist=rl, noarch=False)
                if dest_dir is None:
                    print(f'{repo_name} repository not updated')
                    return False

                dest_dir = dest_dir[4 + dest_dir.find('/srv'):6 +
                                    dest_dir.find(f'{repo_id}')]
                # form .condarc channel entry. Note that conda adds
                # the corresponding 'noarch' channel automatically.
                channel = f'  - http://{{{{ host_ip.stdout }}}}{dest_dir}'
                if channel not in self.sw_vars['ana_powerup_repo_channels']:
                    self.sw_vars['ana_powerup_repo_channels'].append(channel)

                if 'accept_list' in self.pkgs['ibmai_noarch']:
                    al = self.pkgs['ibmai_noarch']['accept_list']
                else:
                    al = None

                if 'reject_list' in self.pkgs['ibmai_noarch']:
                    rl = self.pkgs['ibmai_noarch']['reject_list']
                else:
                    rl = None
                noarch_url = os.path.split(url.rstrip('/'))[0] + '/noarch/'

                repo.sync_ana(noarch_url, acclist=al, rejlist=rl, noarch=True)
            self.prep_post()

    # Get WMLA Enterprise license file
    def create_wmla_license(self, eval_ver=False, non_int=False):
        name = 'wmla_license'
        heading1(f'Set up {name.title()} \n')
        item = self.content[name]
        lic_src = item.fileglob
        lic_dir = item.path
        exists = self.status_prep(name)
        lic_url = ''

        if f'{name}_alt_url' in self.sw_vars:
            alt_url = self.sw_vars[f'{name}_alt_url']
        else:
            alt_url = 'http://<host>/'

        if exists:
            self.log.info('WMLA Enterprise license exists already in the POWER-Up '
                          'server')
            yesno = 'y/[n]'
        else:
            yesno = '[y]/n'

        if not exists or get_yesno(f'Copy a new {name.title()} file ', yesno=yesno):
            src_path, dest_path, state = setup_source_file(name, lic_src, lic_dir,
                                                           self.root_dir, lic_url,
                                                           alt_url=alt_url)
            if src_path and 'http' in src_path:
                self.sw_vars[f'{name}_alt_url'] = os.path.dirname(src_path) + '/'
            if dest_path:
                self.sw_vars['content_files'][get_name_dir(name)] = dest_path
            self.prep_post()

        # Get Spectrum Conductor
    def create_spectrum_conductor(self, eval_ver=False, non_int=False):
        name = 'spectrum_conductor'
        heading1(f'Set up {name.title()} \n')
        item = self.content[name]
        spc_src = item.fileglob.format(arch=self.arch)
        spc_dir = item.path
        entitlement = self.content[item.license_file].fileglob
        exists = self.status_prep(name)
        spc_url = ''

        if f'{name}_alt_url' in self.sw_vars:
            alt_url = self.sw_vars[f'{name}_alt_url']
        else:
            alt_url = 'http://<host>/'

        if exists:
            self.log.info('Spectrum conductor content exists already in the '
                          'POWER-Up server')
            yesno = 'y/[n]'
        else:
            yesno = '[y]/n'

        if not exists or get_yesno(f'Copy a new {name.title()} file ', yesno=yesno):
            src_path, dest_path, state = setup_source_file(name, spc_src, spc_dir,
                                                           self.root_dir,
                                                           spc_url,
                                                           alt_url=alt_url,
                                                           src2=entitlement)
            if src_path and 'http' in src_path:
                self.sw_vars[f'{name}_alt_url'] = os.path.dirname(src_path) + '/'
            if dest_path:
                self.sw_vars['content_files'][get_name_dir(name)] = dest_path
            if state:
                self.sw_vars['content_files'][get_name_dir(name) + '-entitlement'] = (
                    os.path.dirname(dest_path) + '/' + entitlement)
            self.prep_post()

    def create_spectrum_dli(self, eval_ver=False, non_int=False):
        # Get Spectrum DLI
        name = 'spectrum_dli'
        heading1(f'Set up {name.title()} \n')
        item = self.content[name]
        spdli_src = item.fileglob.format(arch=self.arch)
        spdli_dir = item.path
        entitlement = self.content[item.license_file].fileglob
        exists = self.status_prep(name)
        spdli_url = ''

        if f'{name}_alt_url' in self.sw_vars:
            alt_url = self.sw_vars[f'{name}_alt_url']
        else:
            alt_url = 'http://<host>/'

        if exists:
            self.log.info('Spectrum DLI content exists already in the POWER-Up server')
            yesno = 'y/[n]'
        else:
            yesno = '[y]/n'

        if not exists or get_yesno(f'Copy a new {name.title()} file ', yesno=yesno):
            src_path, dest_path, state = setup_source_file(name, spdli_src, spdli_dir,
                                                           self.root_dir, spdli_url,
                                                           alt_url=alt_url,
                                                           src2=entitlement)
            if src_path and 'http' in src_path:
                self.sw_vars[f'{name}_alt_url'] = os.path.dirname(src_path) + '/'
            if dest_path:
                self.sw_vars['content_files'][get_name_dir(name)] = dest_path
            if state:
                self.sw_vars['content_files'][get_name_dir(name) + '-entitlement'] = (
                    os.path.dirname(dest_path) + '/' + entitlement)
            self.prep_post()

    def create_dependency_repo(self, eval_ver=False, non_int=False):
        # Setup repository for redhat dependent packages. This is intended to deal
        # specifically with redhat packages requiring red hat subscription for access,
        # however dependent packages can come from any YUM repository enabled on the
        # POWER-Up Installer node. Alternately the dependent packages repo can be
        # Created from a local directory or an existing repository on another node.
        # repo_id = 'dependencies'
        # repo_name = 'Dependencies'
        # baseurl = ''

        name = 'dependent_packages'
        _repo = self.content[name]
        repo_id = _repo.repo_id
        repo_name = _repo.repo_name
        baseurl = ''

        heading1(f'Set up {repo_name} repository')

        exists = self.status_prep(which=name)
        if exists:
            self.log.info(f'The {repo_name} repository exists already'
                          ' in the POWER-Up server')
            pr_str = (f'\nDo you want to resync the {repo_name} repository'
                      ' at this time\n')
            yesno = 'y/[n]'
        else:
            pr_str = (f'\nDo you want to create the {repo_name} repository'
                      ' at this time\n')
            yesno = '[y]/n'

        ch = 'S'
        if get_yesno(prompt=pr_str, yesno=yesno):
            _lscpu = lscpu()
            installer_proc_model = None
            try:
                if 'POWER8' in _lscpu['Model name'].upper():
                    installer_proc_model = 'p8'
                elif 'POWER9' in _lscpu['Model name'].upper():
                    installer_proc_model = 'p9'
                elif 'x86_64' in _lscpu['Architecture']:
                    installer_proc_model = 'x86_64'
            except KeyError:
                pass

            if self.arch == 'ppc64le' and not self.proc_family:
                self.proc_family, item = get_selection('Power 8\nPower 9', 'p8\np9',
                                                       'Processor family? ')

            if self.proc_family == 'p9':
                dep_list = ' '.join(self.pkgs[f'{repo_id}_p9'])
            elif self.proc_family == 'p8':
                dep_list = ' '.join(self.pkgs[f'{repo_id}_p8'])
            elif self.arch == 'x86_64':
                dep_list = ' '.join(self.pkgs[f'{repo_id}_64'])

            file_more = GEN_SOFTWARE_PATH + 'dependent-packages.list'
            if os.path.isfile(file_more):
                try:
                    with open(file_more, 'r') as f:
                        more = f.read()
                except:
                    self.log.error('Error reading {file_more}')
                    more = ''
                else:
                    more.replace(',', ' ')
                    more.replace('\n', ' ')
            else:
                more = ''

            if f'{repo_id}_alt_url' in self.sw_vars:
                alt_url = self.sw_vars[f'{repo_id}_alt_url']
            else:
                alt_url = None

            if (platform.machine() == self.arch and
                    self.proc_family == installer_proc_model):
                ch, item = get_selection('Sync required dependent packages from '
                                         'Enabled YUM repos\n'
                                         'Create from package files in a local Directory\n'
                                         'Sync from an alternate Repository\n'
                                         'Skip',
                                         'E\nD\nA\nS',
                                         'Repository source? ')
            else:
                ch, item = get_selection('Create from package files in a local Directory\n'
                                         'Sync from an alternate Repository\n'
                                         'Skip',
                                         'D\nA\nS',
                                         'Repository source? ')

            if ch == 'E':
                repo = PowerupRepo(repo_id, repo_name, self.root_dir,
                                   proc_family=self.proc_family)
                repo_dir = repo.get_repo_dir()
                os.makedirs(repo_dir, exist_ok=True)
                good = self._add_dependent_packages(repo_id, repo_dir, dep_list,
                                                    also_get_newest=True)
                self._add_dependent_packages(repo_id, repo_dir, more,
                                             also_get_newest=True)
                repo.create_meta()
                if not good:
                    self.log.error(f'An error occurred downloading {_repo.desc}')
                # content = repo.get_yum_dotrepo_content(gpgcheck=0, local=True)
                # repo.write_yum_dot_repo_file(content)

            elif ch == 'D':
                repo = PowerupRepoFromDir(repo_id, repo_name, self.root_dir,
                                          arch=self.arch, proc_family=self.proc_family)

                if f'{repo_id}_src_dir' in self.sw_vars:
                    src_dir = self.sw_vars[f'{repo_id}_src_dir']
                else:
                    src_dir = None
                src_dir, dest_dir = repo.copy_dirs(src_dir)
                if src_dir:
                    self.sw_vars[f'{repo_id}_src_dir'] = src_dir
                    repo.create_meta()
                    # content = repo.get_yum_dotrepo_content(gpgcheck=0, local=True)
                    # repo.write_yum_dot_repo_file(content)

            elif ch == 'A':
                if f'{repo_id}_alt_url' in self.sw_vars:
                    alt_url = self.sw_vars[f'{repo_id}_alt_url']
                else:
                    alt_url = None
                repo = PowerupYumRepoFromRepo(repo_id, repo_name, self.root_dir,
                                              arch=self.arch,
                                              proc_family=self.proc_family)
                repo_dir = repo.get_repo_dir()
                os.makedirs(repo_dir, exist_ok=True)

                url = repo.get_repo_url(baseurl, alt_url, contains=[repo_id],
                                        filelist=['bzip2-*'])
                if url:
                    if not url == baseurl:
                        self.sw_vars[f'{repo_id}_alt_url'] = url

                    # Set up access to the repo
                    content = repo.get_yum_dotrepo_content(url, gpgcheck=0)
                    repo.write_yum_dot_repo_file(content)

                    repo = PowerupRepo(repo_id, repo_name, self.root_dir,
                                       proc_family=self.proc_family)
                    repo_dir = repo.get_repo_dir()
                    good = self._add_dependent_packages(repo_id, repo_dir, dep_list,
                                                        also_get_newest=True)
                    self._add_dependent_packages(repo_id, repo_dir, more,
                                                 also_get_newest=True)
                    repo.create_meta()
                    if not good:
                        self.log.error(f'An error occurred downloading {_repo.desc}')
                    # Setup local access to the new repo copy
                    # if platform.machine() == self.arch:
                    #    content = repo.get_yum_dotrepo_content(gpgcheck=0, local=True)
                    #    repo.write_yum_dot_repo_file(content)
                    # Prep setup of POWER-Up client access to the repo copy
                    self.log.info('Repository setup complete')
            else:
                print(f'{repo_name} repository not updated')

            if ch in ('A', 'E', 'D'):
                self.prep_post()

    def create_conda_content_repo(self, eval_ver=False, non_int=False):
        # Get Anaconda
        ana_name = 'anaconda'
        item = self.content[ana_name]
        ana_src = item.fileglob.format(arch=self.arch)
        ana_url = item.source.url
        ana_dir = item.path
        if f'{ana_name}_alt_url' in self.sw_vars:
            alt_url = self.sw_vars[f'{ana_name}_alt_url']
        else:
            alt_url = 'http://<host>/'
        exists = self.status_prep(which=ana_name)

        heading1('Set up Anaconda\n')

        if exists:
            self.log.info(f'The {ana_name} content exists already '
                          'in the POWER-Up server.')
            yesno = 'y/[n]'
        else:
            yesno = '[y]/n'

        if not exists or get_yesno(f'Recopy {ana_name} ', yesno=yesno):

            src_path, dest_path, state = setup_source_file(ana_name, ana_src,
                                                           ana_dir, self.root_dir,
                                                           ana_url, alt_url=alt_url)
            if dest_path:
                self.sw_vars['content_files'][get_name_dir(ana_name)] = dest_path
            if src_path and 'http' in src_path:
                self.sw_vars[f'{ana_name}_alt_url'] = os.path.dirname(src_path) + '/'
            self.prep_post()

    def create_conda_free_repo(self, eval_ver=False, non_int=False):
        # Setup Anaconda Free Repo.  (not a YUM repo)
        name = 'anaconda_free'
        _repo = self.content[name]
        repo_id = _repo.repo_id
        repo_name = _repo.name
        repo_desc = _repo.desc
        baseurl = _repo.source.baseurl.format(ana_platform_basename=self.
                                              ana_platform_basename)
        heading1(f'Set up {repo_desc}\n')

        # vars_key = get_name_dir(repo_name)  # format the name
        if f'{name}-alt-url' in self.sw_vars:
            alt_url = self.sw_vars[f'{name}-alt-url']
        else:
            alt_url = None

        exists = self.status_prep(which=name)
        if exists:
            self.log.info('The Anaconda Repository exists already'
                          ' in the POWER-Up server\n')

        repo = PowerupAnaRepoFromRepo(repo_id, repo_name, self.root_dir,
                                      arch=self.arch)
        ch = repo.get_action(exists)
        if ch in 'Y':
            # if not exists or ch == 'F':
            url = repo.get_repo_url(baseurl, alt_url, contains=['free', 'linux',
                                    f'{self.arch}'], excludes=['noarch', 'main'],
                                    filelist=['cython-*'])
            if url:
                if not url == baseurl:
                    self.sw_vars[f'{name}-alt-url'] = url

                # accept_list and rej_list are mutually exclusive.
                # accept_list takes priority
                al = self.pkgs[f'anaconda_free_linux_{self.arch}']['accept_list']
                rl = self.pkgs[f'anaconda_free_linux_{self.arch}']['reject_list']

                dest_dir = repo.sync_ana(url, acclist=al, rejlist=rl, noarch=False)
                dest_dir = dest_dir[4 + dest_dir.find('/srv'):5 + dest_dir.find('free')]
                # form .condarc channel entry. Note that conda adds
                # the corresponding 'noarch' channel automatically.
                channel = f'  - http://{{{{ host_ip.stdout }}}}{dest_dir}'
                if channel not in self.sw_vars['ana_powerup_repo_channels']:
                    self.sw_vars['ana_powerup_repo_channels'].append(channel)
                noarch_url = os.path.split(url.rstrip('/'))[0] + '/noarch/'

                al = self.pkgs['anaconda_free_noarch']['accept_list']
                rl = self.pkgs['anaconda_free_noarch']['reject_list']
                repo.sync_ana(noarch_url, acclist=al, rejlist=rl, noarch=True)
            self.prep_post()

    def create_conda_main_repo(self, eval_ver=False, non_int=False):
        # Setup Anaconda Main Repo.  (not a YUM repo)
        name = 'anaconda_main'
        _repo = self.content[name]
        repo_id = _repo.repo_id
        repo_name = _repo.name
        repo_desc = _repo.desc
        baseurl = _repo.source.baseurl.format(ana_platform_basename=self.
                                              ana_platform_basename)

        heading1(f'Set up {repo_desc}\n')

        if f'{name}-alt-url' in self.sw_vars:
            alt_url = self.sw_vars[f'{name}-alt-url']
        else:
            alt_url = None

        exists = self.status_prep(which=name)
        if exists:
            self.log.info('The Anaconda Repository exists already'
                          ' in the POWER-Up server\n')

        repo = PowerupAnaRepoFromRepo(repo_id, repo_name, self.root_dir, arch=self.arch)

        ch = repo.get_action(exists)
        if ch in 'Y':
            url = repo.get_repo_url(baseurl, alt_url, contains=['main', 'linux',
                                    f'{self.arch}'], excludes=['noarch', 'free'],
                                    filelist=['bzip2-*'])
            if url:
                if not url == baseurl:
                    self.sw_vars[f'{name}-alt-url'] = url
                # accept_list is used for main, reject_list for noarch
                al = self.pkgs[f'anaconda_main_linux_{self.arch}']['accept_list']
                rl = self.pkgs[f'anaconda_main_linux_{self.arch}']['reject_list']

                dest_dir = repo.sync_ana(url, acclist=al, rejlist=rl, noarch=False)
                dest_dir = dest_dir[4 + dest_dir.find('/srv'):5 + dest_dir.find('main')]
                # form .condarc channel entry. Note that conda adds
                # the corresponding 'noarch' channel automatically.
                channel = f'  - http://{{{{ host_ip.stdout }}}}{dest_dir}'
                if channel not in self.sw_vars['ana_powerup_repo_channels']:
                    self.sw_vars['ana_powerup_repo_channels'].insert(0, channel)
                noarch_url = os.path.split(url.rstrip('/'))[0] + '/noarch/'

                al = self.pkgs['anaconda_main_noarch']['accept_list']
                rl = self.pkgs['anaconda_main_noarch']['reject_list']
                repo.sync_ana(noarch_url, acclist=al, rejlist=rl, noarch=True)
            self.prep_post()

    def create_pypi_repo(self, eval_ver=False, non_int=False):
        # Setup Python package repository. (pypi)
        name = 'pypi'
        _repo = self.content[name]
        repo_id = _repo.repo_id
        repo_name = _repo.repo_name
        baseurl = _repo.source.baseurl

        heading1(f'Set up {repo_name} repository\n')
        if f'{repo_id}_alt_url' in self.sw_vars:
            alt_url = self.sw_vars[f'{repo_id}_alt_url']
        else:
            alt_url = None

        exists = self.status_prep(which=name)
        if exists:
            self.log.info('The Python Package Repository exists already'
                          ' in the POWER-Up server')

        repo = PowerupPypiRepoFromRepo(repo_id, repo_name, self.root_dir,
                                       arch=self.arch)
        ch = repo.get_action(exists, exists_prompt_yn=True)

        if ch == 'Y':
            pkg_list = ' '.join(self.pkgs[name])
            pkg3_list = ' '.join(self.pkgs[f'{name}_3'])
            url = repo.get_repo_url(baseurl, alt_url, name=repo_name,
                                    contains=repo_id, filelist=['Flask-*'])
            if url == baseurl:
                repo.sync(pkg_list)
                repo.sync(pkg3_list, py_ver=36)
            elif url:
                self.sw_vars[f'{repo_id}_alt_url'] = url
                repo.sync(pkg_list, url + 'simple')
                repo.sync(pkg3_list, url + 'simple', py_ver=36)
            self.prep_post()

    def create_epel_repo(self, eval_ver=False, non_int=False):
        # Setup EPEL Repo
        name = 'epel'
        _repo = self.content[name]
        repo_id = _repo.repo_id.format(arch=self.arch)
        repo_name = _repo.repo_name.format(arch=self.arch)
        baseurl = ''
        heading1(f'Set up {repo_name} repository')
        epel_list = ' '.join(self.pkgs[repo_id])

        file_more = GEN_SOFTWARE_PATH + 'epel-packages.list'
        if os.path.isfile(file_more):
            try:
                with open(file_more, 'r') as f:
                    more = f.read()
            except:
                self.log.error('Error reading {file_more}')
                more = ''
            else:
                more.replace(',', ' ')
                more.replace('\n', ' ')
        else:
            more = ''

        if f'{repo_id}_alt_url' in self.sw_vars:
            alt_url = self.sw_vars[f'{repo_id}_alt_url']
        else:
            alt_url = None

        exists = self.status_prep(which=name)
        if exists:
            self.log.info(f'The {repo_name} repository exists already'
                          ' in the POWER-Up server')
            pr_str = (f'\nDo you want to resync the {repo_name} repository'
                      ' at this time\n')
            yesno = 'y/[n]'
        else:
            pr_str = (f'\nDo you want to create the {repo_name} repository'
                      ' at this time\n')
            yesno = '[y]/n'

        ch = 'S'
        if get_yesno(prompt=pr_str, yesno=yesno):
            ch, item = get_selection(f'Sync required {repo_id} packages from '
                                     'Enabled YUM repo\n'
                                     'Create from package files in a local Directory\n'
                                     'Sync from an alternate Repository\n'
                                     'Skip',
                                     'E\nD\nA\nS',
                                     'Repository source? ')

            if ch == 'E':
                repo = PowerupRepo(repo_id, repo_name, self.root_dir)
                repo_dir = repo.get_repo_dir()
                good = self._add_dependent_packages(repo_id, repo_dir, epel_list,
                                                    also_get_newest=True)
                self._add_dependent_packages(repo_id, repo_dir, more,
                                             also_get_newest=True)
                repo.create_meta()
                if not good:
                    self.log.error(f'An error occurred downloading {_repo.desc}')
                # content = repo.get_yum_dotrepo_content(gpgcheck=0, local=True)
                # repo.write_yum_dot_repo_file(content)

            elif ch == 'D':
                repo = PowerupRepoFromDir(repo_id, repo_name, self.root_dir)

                if f'{repo_id}_src_dir' in self.sw_vars:
                    src_dir = self.sw_vars[f'{repo_id}_src_dir']
                else:
                    src_dir = None
                src_dir, dest_dir = repo.copy_dirs(src_dir)
                if src_dir:
                    self.sw_vars[f'{repo_id}_src_dir'] = src_dir
                    repo.create_meta()
                    # content = repo.get_yum_dotrepo_content(gpgcheck=0, local=True)
                    # repo.write_yum_dot_repo_file(content)

            elif ch == 'A':
                if f'{repo_id}_alt_url' in self.sw_vars:
                    alt_url = self.sw_vars[f'{repo_id}_alt_url']
                else:
                    alt_url = None

                repo = PowerupYumRepoFromRepo(repo_id, repo_name, self.root_dir,
                                              arch=self.arch)

                repo_dir = repo.get_repo_dir()
                os.makedirs(repo_dir, exist_ok=True)

                url = repo.get_repo_url(baseurl, alt_url, contains=[repo_id],
                                        filelist=['openblas-*'])

                if url:
                    if not url == baseurl:
                        self.sw_vars[f'{repo_id}_alt_url'] = url

                    # Set up access to the repo
                    content = repo.get_yum_dotrepo_content(url, gpgcheck=0)
                    repo.write_yum_dot_repo_file(content)

                    repo = PowerupRepo(repo_id, repo_name, self.root_dir,
                                       proc_family=self.proc_family)
                    repo_dir = repo.get_repo_dir()
                    good = self._add_dependent_packages(repo_id, repo_dir, epel_list,
                                                        also_get_newest=True)
                    repo.create_meta()
                    if not good:
                        self.log.error(f'An error occurred downloading {_repo.desc}')
                    # Setup local access to the new repo copy in /srv/repo/
                    # if platform.machine() == self.arch:
                    #    content = repo.get_yum_dotrepo_content(gpgcheck=0, local=True)
                    #    repo.write_yum_dot_repo_file(content)
                    # Prep setup of POWER-Up client access to the repo copy
                    self.log.info('Repository setup complete')
            else:
                print(f'{repo_name} repository not updated')

            if ch in ('A', 'E', 'D'):
                self.prep_post()

    def create_custom_repo(self, eval_ver=False, non_int=False):
        # Create custom repositories
        if hasattr(self, 'eng_mode'):
            if self.eng_mode:  # == 'custom-repo':
                heading1('Create custom repositories')
                if get_yesno('Would you like to create a custom repository ',
                             yesno='y/[n]'):
                    repo_id = input('Enter a repo id (yum short name): ')
                    repo_name = input('Enter a repo name (Descriptive name): ')

                    ch, _ = get_selection('Create from files in a directory\n'
                                          'Create from an RPM file\n'
                                          'Create from an existing repository',
                                          'dir\nrpm\nrepo',
                                          'Repository source? ', allow_none=True)
                    if ch != 'N':
                        if ch == 'rpm':
                            # prompts user for the location of the rpm file to be loaded
                            # into the PowerUp server. The file is copied to
                            # {self.root_dir}{repo_id}. The contents of the rpm file
                            # are then extracted under {self.root_dir}repos/
                            # Meta data is created. yum.repo content is generated and
                            # added to the software-vars.yml file
                            repo = PowerupRepoFromRpm(repo_id, repo_name, arch=self.arch)

                            if f'{repo_id}_src_rpm_dir' in self.sw_vars:
                                src_path = self.sw_vars[f'{repo_id}_src_rpm_dir']
                            else:
                                # default is to search recursively under all /home/
                                # directories
                                src_path = '/home/**/*.rpm'
                            rpm_path = repo.get_rpm_path(src_path)
                            if rpm_path:
                                self.sw_vars[f'{repo_id}_src_rpm_dir'] = rpm_path
                                src_path = repo.copy_rpm(rpm_path)
                                repodata_dir = repo.extract_rpm(src_path)
    #                            if repodata_dir:
    #                                content = repo.get_yum_dotrepo_content(
    #                                    repo_dir=repodata_dir, gpgcheck=0)
    #                            else:
    #                                print('Failed extracting rpm content')
    #                                content = repo.get_yum_dotrepo_content(gpgcheck=0,
    #                                                                       local=True)
    #                            repo.write_yum_dot_repo_file(content)
                                repo.create_meta()
                                content = repo.get_yum_dotrepo_content(
                                    repo_dir=repodata_dir, gpgcheck=0, client=True)
                                filename = repo_id + '-powerup.repo'
                                self.sw_vars['yum_powerup_repo_files'][filename] = content
                            else:
                                self.log.info('No path chosen. Skipping create custom '
                                              'repository.')

                        elif ch == 'dir':
                            repo = PowerupRepoFromDir(repo_id, repo_name, arch=self.arch)

                            if f'{repo_id}_src_dir' in self.sw_vars:
                                src_dir = self.sw_vars[f'{repo_id}_src_dir']
                            else:
                                src_dir = None
                            src_dir, dest_dir = repo.copy_dirs(src_dir)
                            if src_dir:
                                self.sw_vars[f'{repo_id}_src_dir'] = src_dir
                                repo.create_meta()
                                content = repo.get_yum_dotrepo_content(gpgcheck=0,
                                                                       client=True)
                                filename = repo_id + '-powerup.repo'
                                self.sw_vars['yum_powerup_repo_files'][filename] = content
                        elif ch == 'repo':
                            baseurl = 'http://'

                            repo = PowerupYumRepoFromRepo(repo_id, repo_name, arch=self.arch)

                            new = True
                            if os.path.isfile(f'/etc/yum.repos.d/{repo_id}.repo') and \
                                    os.path.exists(repo.get_repo_dir()):
                                new = False

                            url = repo.get_repo_url(baseurl)
                            if not url == baseurl:
                                self.sw_vars[f'{repo_id}_alt_url'] = url
                            # Set up access to the repo
                            content = repo.get_yum_dotrepo_content(url, gpgcheck=0)
                            repo.write_yum_dot_repo_file(content)

                            repo.sync()

                            if new:
                                repo.create_meta()
                            else:
                                repo.create_meta(update=True)

                            # Setup local access to the new repo copy in {self.root_dir}repo/
                            # content = repo.get_yum_dotrepo_content(gpgcheck=0, local=True)
                            # repo.write_yum_dot_repo_file(content)
                            # Prep setup of POWER-Up client access to the repo copy
                            content = repo.get_yum_dotrepo_content(gpgcheck=0, client=True)
                            filename = repo_id + '-powerup.repo'
                            self.sw_vars['yum_powerup_repo_files'][filename] = content
                        self.log.info('Repository setup complete')
                        self.prep_post()

    def prep_init(self, eval_ver=False, non_int=False):
        # Invoked with --prep flag
        # Basic check of the state of yum repos
        print()
        self.sw_vars['prep-timestamp'] = calendar.timegm(time.gmtime())
        self.log.info('Performing basic check of yum repositories')
        cmd = 'yum repolist --noplugins'
        resp, err, rc = sub_proc_exec(cmd)
        yum_err = re.search(r'\[Errno\s+\d+\]', err)
        if rc:
            self.log.error(f'Failure running "yum repolist" :{rc}')
        elif yum_err:
            self.log.error(err)
            self.log.error(f'yum error: {yum_err.group(0)}')
        if rc or yum_err:
            self.log.error('There is a problem with yum or one or more of the yum '
                           'repositories. \n')
            sys.exit('Unable to continue. Exiting')

        self._setup_firewall()
        self._setup_nginx_server()

    def prep(self, eval_ver=False, non_int=False):

        self._update_software_vars()

        self.prep_init()

        self.create_ibmai_repo()

        self.create_wmla_license()

        self.create_spectrum_conductor()

        self.create_spectrum_dli()

        self.create_cuda_drv_repo()

        self.create_dependency_repo()

        self.create_conda_content_repo()

        self.create_conda_free_repo()

        self.create_conda_main_repo()

        # self.create_conda_forge_repo()

        self.create_pypi_repo()

        self.create_epel_repo()

        self.create_custom_repo()

        # Display status
        self.status()

    def prep_post(self, eval_ver=False, non_int=False):
        # write software-vars file.
        try:
            if 'ana_powerup_repo_channels' in self.sw_vars:
                chan_list = []
                for chan in ('free', 'main', 'ibmai'):
                    for item in self.sw_vars['ana_powerup_repo_channels']:
                        if chan in item:
                            chan_list.append(item)
                # prepend any remaining which are not in ('free', 'main', 'ibmai')
                for item in self.sw_vars['ana_powerup_repo_channels']:
                    if item not in chan_list:
                        chan_list = [item] + chan_list
                self.sw_vars['ana_powerup_repo_channels'] = chan_list
        except:
            pass
        if not os.path.exists(GEN_SOFTWARE_PATH):
            os.mkdir(GEN_SOFTWARE_PATH)
        if self.eval_ver:
            with open(GEN_SOFTWARE_PATH + f'{self.sw_vars_file_name}', 'w') as f:
                f.write('# Do not edit this file. This file is autogenerated.\n')
            with open(GEN_SOFTWARE_PATH + f'{self.sw_vars_file_name}', 'a') as f:
                yaml.dump(self.sw_vars, f, default_flow_style=False)
        else:
            with open(GEN_SOFTWARE_PATH + f'{self.sw_vars_file_name}', 'w') as f:
                f.write('# Do not edit this file. This file is autogenerated.\n')
            with open(GEN_SOFTWARE_PATH + f'{self.sw_vars_file_name}', 'a') as f:
                yaml.dump(self.sw_vars, f, default_flow_style=False)

    def _load_content(self):
        try:
            self.content = yaml.load(open(GEN_SOFTWARE_PATH +
                                     f'content-{self.my_name}.yml'),
                                     Loader=AttrDictYAMLLoader)
        except IOError:
            self.log.error(f'Error opening the content list file '
                           f'(content-{self.base_filename}.yml)')
            sys.exit('Exit due to critical error')

    def _load_pkglist(self):
        try:
            self.pkgs = yaml.full_load(open(GEN_SOFTWARE_PATH + f'pkg-lists-'
                                       f'{self.base_filename}.yml'))
        except IOError:
            self.log.error(f'Error opening the pkg lists file '
                           f'(pkg-lists-{self.base_filename}.yml)')
            sys.exit('Exit due to critical error')

    def _add_dependent_packages(self, repo_id, repo_dir, dep_list,
                                also_get_newest=True):
        """
        Returns True if all packages downloaded succesfully and no yum errors
            occurred.
        """
        def yum_download(repo_dir, dep_list):
            rc = True
            cmd = (f'yumdownloader --noplugins --archlist={self.arch} --destdir '
                   f'{repo_dir} {dep_list}')
            resp, err, _rc = sub_proc_exec(cmd)
            if _rc != 0:
                rc = False
                self.log.warning('A problem occurred while downloading dependent '
                                 f'packages to:\n {repo_dir}\n'
                                 f'rc: {_rc} err: {err}')
                self.log.debug(f'Failure, download command: {cmd}')
            resp = resp.splitlines()
            for item in resp:
                if 'Not Found' in item or 'HTTP Error 404' in item or 'No Match' in item:
                    rc = False
                    self.log.warning(f'A problem occurred while downloading. {item}')
                    for _file in dep_list.split():
                        if _file in item:
                            fpath = os.path.join(repo_dir, _file + '.rpm')
                            try:
                                if 0 == os.stat(fpath).st_size:
                                    os.remove(fpath)
                                    break
                            except FileNotFoundError:
                                pass
            return rc

        rc = True
        if also_get_newest:
            # Clean yum data. Insures new packages are attempted when
            # downloading without specifying version
            if os.path.isfile(f'/etc/yum.repos.d/{repo_id}.repo'):
                cmd = f'yum clean all --noplugins --disablerepo=* --enablerepo={repo_id}'
            else:
                cmd = 'yum clean all --noplugins'
            resp, err, rc = sub_proc_exec(cmd)
            if rc != 0:
                self.log.error('An error occurred while cleaning the yum '
                               f'repositories. Command: {cmd}')

            dep_list_list = dep_list.split()
            basename_dep_list, ep, ver, rel = parse_rpm_filenames(dep_list_list)
            basename_dep_list = ' '.join(basename_dep_list)
            rc = yum_download(repo_dir, basename_dep_list)

            # Form new dep_list consisting of packages not already in repo_dir
            in_repo_list = os.listdir(repo_dir)
            dep_list = ''
            for _file in dep_list_list:
                if _file + '.rpm' not in in_repo_list:
                    dep_list = dep_list + _file + ' '

        if dep_list:
            rc = rc and yum_download(repo_dir, dep_list)

        cmd = 'yum clean packages expire-cache'
        resp, err, _rc = sub_proc_exec(cmd)
        if _rc != 0:
            rc = False
            self.log.error('An error occurred while cleaning the yum cache\n'
                           f'rc: {_rc} err: {err}')

        cmd = 'yum makecache fast'
        resp, err, _rc = sub_proc_exec(cmd)
        if _rc != 0:
            rc = False
            self.log.error('An error occurred while making the yum cache\n'
                           f'rc: {_rc} err: {err}')
        return rc

    def init_clients(self):
        log = logger.getlogger()

        print(bold(f'\n\n\n  Initializing clients for install from  Repository : '
              f'{self.repo_shortname}'))
        print(bold(f'  Architecture: {self.arch}'))
        print(bold(f'  Processor family: {self.proc_family}'))
        time.sleep(1.5)

        self.sw_vars['init_clients'] = self.repo_shortname

        self._update_software_vars()
        self.sw_vars['ansible_inventory'] = get_ansible_inventory()
        sudo_password = None
        if self.sw_vars['ansible_become_pass'] is None:
            sudo_password = self._cache_sudo_pass()
        else:
            self._unlock_vault()
        if self.eval_ver:
            cmd = ('{} -i {} {}init_clients.yml --extra-vars "@{}" '
                   .format(get_ansible_playbook_path(),
                           self.sw_vars['ansible_inventory'],
                           GEN_SOFTWARE_PATH,
                           GEN_SOFTWARE_PATH + f"{self.sw_vars_file_name}"))
        else:
            cmd = ('{} -i {} {}init_clients.yml --extra-vars "@{}" '
                   .format(get_ansible_playbook_path(),
                           self.sw_vars['ansible_inventory'],
                           GEN_SOFTWARE_PATH,
                           GEN_SOFTWARE_PATH + f"{self.sw_vars_file_name}"))
        prompt_msg = ""
        if sudo_password is not None:
            cmd += f'--extra-vars "ansible_become_pass={sudo_password}" '
        elif os.path.isfile(self.vault_pass_file):
            cmd += '--vault-password-file ' + self.vault_pass_file
        elif self.sw_vars['ansible_become_pass'] is None:
            cmd += '--ask-become-pass '
            prompt_msg = "\nClient password required for privilege escalation"
        # Verification Loop
        if get_yesno('Run configuration verification checks on cluster nodes '):
            specific_arch = "_" + self.arch if self.arch == 'x86_64' else ""
            validate_tasks = yaml.full_load(open(GEN_SOFTWARE_PATH + f'{self.my_name}'
                                            f'_validate_procedure{specific_arch}.yml'))
            validation_status = {}
            for task in validate_tasks:
                heading1(f"Validation Action: {task['description']}")
                key = f"{task['description']}"
                extra_args = ''
                self._run_ansible_tasks(task['tasks'], extra_args)
                if key not in validation_status:
                    validation_status[key] = f'{self.v_status}'
            print("\n   *** Validation Status ***\n")
<<<<<<< HEAD
=======

>>>>>>> e90085ff
            for key, val in validation_status.items():
                print(f'{key} = {val}')

            print('\nVerification Completed\n')
        # Validate end
        run = True
        while run:
            log.info(f"Running Ansible playbook 'init_clients.yml' ...")
            print(prompt_msg)
            resp, err, rc = sub_proc_exec(cmd, shell=True, env=ENVIRONMENT_VARS)
            log.debug(f"cmd: {cmd}\nresp: {resp}\nerr: {err}\nrc: {rc}")
            if rc != 0:
                log.warning("Ansible playbook failed!")
                if resp != '':
                    print(f"stdout:\n{ansible_pprint(resp)}\n")
                if err != '':
                    print(f"stderr:\n{err}\n")
                choice, item = get_selection(['Retry', 'Continue', 'Exit'])
                if choice == "1":
                    pass
                elif choice == "2":
                    run = False
                elif choice == "3":
                    log.debug('User chooses to exit.')
                    sys.exit('Exiting')
            else:
                self.sw_vars['proc_family'] = self.proc_family
                self.sw_vars['arch'] = self.arch
                self.sw_vars['eval_ver'] = self.eval_ver
                self.prep_post()
                log.info("Ansible playbook ran successfully")
                run = False
            print('All done')

    def _cache_sudo_pass(self):
        from ansible_vault import Vault
        log = logger.getlogger()

        print("\nPlease provide the client sudo password below. Note: All "
              "client nodes must use the same password!")
        # client_sudo_pass_validated = False

        ansible_become_pass = getpass(prompt="Client sudo password: ")

        while not self._validate_ansible_become_pass(ansible_become_pass):
            choice, item = get_selection(['Re-enter password',
                                          'Continue without caching password',
                                          'Exit'])
            if choice == "1":
                ansible_become_pass = getpass(prompt="Client sudo password: ")
            elif choice == "2":
                ansible_become_pass = None
                break
            elif choice == "3":
                log.debug('User chooses to exit.')
                sys.exit('Exiting')

        self.vault_pass = ansible_become_pass

        if ansible_become_pass is not None:
            vault = Vault(self.vault_pass)
            data = vault.dump(ansible_become_pass).decode(encoding='UTF-8')
            self.sw_vars['ansible_become_pass'] = YAMLVault(data)

        return ansible_become_pass

    def _validate_ansible_become_pass(self, ansible_become_pass):
        log = logger.getlogger()

        print("\nValidating sudo password on all clients...")

        sudo_test = f'{GEN_SOFTWARE_PATH}{self.my_name}_ansible/sudo_test.yml'
        cmd = (f'{get_ansible_playbook_path()} '
               f'-i {self.sw_vars["ansible_inventory"]} '
               f'{GEN_SOFTWARE_PATH}{self.my_name}_ansible/run.yml '
               f'--extra-vars "task_file={sudo_test}" ')
        if ansible_become_pass is not None:
            cmd += f'--extra-vars "ansible_become_pass={ansible_become_pass}" '
        elif os.path.isfile(self.vault_pass_file):
            cmd += f' --vault-password-file {self.vault_pass_file} '
            cmd += f'--extra-vars "@{GEN_SOFTWARE_PATH}{self.sw_vars_file_name}" '
        else:
            cmd += ' --ask-become-pass '
        resp, err, rc = sub_proc_exec(cmd, shell=True, env=ENVIRONMENT_VARS)
        log.debug(f"cmd: {cmd}\nresp: {resp}\nerr: {err}\nrc: {rc}")
        if rc == 0:
            print(bold("Validation passed!\n"))
            return True
        else:
            print(bold("Validation failed!"))
            if resp != '':
                print(f"stdout:\n{ansible_pprint(resp)}\n")
            if err != '':
                print(f"stderr:\n{err}\n")
            return False

    def _unlock_vault(self, validate=True):
        log = logger.getlogger()
        while True:
            if self.sw_vars['ansible_become_pass'] is None:
                return False
            elif self.vault_pass is None:
                self.vault_pass = getpass(prompt="\nClient sudo password: ")
            with open(self.vault_pass_file, 'w') as vault_pass_file_out:
                vault_pass_file_out.write(self.vault_pass)
            os.chmod(self.vault_pass_file, 0o600)
            if not validate or self._validate_ansible_become_pass(None):
                return True
            else:
                print(bold("Cached sudo password decryption/validation fail!"))
                choice, item = get_selection(['Retry Password', 'Exit'])
                if choice == "1":
                    self.vault_pass = None
                elif choice == "2":
                    log.debug('User chooses to exit.')
                    sys.exit('Exiting')
                    sys.exit(1)

    def _get_file_paths(self, fileglob):
        """ Searches under the software server's root directory for the
        given fileglob.
        Args:
            fileglob (str): String with a bash style file glob.
        Returns: A list of sorted paths. For rpm files, the newest version
        will be last
        """
        paths = glob.glob(f'{self.root_dir}**/{fileglob}', recursive=True)
        paths = sorted(paths)
        return paths

    def _get_yum_repo_dirs(self, repo_id, proc_family):
        if repo_id == 'dependencies':
            _dirglob = os.path.join(f'{self.root_dir}', 'repos', f'{repo_id}',
                                    f'**', f'{proc_family}', 'dependencies', 'repodata')
        else:
            _dirglob = os.path.join(f'{self.root_dir}', 'repos', f'{repo_id}',
                                    '**', 'repodata')
        paths = glob.glob(_dirglob, recursive=True)
        paths = [path.rstrip('repodata') for path in paths]
        return paths

    def _get_conda_repo_dirs(self, repo_id, repo_name):
        if 'Main' in repo_name:
            name = 'main'
        elif 'Free' in repo_name:
            name = 'free'
        else:
            name = ''
        _dirglob = os.path.join(f'{self.root_dir}', 'repos', f'{repo_id}',
                                '**', f'{name}', f'linux-{self.arch}', '')
        paths = glob.glob(_dirglob, recursive=True)
        paths = [path.rstrip('/') for path in paths]
        paths = [path.rstrip(f'linux-{self.arch}') for path in paths]
        return paths

    def _extract_processor_family(self, _dir):
        if '/p8/' in _dir:
            self.proc_family = 'p8'
        elif '/p9/' in _dir:
            self.proc_family = 'p9'
        elif '/x86_64/' in _dir:
            self.proc_family = 'x86_64'

    def _update_software_vars(self):
        self.sw_vars['content_files'] = {}
        self.sw_vars['ana_powerup_repo_channels'] = []
        self.sw_vars['yum_powerup_repo_files'] = {}
        self.sw_vars['root_dir_nginx'] = self.root_dir_nginx
        self.sw_vars['eng_mode'] = self.eng_mode
        self.sw_vars['ibmai_public_channel'] = '  - ' + self.content['ibmai'].source. \
            baseurl.format(ana_platform_basename=self.ana_platform_basename)
        for _item in self.content:
            item = self.content[_item]
            if item.type == 'file':
                if self.eval_ver and hasattr(item, 'fileglob_eval'):
                    _glob = item.fileglob_eval
                else:
                    _glob = item.fileglob
                _glob = _glob.format(arch=self.arch)
                paths = self._get_file_paths(_glob)

                if len(set(paths)) > 1:
                    release_lvl_file = item.filename_eval if self.eval_ver \
                        else item.filename
                    print(f'Multiple files matching the requirement for\n {_glob}\nare '
                          'present in the PowerUp software server. The release level\n'
                          f'is: {release_lvl_file}\n'
                          'Please select a file for this WMLA installation.')
                    ch, path = get_selection(paths)
                elif len(paths) == 1:
                    path = paths[0]
                else:
                    self.log.error(f'No {_glob} found in software server.')
                    path = ''
                self.sw_vars['content_files'][_item.replace('_', '-')] = path
            elif item.type == 'conda':
                repo_id = item.repo_id
                repo_name = item.repo_name
                dirs = self._get_conda_repo_dirs(repo_id, repo_name)
                if len(dirs) == 1:
                    _dir = dirs[0]
                elif len(dirs) > 1:
                    msg = (f'More than one {item.name} repository exists in the\n'
                           'PowerUp software server. Please select the repository '
                           'to use for this WMLA installation.')
                    print(msg)
                    ch, _dir = get_selection(dirs)
                else:
                    self.log.error(f'No {repo_name} found in software server.')
                    _dir = ''
                _dir = _dir[len(self.root_dir_nginx):]
                # form .condarc channel entry. Note that conda adds
                # the corresponding 'noarch' channel automatically.
                if _dir:
                    channel = f'  - http://{{{{ host_ip.stdout }}}}{_dir}'
                    _dir = _dir.lstrip('/')
                    self.sw_vars[f'{_item}_repo_path'] = \
                        os.path.join(self.root_dir_nginx, _dir, '')
                else:
                    channel = ''
                    self.sw_vars[f'{_item}_repo_path'] = ''
                if channel not in self.sw_vars['ana_powerup_repo_channels']:
                    self.sw_vars['ana_powerup_repo_channels'].append(channel)

            elif item.type == 'yum':
                repo_id = item.repo_id.format(arch=self.arch)
                repo_name = item.repo_name.format(arch=self.arch)
                dirs = self._get_yum_repo_dirs(repo_id, self.proc_family)
                if self.proc_family and repo_name == 'Dependencies':
                    dirs = [d for d in dirs if self.proc_family in d]

                if len(dirs) == 1:
                    _dir = dirs[0]

                elif len(dirs) > 1:
                    msg = (f'More than one {item.name} repository exists in the\n'
                           'PowerUp software server. Please select the repository '
                           'to use for this WMLA installation.')
                    print(msg)
                    ch, _dir = get_selection(dirs)
                else:
                    self.log.error(f'No {repo_id} repo found in software server.')
                    _dir = ''
                _dir = _dir.rstrip('/')

                if repo_id == 'dependencies' and not self.proc_family:
                    self._extract_processor_family(_dir)

                filename = repo_id + '-powerup.repo'
                if _dir:
                    repo = PowerupRepo(repo_id, repo_name, self.root_dir, self.arch,
                                       self.proc_family)
                    dotrepo_content = repo.get_yum_dotrepo_content(repo_dir=_dir,
                                                                   gpgcheck=0,
                                                                   client=True)
                    self.sw_vars['yum_powerup_repo_files'][filename] = dotrepo_content
                else:
                    self.sw_vars['yum_powerup_repo_files'][filename] = ''

                if repo_id == 'dependencies':
                    self.sw_vars[f'{repo_id}_{self.proc_family}_repo_path'] = _dir
                else:
                    self.sw_vars[f'{repo_id}_repo_path'] = _dir

            elif item.type == 'simple':
                path = self._get_file_paths(item.type)
                if path:
                    path = path[0]
                    self.sw_vars['pypi_repo_path'] = path
                    self.sw_vars['pypi_http_path'] = path[len(self.root_dir_nginx):]
                else:
                    self.sw_vars['pypi_repo_path'] = ''
        self.prep_post()

    def _install_ready(self):
        ready = True
        ready = ready and all([item != '' for item in
                              self.sw_vars['content_files'].values()])
        ready = ready and all([item != '' for item in
                              self.sw_vars['yum_powerup_repo_files'].values()])
        ready = ready and all([item != '' for item in
                              self.sw_vars['ana_powerup_repo_channels']])
        return ready

    def _init_clients_check(self):
        ready = True
        if 'init_clients' not in self.sw_vars:
            self.log.error('The PowerUp data base is missing information from the \n'
                           'init clients stage of install. Please run \n'
                           'pup software --init-clients \n'
                           'before running install.')
            sys.exit()
        if self.repo_shortname != self.sw_vars['init_clients']:
            self.log.warning('The cluster nodes were last configured for installation\n'
                             'from self.sw_vars["init_clients"], but you are requesting\n'
                             'installation from {self.repo_shortname}')
            if not get_yesno('Okay to continue? ', yesno='y/[n]'):
                ready = False

        if self.sw_vars['proc_family'] != self.proc_family:
            sys.exit('\nThe cluster nodes were last configured for installation as '
                     f'{self.sw_vars["proc_family"]}\n, but you are running install '
                     f'with processor family set to {self.proc_family}.\nPlease rerun '
                     ' init-clients. Exiting.')
            ready = False

        if self.sw_vars['arch'] != self.arch:
            sys.exit('\nThe cluster nodes were last configured for installation as '
                     f'{self.sw_vars["arch"]}\n, but you are running install '
                     f'with architecture set to {self.arch}.\nPlease rerun '
                     '--init-clients. Exiting.')
            ready = False

        if self.sw_vars['eval_ver'] != self.eval_ver:
            sys.exit('\nThe cluster nodes were last configured for installation with '
                     f'evaluation version set to{self.sw_vars["eval_ver"]}\n'
                     f'but you are running the current install '
                     f'with evaluation version set to {self.eval_ver}.\n Please rerun '
                     '--init-clients. Exiting.')
            ready = False

        return ready

    def install(self):
        self._update_software_vars()
        if not self._install_ready():
            msg = ('\nNot all content is present in the software server. Re-run\n'
                   'the prep phase of installation to update needed content\n'
                   'then re-run install.\n'
                   'Hint: The "--step" flag can be used to address specific\n'
                   'missing content.\nRun: pup software -h for additional '
                   'help\nExiting\n')
            sys.exit(msg)

        if not self._init_clients_check():
            sys.exit('Exiting')

        print(bold(f'\n  Installing from Repository : {self.repo_shortname}\n'))
        print(bold(f'  Architecture: {self.arch}'))
        print(bold(f'  Processor family: {self.proc_family}'))

        if self.sw_vars['ansible_inventory'] is None:
            self.sw_vars['ansible_inventory'] = get_ansible_inventory()
        else:
            print("Validating software inventory '{}'..."
                  .format(self.sw_vars['ansible_inventory']))
            if validate_software_inventory(self.sw_vars['ansible_inventory']):
                print(bold("Validation passed!"))
            else:
                print(bold("Validation FAILED!"))
                self.sw_vars['ansible_inventory'] = get_ansible_inventory()

        self._unlock_vault()

        ana_ver = re.search(r'(anaconda\d)-\d', self.sw_vars['content_files']
                            ['anaconda'], re.IGNORECASE).group(1).lower()
        _set_spectrum_conductor_install_env(self.sw_vars['ansible_inventory'],
                                            'spark')
        _set_spectrum_conductor_install_env(self.sw_vars['ansible_inventory'],
                                            'dli', ana_ver)

        specific_arch = "_" + self.arch if self.arch == 'x86_64' else ""

        self.run_ansible_task(GEN_SOFTWARE_PATH + f'{self.my_name}_install_procedure{specific_arch}.yml')

    def run_ansible_task(self, yamlfile):
        log = logger.getlogger()
        try:
            install_tasks = yaml.full_load(open(yamlfile))
        except Exception as e:
            log.error("unable to open file: {0}\n error: {1}".format(yamlfile, e))
            raise e

        for task in install_tasks:
            if 'engr_mode' in task['tasks'] and not self.eng_mode:
                continue
            heading1(f"Client Node Action: {task['description']}")
            if task['description'] == "Install Anaconda installer":
                _interactive_anaconda_license_accept(
                    self.sw_vars['ansible_inventory'],
                    self.sw_vars['content_files']['anaconda'])
            elif (task['description'] ==
                    "Check WMLA License acceptance and install to root"):
                _interactive_wmla_license_accept(
                    self.sw_vars['ansible_inventory'], self.eval_ver)
            extra_args = ''
            if 'hosts' in task:
                extra_args = f"--limit \'{task['hosts']},localhost\'"
            self._run_ansible_tasks(task['tasks'], extra_args)
#            if self.eng_mode == 'gather-dependencies':
#                pass
        print('Done')

    def get_software_path(self, tasks_path):
        tasks_path = f'{self.my_name}_ansible/' + tasks_path
        return f'{GEN_SOFTWARE_PATH}{tasks_path}'

    def _run_ansible_tasks(self, tasks_path, extra_args=''):
        log = logger.getlogger()
        tasks_path = f'{self.my_name}_ansible/' + tasks_path
        if self.sw_vars['ansible_become_pass'] is not None:
            extra_args += ' --vault-password-file ' + self.vault_pass_file
        elif 'become:' in open(f'{GEN_SOFTWARE_PATH}{tasks_path}').read():
            extra_args += ' --ask-become-pass'
        verbose = ''
        # verbose = '-vvv'
        if self.eval_ver:
            cmd = (f'{get_ansible_playbook_path()} -i '
                   f'{self.sw_vars["ansible_inventory"]} '
                   f'{GEN_SOFTWARE_PATH}{self.my_name}_ansible/run.yml {verbose} '
                   f'--extra-vars "task_file={GEN_SOFTWARE_PATH}{tasks_path}" '
                   f'--extra-vars "@{GEN_SOFTWARE_PATH}{self.sw_vars_file_name}" '
                   f'{extra_args}')
        else:
            cmd = (f'{get_ansible_playbook_path()} -i '
                   f'{self.sw_vars["ansible_inventory"]} '
                   f'{GEN_SOFTWARE_PATH}{self.my_name}_ansible/run.yml {verbose} '
                   f'--extra-vars "task_file={GEN_SOFTWARE_PATH}{tasks_path}" '
                   f'--extra-vars "@{GEN_SOFTWARE_PATH}{self.sw_vars_file_name}" '
                   f'{extra_args}')
        run = True
        while run:
            log.info(f'Running Ansible tasks found in \'{tasks_path}\' ...')
            if ('notify: Reboot' in
                    open(f'{GEN_SOFTWARE_PATH}{tasks_path}').read()):
                print(bold('\nThis step requires changed systems to reboot! '
                           '(16 minute timeout)'))
            if '--ask-become-pass' in cmd:
                print('\nClient password required for privilege escalation')
            elif '--vault-password-file' in cmd:
                self._unlock_vault(validate=False)

            if self.log_lvl == 'debug':
                rc = sub_proc_display(cmd, shell=True, env=ENVIRONMENT_VARS)
                resp = ''
                err = ''
            else:
                resp, err, rc = sub_proc_exec(cmd, shell=True, env=ENVIRONMENT_VARS)

            log.debug(f"cmd: {cmd}\nresp: {resp}\nerr: {err}\nrc: {rc}")
            print("")  # line break

            # If .vault file is missing a retry should work
            if rc != 0 and '.vault was not found' in err:
                log.warning("Vault file missing, retrying...")
            elif rc != 0:
                log.warning("Ansible tasks failed!")
                if resp != '':
                    print(f"stdout:\n{ansible_pprint(resp)}\n")
                if err != '':
                    print(f"stderr:\n{err}\n")
                choice, item = get_selection(['Retry', 'Continue', 'Exit'])
                if choice == "1":
                    pass
                elif choice == "2":
                    self.v_status = "Not Completed"
                    run = False
                elif choice == "3":
                    log.debug('User chooses to exit.')
                    sys.exit('Exiting')
            else:
                self.v_status = "Completed"
                log.info("Ansible tasks ran successfully")
                run = False
        return rc


def _interactive_anaconda_license_accept(ansible_inventory, ana_path):
    log = logger.getlogger()
    cmd = (f'ansible-inventory --inventory {ansible_inventory} --list')
    resp, err, rc = sub_proc_exec(cmd, shell=True)
    inv = json.loads(resp)
    hostname, hostvars = inv['_meta']['hostvars'].popitem()
    ip = re.search(r'(Anaconda\d)-\d+.\d+.\d+', ana_path, re.IGNORECASE).group(1)
    ip = f'/opt/{ip}/'.lower()
    base_cmd = f'ssh -t {hostvars["ansible_user"]}@{hostname} '
    if "ansible_ssh_private_key_file" in hostvars:
        base_cmd += f'-i {hostvars["ansible_ssh_private_key_file"]} '
    if "ansible_ssh_common_args" in hostvars:
        base_cmd += f'{hostvars["ansible_ssh_common_args"]} '

    cmd = base_cmd + f' ls {ip}'
    resp, err, rc = sub_proc_exec(cmd, env=ENVIRONMENT_VARS)

    # If install directory already exists assume license has been accepted
    if rc == 0:
        print(f'Anaconda license already accepted on {hostname}')
    else:
        print(bold('Manual Anaconda license acceptance required on at least '
                   'one client!'))
        rlinput(f'Press Enter to run interactively on {hostname}')
        fn = os.path.basename(ana_path)
        cmd = f'{base_cmd} sudo ~/{fn} -p {ip}'
        rc = sub_proc_display(cmd, env=ENVIRONMENT_VARS)
        if rc == 0:
            print('\nLicense accepted. Acceptance script will be run quietly '
                  'on remaining servers.')
        else:
            log.error("Anaconda license acceptance required to continue!")
            sys.exit('Exiting')
    return rc


def _interactive_wmla_license_accept(ansible_inventory, eval_ver):
    log = logger.getlogger()

    cmd = (f'ansible-inventory --inventory {ansible_inventory} --list')
    resp, err, rc = sub_proc_exec(cmd, shell=True)
    inv = json.loads(resp)

    # accept_cmd = 'IBM_POWERAI_LICENSE_ACCEPT=yes;/opt/anaconda3/bin/accept-ibm-wmla-license.sh '
    accept_cmd = 'sudo env IBM_POWERAI_LICENSE_ACCEPT=yes /opt/anaconda3/bin/accept-ibm-wmla-license.sh '
    if eval_ver:
        check_cmd = 'ls ~/.powerai/ibm-wmla-license-eval/1.2.0/license/status.dat'
    else:
        check_cmd = 'ls ~/.powerai/ibm-wmla-license/1.2.0/license/status.dat'

    print(bold('Acceptance of the WMLA Enterprise license is required on '
               'all nodes in the cluster.'))
    rlinput(f'Press Enter to silently install on each host')

    for hostname, hostvars in inv['_meta']['hostvars'].items():
        base_cmd = f'ssh -t {hostvars["ansible_user"]}@{hostname} '
        if "ansible_ssh_common_args" in hostvars:
            base_cmd += f'{hostvars["ansible_ssh_common_args"]} '
        if "ansible_ssh_private_key_file" in hostvars:
            base_cmd += f'-i {hostvars["ansible_ssh_private_key_file"]} '

        cmd = base_cmd + check_cmd
        resp, err, rc = sub_proc_exec(cmd, env=ENVIRONMENT_VARS)
        if rc == 0:
            print(bold('WMLA Enterprise license already accepted on '
                       f'{hostname}'))
        else:
            run = True
            while run:
                print(bold('\nRunning WMLA Enterprise license script on '
                           f'{hostname}'))
                cmd = base_cmd + accept_cmd
                rc = sub_proc_display(cmd, env=ENVIRONMENT_VARS)
                if rc == 0:
                    print(f'\nLicense accepted on {hostname}.')
                    run = False
                else:
                    print(f'\nWARNING: License not accepted on {hostname}!')
                    choice, item = get_selection(['Retry', 'Continue', 'Exit'])
                    if choice == "1":
                        pass
                    elif choice == "2":
                        run = False
                    elif choice == "3":
                        log.debug('User chooses to exit.')
                        sys.exit('Exiting')


def _set_spectrum_conductor_install_env(ansible_inventory, package, ana_ver=None):
    mod_name = sys.modules[__name__].__name__
    cmd = (f'ansible-inventory --inventory {ansible_inventory} --list')
    resp, err, rc = sub_proc_exec(cmd, shell=True)
    inv = json.loads(resp)
    hostname, hostvars = inv['_meta']['hostvars'].popitem()

    if package == 'spark':
        envs_path = (f'{GEN_SOFTWARE_PATH}/{mod_name}_ansible/'
                     'envs_spectrum_conductor.yml')
        if not os.path.isfile(envs_path):
            copy2(f'{GEN_SOFTWARE_PATH}/{mod_name}_ansible/'
                  'envs_spectrum_conductor_template.yml',
                  f'{GEN_SOFTWARE_PATH}/{mod_name}_ansible/'
                  'envs_spectrum_conductor.yml')

        replace_regex(envs_path, r'^CLUSTERADMIN:\s*$',
                      f'CLUSTERADMIN: {hostvars["ansible_user"]}\n')
    elif package == 'dli':
        envs_path = (f'{GEN_SOFTWARE_PATH}/{mod_name}_ansible/'
                     'envs_spectrum_conductor_dli.yml')
        if not os.path.isfile(envs_path):
            copy2(f'{GEN_SOFTWARE_PATH}/{mod_name}_ansible/'
                  'envs_spectrum_conductor_dli_template.yml',
                  f'{GEN_SOFTWARE_PATH}/{mod_name}_ansible/'
                  'envs_spectrum_conductor_dli.yml')

        replace_regex(envs_path, r'^CLUSTERADMIN:\s*$',
                      f'CLUSTERADMIN: {hostvars["ansible_user"]}\n')
        replace_regex(envs_path, r'^DLI_CONDA_HOME:\s*$',
                      f'DLI_CONDA_HOME: /opt/{ana_ver}\n')

    env_validated = False
    init = True
    while not env_validated:
        try:
            for key, value in yaml.full_load(open(envs_path)).items():
                if value is None:
                    break
            else:
                env_validated = True
        except IOError:
            print(f'Failed to load Spectrum Conductor {package} configuration')

        if not env_validated:
            print(f'\nSpectrum Conductor {package} configuration variables '
                  'incomplete!')
            input(f'Press enter to edit {package} configuration file')
            click.edit(filename=envs_path)
        elif init and get_yesno(f'Edit Spectrum Conductor {package} '
                                'configuration? ', yesno='[y]/n'):
            click.edit(filename=envs_path)
        init = False

    user_name = os.getlogin()
    if os.getuid() == 0 and user_name != 'root':
        user_uid = pwd.getpwnam(user_name).pw_uid
        user_gid = grp.getgrnam(user_name).gr_gid
        os.chown(envs_path, user_uid, user_gid)
        os.chmod(envs_path, 0o644)

    print(f'Spectrum Conductor {package} configuration variables successfully '
          'loaded\n')


if __name__ == '__main__':
    parser = argparse.ArgumentParser()
    parser.add_argument('action', choices=['prep', 'install'],
                        help='Action to take: prep or install')

    parser.add_argument('--print', '-p', dest='log_lvl_print',
                        help='print log level', default='info')

    parser.add_argument('--file', '-f', dest='log_lvl_file',
                        help='file log level', default='info')

    args = parser.parse_args()

    logger.create(args.log_lvl_print, args.log_lvl_file)

    soft = software()

    if args.action == 'prep':
        soft.prep()
    elif args.action == 'install':
        soft.install()<|MERGE_RESOLUTION|>--- conflicted
+++ resolved
@@ -1678,10 +1678,7 @@
                 if key not in validation_status:
                     validation_status[key] = f'{self.v_status}'
             print("\n   *** Validation Status ***\n")
-<<<<<<< HEAD
-=======
-
->>>>>>> e90085ff
+
             for key, val in validation_status.items():
                 print(f'{key} = {val}')
 
