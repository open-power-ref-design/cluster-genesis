--- conflicted
+++ resolved
@@ -4,16 +4,6 @@
     yum_pre: client_yum_pre_install.txt
     pip_pre: client_pip_pre_install.txt
 
-<<<<<<< HEAD
-- name: Gathering Facts
-  setup:
-    gather_subset:
-      -  all
-
-- name: Printing the environment Variable in Ansible
-  debug:
-    msg: "{{ ansible_env }}"
-=======
 - name: Gathering minimal facts
   setup:
     gather_subset:
@@ -25,7 +15,6 @@
 - name: Printing the environment Variable in Ansible
   debug:
     msg: "{{ facts }}"
->>>>>>> 412f3d43
 
 - name: Set dependencies directory variable
   set_fact:
