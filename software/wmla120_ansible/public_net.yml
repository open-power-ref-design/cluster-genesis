--- conflicted
+++ resolved
@@ -78,8 +78,6 @@
   include: "network_interface.yml"
   become: yes
 
-<<<<<<< HEAD
-=======
 - name: Enable Repos
   include: "yum_repository.yml"
   become: yes
@@ -88,7 +86,6 @@
   include: "yum.yml"
   become: yes
 
->>>>>>> b58ef7c7
 # create files or directories
 - name: Create directories
   include: "file.yml"
@@ -98,10 +95,6 @@
   include: "mount.yml"
   become: yes
 
-#- name: Enable Repos
-#  include: "yum_repository.yml"
-#  become: yes
-
 - name: Restart Network
   include: "service.yml"
   become: yes