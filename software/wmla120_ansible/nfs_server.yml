---
##  This ansible task list creates an nfs server
## by these steps
   # Install additional software repositories
   # Install additional software packages
   # Create partition on device
   # Add filesystem to device
   # Create directory
   # Mount new directory
   # Create nfs server
   # Check if firewall-cmd is installed
   # Check if firewalld is running
   # Run firewalld to enable nfs services
   # Restart nfs server service
### How to use need to add mount_server_points list
### also need to have the device created or
#### Example list to be used with file
# network_points:
#   - device: "eth39"
#     prefix:  24
#     address: "192.244.89.3"
#     bootproto: "none"
#     defaultroute: "YES"
#     gateway: "192.244.65.3"
#     state: present
#     dnsnameservers: "9.3.244.200,9.0.128.50"
#     hostname: "server-1"
#
#### Example list to be used with file to create device
    # run_parted:
      # - device: /dev/sdb
        # number: 1
        # state: present
        # flags: "[ lvm ]"
#### Example list to be used with file to create filesystem on device
    # run_filesystem:
      # - dev:  /dev/sdb1
        # fstype: ext4

#### Example list to be used with file to create the nfs server
#### can create multiple  nfs server.
    # mount_server_points:
      # - path: "{{ install_mount_dir }}"
        # access:
          # - hostname: "9.0.0.0/8"
            # opts:
              # - 'rw'
              # - 'sync'
              # - 'no_root_squash'
          # - hostname: "192.168.0.0/16"
            # opts:
              # - 'rw'
              # - 'sync'
              # - 'no_root_squash'
        # owner: "nfsnobody"
        # group: "nfsnobody"
        # mode: "u=rwx,g=rx,o=rx"
#
#
#### In your ansible yaml file call it by:
# - name: Create nfs server task
#   include: "nfs_server.yml"
#   become: yes
#
### Input List expects device, state and hostname to be defined
### all the other attributes are not expected
- name: Gathering data constants
  set_fact:
    install_mount_dir: "/nfs/pwrai/"
    interface: "eth15"
    nfs_ip_address: ""
    gateway_ip_address: ""
    srv_ip_sub: ""
    interface_addres: ""
    external_dir: ""
#
- name: Gathering data
  set_fact:
    # network_points:
      # - device: "{{ interface }}"
        # prefix:  24
        # address: "{{ interface_addres }}"
        # bootproto: "none"
        # defaultroute: "NO"
        # state: present
    # route_points:
      # - device: "{{ interface }}"
        # prefix: "{{ gateway_ip_address }}/24"
        # next_hop: "{{ srv_ip_sub }}"
        # state: present
      # - device: "{{ interface }}"
        # prefix: "{{ gateway_ip_address }}/24"
        # next_hop: "{{ srv_ip_sub }}"
        # state: absent
    file_points:
      - path: "{{ install_mount_dir }}"
        owner: nfsnobody
        group: nfsnobody
        mode: "u=rwx,g=rx,o=rx"
        state: directory
        recurse: yes
        force: yes
      - src: "/usr/bin/mount"
        dest: "/usr/sbin/mount"
        state: link
        force: yes
      - src: "/usr/bin/systemctl"
        dest: "/usr/sbin/systemctl"
        state: link
        force: yes
      - src: "/usr/bin/umount"
        dest: "/usr/sbin/umount"
        state: link
        force: yes
    mount_points:
      - path: "{{ install_mount_dir }}"
<<<<<<< HEAD
        src: "/dev/sdb1"
        fstype: auto
=======
        src: "/dev/sdk1"
        fstype: auto 
>>>>>>> 7186a60b
        state: mounted
    mount_server_points:
      - path: "{{ install_mount_dir }}"
        access:
          - hostname: "9.3.0.0/16"
            opts:
              - 'rw'
              - 'sync'
              - 'no_root_squash'
          - hostname: "192.168.0.0/16"
            opts:
              - 'rw'
              - 'sync'
              - 'no_root_squash'
        owner: "nfsnobody"
        group: "nfsnobody"
        mode: "u=rwx,g=rx,o=rx"
    yum_packages:
      - name: nfs-utils
        state: present
      - name: libnfsidmap
        state: present
      - name: parted
        state: present
    yum_repos:
      - name: rhsm
        state: present
      - name: epel
        state: present
        description: EPEL YUM repo
        baseurl: "https://download.fedoraproject.org/pub/epel/$releasever/$basearch/"
    run_service:
      - name: "nfs-server"
        state: "restarted"
        enabled: "yes"
        become: yes
    run_parted:
<<<<<<< HEAD
      - device: /dev/sdb
        number: 1
        state: present
        flags: "[ lvm ]"
    run_filesystem:
      - dev:  /dev/sdb1
        fstype: ext4
=======
      - device: /dev/sdk 
        number: 1 
        state: present 
        flags: "[ lvm ]"
    run_filesystem:
      - dev:  /dev/sdk1
        fstype: ext4 
>>>>>>> 7186a60b
    firewall_service:
      - service: nfs
        permanent: yes
        state: enabled
      - service:  mountd
        permanent: yes
        state: enabled
      - service: rpc-bind
        permanent: yes
        state: enabled
      - port: "2049/tcp"
        permanent: yes
        state: enabled

- name: Install additional software repositories
  include: "yum_repository.yml"
  become: yes
#
- name: Install additional software packages
  include: "yum.yml"
  become: yes

- name: Create partition on device
  include: "parted.yml"
  become: yes

- name: Add filesystem to device
  include: "filesystem.yml"
  become: yes
#
- name: Create directory
  include: "file.yml"
  become: yes

- name: Mount new directory
  include: "mount.yml"
  become: yes
#
- name: Create nfs server
  include: "create_nfs_server.yml"
  become: yes

- name: Check if firewall-cmd is installed
  command: command -v firewall-cmd >/dev/null 2>&1
  register: is_firewall_cmd_exist
  ignore_errors: yes

- name: Check if firewalld is running
  command: "systemctl status firewalld"
  ignore_errors: yes
  when: is_firewall_cmd_exist.rc == 0
  register: is_firewall_running
  become: yes
#
- name: debug
  debug:
   msg: "{{ is_firewall_running }}"

- name: Run firewalld to enable nfs services
  firewalld:
    service: "{{ item.service | default(omit) }}"
    permanent: "{{ item.permanent }}"
    state: "{{ item.state }}"
    zone: "{{ item.zone | default(omit) }}"
    port: "{{ item.port | default(omit) }}"
  with_items: "{{ firewall_service }}"
  when: is_firewall_cmd_exist.rc == 0 and is_firewall_running.rc == 0
  become: yes

# restart service
- name: Restart nfs server service
  include: "service.yml"
  become: yes
<|MERGE_RESOLUTION|>--- conflicted
+++ resolved
@@ -114,13 +114,8 @@
         force: yes
     mount_points:
       - path: "{{ install_mount_dir }}"
-<<<<<<< HEAD
         src: "/dev/sdb1"
         fstype: auto
-=======
-        src: "/dev/sdk1"
-        fstype: auto 
->>>>>>> 7186a60b
         state: mounted
     mount_server_points:
       - path: "{{ install_mount_dir }}"
@@ -158,7 +153,6 @@
         enabled: "yes"
         become: yes
     run_parted:
-<<<<<<< HEAD
       - device: /dev/sdb
         number: 1
         state: present
@@ -166,15 +160,6 @@
     run_filesystem:
       - dev:  /dev/sdb1
         fstype: ext4
-=======
-      - device: /dev/sdk 
-        number: 1 
-        state: present 
-        flags: "[ lvm ]"
-    run_filesystem:
-      - dev:  /dev/sdk1
-        fstype: ext4 
->>>>>>> 7186a60b
     firewall_service:
       - service: nfs
         permanent: yes
