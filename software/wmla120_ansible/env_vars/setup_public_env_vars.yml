--- conflicted
+++ resolved
@@ -23,20 +23,6 @@
   - device: "{{ interface }}"
     prefix: "{{ gateway_ip_address }}/24"
     next_hop: "{{ srv_ip_sub }}"
-<<<<<<< HEAD
-    state: absent
-    hostname: "server-1"
-  - device: "{{ interface }}"
-    prefix: "9.188.189.2/24"
-    next_hop: "{{ srv_ip_sub }}"
-    state: absent
-    hostname: "server-1"
-  - device: "{{ interface }}"
-    prefix: "default"
-    next_hop: "{{ srv_ip_sub }}"
-    state: present
-    hostname: "server-1"
-=======
     state: absent
     hostname: "master1.lan"
 #  - device: "{{ interface }}"
@@ -49,7 +35,6 @@
 #    next_hop: "{{ srv_ip_sub }}"
 #    state: present
 #    hostname: "master1.lan"
->>>>>>> b58ef7c7
 
 file_points:
   - path: "{{ install_mount_dir }}"
@@ -94,11 +79,9 @@
     # group: "nfsnobody"
     # mode: "u=rwx,g=rx,o=rx"
 yum_packages:
-<<<<<<< HEAD
-=======
+  # setup EPEL repo access
   - name: "https://dl.fedoraproject.org/pub/epel/epel-release-latest-{{ ansible_distribution_major_version }}.noarch.rpm"
     state: present
->>>>>>> b58ef7c7
   - name: nfs-utils
     state: present
   - name: libnfsidmap
@@ -108,19 +91,12 @@
 yum_repos:
   - name: rhsm
     state: present
-<<<<<<< HEAD
-  - name: epel
-    state: present
-    description: EPEL YUM repo
-    baseurl: "https://download.fedoraproject.org/pub/epel/$releasever/$basearch/"
-=======
   - name: cuda-powerup
     state: absent
   - name: dependencies-powerup
     state: absent
   - name: epel-ppc64le-powerup
     state: absent
->>>>>>> b58ef7c7
 run_service:
   - name: "network"
     state: "restarted"
