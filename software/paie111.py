#! /usr/bin/env python
# Copyright 2018 IBM Corp.
#
# All Rights Reserved.
#
# Licensed under the Apache License, Version 2.0 (the "License");
# you may not use this file except in compliance with the License.
# You may obtain a copy of the License at
#
#     http://www.apache.org/licenses/LICENSE-2.0
#
# Unless required by applicable law or agreed to in writing, software
# distributed under the License is distributed on an "AS IS" BASIS,
# WITHOUT WARRANTIES OR CONDITIONS OF ANY KIND, either express or implied.
# See the License for the specific language governing permissions and
# limitations under the License.

from __future__ import nested_scopes, generators, division, absolute_import, \
    with_statement, print_function, unicode_literals

import argparse
import glob
import os
import platform
import re
import sys
from shutil import copy2, Error
import calendar
import time
import yaml
import json
from getpass import getpass
import pwd
import grp
import click

import lib.logger as logger
from repos import PowerupRepo, PowerupRepoFromDir, PowerupYumRepoFromRepo, \
    PowerupAnaRepoFromRepo, PowerupRepoFromRpm, setup_source_file, \
    PowerupPypiRepoFromRepo, powerup_file_from_disk, get_name_dir
from software_hosts import get_ansible_inventory, validate_software_inventory
from lib.utilities import sub_proc_display, sub_proc_exec, heading1, get_url, \
    Color, get_selection, get_yesno, get_dir, get_file_path, get_src_path, \
    rlinput, bold, ansible_pprint, replace_regex
from lib.genesis import GEN_SOFTWARE_PATH, get_ansible_playbook_path, \
    get_playbooks_path, get_ansible_vault_path
from lib.exception import UserException


class software(object):
    """ Software installation class. The setup method is used to setup
    repositories, download files to the installer node or perform other
    initialization activities. The install method implements the actual
    installation.
    """
    def __init__(self, eval_ver=False, non_int=False):
        self.log = logger.getlogger()
        self.yum_powerup_repo_files = []
        self.eval_ver = eval_ver
        self.non_int = non_int
        yaml.add_constructor(YAMLVault.yaml_tag, YAMLVault.from_yaml)

        try:
            self.pkgs = yaml.load(open(GEN_SOFTWARE_PATH + 'pkg-lists111.yml'))
        except IOError:
            self.log.error('Error opening the pkg lists file (pkg-lists111.yml)')
            sys.exit('Exit due to critical error')

        if self.eval_ver:
            try:
                self.sw_vars = yaml.load(open(GEN_SOFTWARE_PATH + 'software-vars-eval.yml'))
            except IOError:
                # if no eval vars file exist, see if the license var file exists
                # and start with that
                try:
                    self.sw_vars = yaml.load(open(GEN_SOFTWARE_PATH + 'software-vars.yml'))
                except IOError:
                    self.log.info('Creating software vars yaml file')
                    self.sw_vars = {}
                    self.sw_vars['init-time'] = time.ctime()
                    self.README()
                    _ = input('\nPress enter to continue')
                # clear out any licensed version of PowerAI files
                else:
                    self.sw_vars['content_files']['powerai-enterprise-license'] = ''
                    self.sw_vars['content_files']['spectrum-conductor'] = ''
                    self.sw_vars['content_files']['spectrum-conductor-entitlement'] = ''
                    self.sw_vars['content_files']['spectrum-dli'] = ''
                    self.sw_vars['content_files']['spectrum-dli-entitlement'] = ''
                    self.sw_vars['prep-timestamp'] = calendar.timegm(time.gmtime())
        else:
            try:
                self.sw_vars = yaml.load(open(GEN_SOFTWARE_PATH + 'software-vars.yml'))
            except IOError:
                # if no licensed vars file exist, see if the eval var file exists
                # and start with that
                try:
                    self.sw_vars = yaml.load(open(GEN_SOFTWARE_PATH + 'software-vars-eval.yml'))
                except IOError:
                    self.log.info('Creating software vars yaml file')
                    self.sw_vars = {}
                    self.sw_vars['init-time'] = time.ctime()
                    self.README()
                    _ = input('\nPress enter to continue')
                # clear out any eval version of PowerAI Enterprise files
                else:
                    self.sw_vars['content_files']['powerai-enterprise-license'] = ''
                    self.sw_vars['content_files']['spectrum-conductor'] = ''
                    self.sw_vars['content_files']['spectrum-conductor-entitlement'] = ''
                    self.sw_vars['content_files']['spectrum-dli'] = ''
                    self.sw_vars['content_files']['spectrum-dli-entitlement'] = ''
                    self.sw_vars['prep-timestamp'] = calendar.timegm(time.gmtime())

        if not isinstance(self.sw_vars, dict):
            self.sw_vars = {}
            self.sw_vars['init-time'] = time.ctime()

        if 'prep-timestamp' not in self.sw_vars:
            self.sw_vars['prep-timestamp'] = 0

        if self.eval_ver:
            self.eval_prep_timestamp = self.sw_vars['prep-timestamp']
            try:
                temp = yaml.load(open(GEN_SOFTWARE_PATH + 'software-vars.yml'))
                self.lic_prep_timestamp = temp['prep-timestamp']
            except (IOError, KeyError):
                self.lic_prep_timestamp = 0
        else:
            self.lic_prep_timestamp = self.sw_vars['prep-timestamp']
            try:
                temp = yaml.load(open(GEN_SOFTWARE_PATH + 'software-vars-eval.yml'))
                self.eval_prep_timestamp = temp['prep-timestamp']
            except (IOError, KeyError):
                self.eval_prep_timestamp = 0

        # print(f'self.lic_prep_timestamp: {self.lic_prep_timestamp}')
        # print(f'self.eval_prep_timestamp: {self.eval_prep_timestamp}')

        if ('ana_powerup_repo_channels' not in self.sw_vars or not
                isinstance(self.sw_vars['ana_powerup_repo_channels'], list)):
            self.sw_vars['ana_powerup_repo_channels'] = []
        if ('yum_powerup_repo_files' not in self.sw_vars or not
                isinstance(self.sw_vars['yum_powerup_repo_files'], dict)):
            self.sw_vars['yum_powerup_repo_files'] = {}
        if ('content_files' not in self.sw_vars or not
                isinstance(self.sw_vars['content_files'], dict)):
            self.sw_vars['content_files'] = {}
        self.epel_repo_name = 'epel-ppc64le'
        self.sw_vars['epel_repo_name'] = self.epel_repo_name
        self.rhel_ver = '7'
        self.sw_vars['rhel_ver'] = self.rhel_ver
        self.arch = 'ppc64le'
        self.sw_vars['arch'] = self.arch
        self.root_dir = '/srv/'
        self.repo_dir = self.root_dir + 'repos/{repo_id}/rhel' + self.rhel_ver + \
            '/{repo_id}'
        self.state = {'EPEL Repository': '-',
                      'CUDA Toolkit Repository': '-',
                      'PowerAI Base Repository': '-',
                      'PowerAI Enterprise license': '-',
                      'Dependent Packages Repository': '-',
                      'Python Package Repository': '-',
                      'CUDA dnn content': '-',
                      'CUDA nccl2 content': '-',
                      'Anaconda content': '-',
                      'Anaconda Free Repository': '-',
                      'Anaconda Main Repository': '-',
                      'Spectrum conductor content': '-',
                      'Spectrum DLI content': '-',
                      'Nginx Web Server': '-',
                      'Firewall': '-'}
        self.repo_id = {'EPEL Repository': 'epel-ppc64le',
                        'CUDA Toolkit Repository': 'cuda',
                        'PowerAI Base Repository': 'power-ai',
                        'Dependent Packages Repository': 'dependencies',
                        'Python Package Repository': 'pypi'}
        # When searching for files in other web servers, the fileglobs are converted to
        # regular expressions. An asterisk (*) after a bracket is converted to a
        # regular extression of [0-9]{0,3} Other asterisks are converted to regular
        # expression of .*
        try:
            file_lists = yaml.load(open(GEN_SOFTWARE_PATH + 'file-lists111.yml'))
        except IOError:
            self.log.info('Error while reading installation file lists for PowerAI Enterprise')
            sys.exit('exiting')
            _ = input('\nPress enter to continue')
        else:
            if self.eval_ver:
                self.globs = file_lists['globs_eval']
                self.files = file_lists['files_eval']
            else:
                self.globs = file_lists['globs']
                self.files = file_lists['files']
        if 'ansible_inventory' not in self.sw_vars:
            self.sw_vars['ansible_inventory'] = None
        if 'ansible_become_pass' not in self.sw_vars:
            self.sw_vars['ansible_become_pass'] = None
        self.vault_pass = None
        self.vault_pass_file = f'{GEN_SOFTWARE_PATH}.vault'

        self.log.debug(f'software variables: {self.sw_vars}')

    def __del__(self):
        if not os.path.exists(GEN_SOFTWARE_PATH):
            os.mkdir(GEN_SOFTWARE_PATH)
        if self.eval_ver:
            with open(GEN_SOFTWARE_PATH + 'software-vars-eval.yml', 'w') as f:
                f.write('# Do not edit this file. This file is autogenerated.\n')
            with open(GEN_SOFTWARE_PATH + 'software-vars-eval.yml', 'a') as f:
                yaml.dump(self.sw_vars, f, default_flow_style=False)
        else:
            with open(GEN_SOFTWARE_PATH + 'software-vars.yml', 'w') as f:
                f.write('# Do not edit this file. This file is autogenerated.\n')
            with open(GEN_SOFTWARE_PATH + 'software-vars.yml', 'a') as f:
                yaml.dump(self.sw_vars, f, default_flow_style=False)
        if os.path.isfile(self.vault_pass_file):
            os.remove(self.vault_pass_file)

    def README(self):
        print(bold('\nPowerAI Enterprise software installer module'))
        text = ('\nThis module installs the PowerAI Enterprise software '
                'to a cluster of OpenPOWER nodes.\n\n'
                'PowerAI Enterprise installation involves three steps;\n'
                '\n  1 - Preparation. Prepares the installer node software server.\n'
                '       The preparation phase may be run multiple times if needed.\n'
                '       usage: pup software --prep paie111\n'
                '\n  2 - Initialization of client nodes\n'
                '       usage: pup software --init-clients paie111\n'
                '\n  3 - Installation. Install software on the client nodes\n'
                '       usage: pup software --install paie111\n\n'
                'Before beginning, the following files should be extracted from the\n'
                'PowerAI Enterprise binary file and present on this node;\n'
                '- mldl-repo-local-5.3.0-201808300520.15a25e3.ppc64le.rpm\n'
                '- powerai-enterprise-license-1.1.1-104.65c2f3e.ppc64le.rpm\n'
                '- conductor2.3.0.0_ppc64le.bin\n'
                '- conductor_entitlement.dat\n'
                '- dli-1.2.0.0_ppc64le.bin\n'
                '- dli_entitlement.dat\n\n'
                'The following files must also be downloaded to this node;\n'
                '- cudnn-9.2-linux-ppc64le-v7.2.1.38.tgz\n'
                '- nccl_2.2.13-1+cuda9.2_ppc64le.tgz\n'
                'For installation status: pup software --status paie111\n'
                'To redisplay this README: pup software --README paie111\n\n'
                'Note: The \'pup\' cli supports tab autocompletion.\n\n')
        print(text)

    def status(self, which='all'):
        self.status_prep(which)

    def status_prep(self, which='all'):

        def yum_repo_status(item):
            if item == 'PowerAI Base Repository':
                content = glob.glob(os.path.join(self.root_dir, self.repo_id[item],
                                    self.globs['PowerAI content']))
            else:
                content = True
            repodata = glob.glob(self.repo_dir.format(repo_id=self.repo_id[item]) +
                                 '/**/repodata', recursive=True)
            sw_vars_data = (f'{self.repo_id[item]}-powerup.repo' in
                            self.sw_vars['yum_powerup_repo_files'])
            if os.path.isfile(f'/etc/yum.repos.d/{self.repo_id[item]}-local.repo') \
                    and repodata and sw_vars_data and content:
                self.state[item] = f'{item} is setup'

        def content_status(item):
            item_dir = get_name_dir(item)
            exists = glob.glob(f'/srv/{item_dir}/**/{self.globs[item]}',
                               recursive=True)
            if 'Spectrum' in item:
                exists2 = glob.glob(f'/srv/{item_dir}/**/'
                                    f'{self.globs[item + " entitlement"]}',
                                    recursive=True)
            else:
                exists2 = True
            if exists and exists2:
                self.state[item] = ('Present in the POWER-Up server')

        for item in self.state:
            self.state[item] = '-'

            # yum repos status
            if item in self.repo_id and 'Python' not in item:
                yum_repo_status(item)

            # Firewall status
            if item == 'Firewall':
                cmd = 'firewall-cmd --list-all'
                resp, err, rc = sub_proc_exec(cmd)
                if re.search(r'services:\s+.+http', resp):
                    self.state[item] = 'Firewall is running and configured for http'

            # Nginx web server status
            if item == 'Nginx Web Server':
                cmd = 'curl -I 127.0.0.1'
                resp, err, rc = sub_proc_exec(cmd)
                if 'HTTP/1.1 200 OK' in resp:
                    self.state[item] = 'Nginx is configured and running'

            if 'content' in item:
                content_status(item)

            # Anaconda Repo Free status
            if item == 'Anaconda Free Repository':
                repodata_noarch = glob.glob(f'/srv/repos/anaconda/pkgs/free'
                                            '/noarch/repodata.json', recursive=True)
                repodata = glob.glob(f'/srv/repos/anaconda/pkgs/free'
                                     '/linux-ppc64le/repodata.json', recursive=True)
                if repodata and repodata_noarch:
                    self.state[item] = f'{item} is setup'

            # Anaconda Main repo status
            if item == 'Anaconda Main Repository':
                repodata_noarch = glob.glob(f'/srv/repos/anaconda/pkgs/main'
                                            '/noarch/repodata.json', recursive=True)
                repodata = glob.glob(f'/srv/repos/anaconda/pkgs/main'
                                     '/linux-ppc64le/repodata.json', recursive=True)
                if repodata and repodata_noarch:
                    self.state[item] = f'{item} is setup'

            # PowerAI Enterprise license status
            if item == 'PowerAI Enterprise license':
                item_dir = get_name_dir(item)
                exists = glob.glob(f'/srv/{item_dir}/**/{self.globs[item]}',
                                   recursive=True)
                if exists:
                    self.state[item] = ('PowerAI Enterprise license is present')

            # Python Packages status
            if item == 'Python Package Repository':
                if os.path.exists(f'/srv/repos/{self.repo_id[item]}/simple/') and \
                        len(os.listdir(f'/srv/repos/{self.repo_id[item]}/simple/')) >= 1:
                    self.state[item] = f'{item} is setup'

        exists = True
        if which == 'all':
            heading1('Preparation Summary')
            for item in self.state:
                print(f'  {item:<30} : ' + self.state[item])
                exists = exists and self.state[item] != '-'

            gtg = 'Preparation complete'
            for item in self.state.values():
                if item == '-':
                    gtg = f'{Color.red}Preparation incomplete{Color.endc}'
            print(f'\n{bold(gtg)}\n')

        else:
            exists = self.state[which] != '-'
        return exists

    def setup(self, eval_ver=False, non_int=False):
        # Invoked with --prep flag
        # Basic check of the state of yum repos
        print()
        self.sw_vars['prep-timestamp'] = calendar.timegm(time.gmtime())
        self.log.info('Performing basic check of yum repositories')
        cmd = 'yum repolist --noplugins'
        resp, err, rc = sub_proc_exec(cmd)
        yum_err = re.search(r'\[Errno\s+\d+\]', err)
        if rc:
            self.log.error(f'Failure running "yum repolist" :{rc}')
        elif yum_err:
            self.log.error(err)
            self.log.error(f'yum error: {yum_err.group(0)}')
        if rc or yum_err:
            self.log.error('There is a problem with yum or one or more of the yum '
                           'repositories. \n')
            self.log.info('Cleaning yum caches')
            cmd = 'yum clean all'
            resp, err, rc = sub_proc_exec(cmd)
            if rc != 0:
                self.log.error('An error occurred while cleaning the yum repositories\n'
                               'POWER-Up is unable to continue.')
                sys.exit('Exiting')

        # Setup firewall to allow http
        heading1('Setting up firewall')
        fw_err = 0
        cmd = 'systemctl status firewalld.service'
        resp, err, rc = sub_proc_exec(cmd)
        if 'Active: active (running)' in resp.splitlines()[2]:
            self.log.debug('Firewall is running')
        else:
            cmd = 'systemctl enable firewalld.service'
            resp, err, rc = sub_proc_exec(cmd)
            if rc != 0:
                fw_err += 1
                self.log.error('Failed to enable firewall')

            cmd = 'systemctl start firewalld.service'
            resp, err, rc = sub_proc_exec(cmd)
            if rc != 0:
                fw_err += 10
                self.log.error('Failed to start firewall')
        cmd = 'firewall-cmd --permanent --add-service=http'
        resp, err, rc = sub_proc_exec(cmd)
        if rc != 0:
            fw_err += 100
            self.log.error('Failed to enable http service on firewall')

        cmd = 'firewall-cmd --reload'
        resp, err, rc = sub_proc_exec(cmd)
        if 'success' not in resp:
            fw_err += 1000
            self.log.error('Error attempting to restart firewall')

        self.status_prep(which='Firewall')
        if self.state['Firewall'] == '-':
            self.log.info('Failed to configure firewall')
        else:
            self.log.info(self.state['Firewall'])

        # nginx setup
        heading1('Set up Nginx')
        exists = self.status_prep(which='Nginx Web Server')
        if not exists:
            baseurl = 'http://nginx.org/packages/mainline/rhel/7/' + \
                      platform.machine()
            repo_id = 'nginx'
            repo_name = 'nginx.org public'
            repo = PowerupRepo(repo_id, repo_name)
            content = repo.get_yum_dotrepo_content(baseurl, gpgcheck=0)
            repo.write_yum_dot_repo_file(content)
            cmd = 'yum makecache'
            resp, err, rc = sub_proc_exec(cmd)
            if rc != 0:
                self.log.error('A problem occured while creating the yum caches')
                self.log.error(f'Response: {resp}\nError: {err}\nRC: {rc}')

        # Check if nginx installed. Install if necessary.
        cmd = 'nginx -v'
        try:
            resp, err, rc = sub_proc_exec(cmd)
        except OSError:
            cmd = 'yum -y install nginx'
            resp, err, rc = sub_proc_exec(cmd)
            if rc != 0:
                self.log.error('Failed installing nginx')
                self.log.error(resp)
                sys.exit(1)
            else:
                # Fire it up
                cmd = 'nginx'
                resp, err, rc = sub_proc_exec(cmd)
                if rc != 0:
                    self.log.error('Failed starting nginx')
                    self.log.error('resp: {}'.format(resp))
                    self.log.error('err: {}'.format(err))

        self.status_prep(which='Nginx Web Server')
        if self.state['Nginx Web Server'] == '-':
            self.log.info('nginx web server is not running')
        else:
            self.log.info(self.state['Nginx Web Server'])

        if os.path.isfile('/etc/nginx/conf.d/default.conf'):
            try:
                os.rename('/etc/nginx/conf.d/default.conf',
                          '/etc/nginx/conf.d/default.conf.bak')
            except OSError:
                self.log.warning('Failed renaming /etc/nginx/conf.d/default.conf')
        with open('/etc/nginx/conf.d/server1.conf', 'w') as f:
            f.write('server {\n')
            f.write('    listen       80;\n')
            f.write('    server_name  powerup;\n\n')
            f.write('    location / {\n')
            f.write('        root   /srv;\n')
            f.write('        autoindex on;\n')
            f.write('    }\n')
            f.write('}\n')

        cmd = 'nginx -s reload'
        _, _, rc = sub_proc_exec(cmd)
        if rc != 0:
            self.log.warning('Failed reloading nginx configuration')

        # Get PowerAI base
        name = 'PowerAI content'
        heading1('Setting up the PowerAI base repository\n')
        pai_src = self.globs['PowerAI content']
        pai_url = ''  # No default public url exists
        repo_id = 'power-ai'
        repo_name = 'IBM PowerAI Base'

        if f'{name}_alt_url' in self.sw_vars:
            alt_url = self.sw_vars[f'{name}_alt_url']
        else:
            alt_url = 'http://'

        exists = self.status_prep(which='PowerAI Base Repository')
        if exists:
            self.log.info(f'The {name} and {repo_id} repository exists already '
                          'in the POWER-Up server.')

        if not exists or get_yesno(f'Recopy {name} and Recreate the {repo_id} '
                                   'repository '):
            repo = PowerupRepoFromRpm(repo_id, repo_name)
            src_path, dest_path, state = setup_source_file(repo_id, pai_src, pai_url,
                                                           alt_url=alt_url)

            if src_path:
                print(f'Creating {repo_id} repository.')
                if 'http' in src_path:
                    self.sw_vars[f'{name}_alt_url'] = os.path.dirname(src_path) + '/'
                self.sw_vars['content_files'][get_name_dir(repo_id)] = dest_path
                repodata_dir = repo.extract_rpm(dest_path)
                if repodata_dir:
                    content = repo.get_yum_dotrepo_content(repo_dir=repodata_dir,
                                                           gpgcheck=0, local=True)
                else:
                    content = repo.get_yum_dotrepo_content(gpgcheck=0, local=True)
                    repo.create_meta()
                repo.write_yum_dot_repo_file(content)
                content = repo.get_yum_dotrepo_content(repo_dir=repodata_dir,
                                                       gpgcheck=0, client=True)
                filename = repo_id + '-powerup.repo'
                self.sw_vars['yum_powerup_repo_files'][filename] = content
                self.status_prep(which='PowerAI Base Repository')
            else:
                self.log.info('No source selected. Skipping PowerAI repository creation.')

        # Get PowerAI Enterprise license file
        name = 'PowerAI Enterprise license'
        heading1(f'Set up {name.title()} \n')
        lic_src = self.globs[name]
        exists = self.status_prep(name)
        lic_url = ''

        if f'{name}_alt_url' in self.sw_vars:
            alt_url = self.sw_vars[f'{name}_alt_url']
        else:
            alt_url = 'http://'

        if exists:
            self.log.info('PowerAI Enterprise license exists already in the POWER-Up server')

        if not exists or get_yesno(f'Copy a new {name.title()} file '):
            src_path, dest_path, state = setup_source_file(name, lic_src, lic_url,
                                                           alt_url=alt_url)
            if src_path and 'http' in src_path:
                self.sw_vars[f'{name}_alt_url'] = os.path.dirname(src_path) + '/'
            if dest_path:
                self.sw_vars['content_files'][get_name_dir(name)] = dest_path

        # Get Spectrum Conductor
        name = 'Spectrum conductor content'
        heading1(f'Set up {name.title()} \n')
        spc_src = self.globs[name]
        entitlement = self.globs[name + ' entitlement']
        exists = self.status_prep(name)
        spc_url = ''

        if f'{name}_alt_url' in self.sw_vars:
            alt_url = self.sw_vars[f'{name}_alt_url']
        else:
            alt_url = 'http://'

        if exists:
            self.log.info('Spectrum conductor content exists already in the POWER-Up server')

        if not exists or get_yesno(f'Copy a new {name.title()} file '):
            src_path, dest_path, state = setup_source_file(name, spc_src, spc_url,
                                                           alt_url=alt_url, src2=entitlement)
            if src_path and 'http' in src_path:
                self.sw_vars[f'{name}_alt_url'] = os.path.dirname(src_path) + '/'
            if dest_path:
                self.sw_vars['content_files'][get_name_dir(name)] = dest_path
            if state:
                self.sw_vars['content_files'][get_name_dir(name) + '-entitlement'] = (
                    os.path.dirname(dest_path) + '/' + entitlement)

        # Get Spectrum DLI
        name = 'Spectrum DLI content'
        heading1(f'Set up {name.title()} \n')
        spdli_src = self.globs[name]
        entitlement = self.globs[name + ' entitlement']
        exists = self.status_prep(name)
        spdli_url = ''

        if f'{name}_alt_url' in self.sw_vars:
            alt_url = self.sw_vars[f'{name}_alt_url']
        else:
            alt_url = 'http://'

        if exists:
            self.log.info('Spectrum DLI content exists already in the POWER-Up server')

        if not exists or get_yesno(f'Copy a new {name.title()} file '):
            src_path, dest_path, state = setup_source_file(name, spdli_src, spdli_url,
                                                           alt_url=alt_url, src2=entitlement)
            if src_path and 'http' in src_path:
                self.sw_vars[f'{name}_alt_url'] = os.path.dirname(src_path) + '/'
            if dest_path:
                self.sw_vars['content_files'][get_name_dir(name)] = dest_path
            if state:
                self.sw_vars['content_files'][get_name_dir(name) + '-entitlement'] = (
                    os.path.dirname(dest_path) + '/' + entitlement)

        # Setup repository for redhat dependent packages. This is intended to deal
        # specifically with redhat packages requiring red hat subscription for access,
        # however dependent packages can come from any YUM repository enabled on the
        # POWER-Up Installer node. Alternately the dependent packages repo can be
        # Created from a local directory or an existing repository on another node.
        repo_id = 'dependencies'
        repo_name = 'Dependencies'
        baseurl = ''
        heading1(f'Set up {repo_name} repository')
        # list to str
        dep_list = ' '.join(self.pkgs['yum_pkgs'])
        # Generate simple text list for use by get-dependent-packages.sh
        # utility script.
        with open(os.path.join(GEN_SOFTWARE_PATH,
                  'dependent-packages-paie111.list'), 'w') as f:
            f.write(dep_list)

        file_more = GEN_SOFTWARE_PATH + 'dependent-packages.list'
        if os.path.isfile(file_more):
            try:
                with open(file_more, 'r') as f:
                    more = f.read()
            except:
                self.log.error('Error reading {file_more}')
                more = ''
            else:
                more.replace(',', ' ')
                more.replace('\n', ' ')
        else:
            more = ''

        if f'{repo_id}_alt_url' in self.sw_vars:
            alt_url = self.sw_vars[f'{repo_id}_alt_url']
        else:
            alt_url = None

        exists = self.status_prep(which='Dependent Packages Repository')
        if exists:
            self.log.info(f'The {repo_name} repository exists already'
                          ' in the POWER-Up server')
            pr_str = (f'\nDo you want to resync the {repo_name} repository'
                      ' at this time\n')
        else:
            pr_str = (f'\nDo you want to create the {repo_name} repository'
                      ' at this time\n')

        ch = 'S'
        if get_yesno(prompt=pr_str, yesno='Y/n'):
            if platform.machine() == self.arch:
                ch, item = get_selection('Sync required dependent packages from Enabled YUM repos\n'
                                         'Create from package files in a local Directory\n'
                                         'Sync from an alternate Repository\n'
                                         'Skip',
                                         'E\nD\nR\nS',
                                         'Repository source? ')
            else:
                ch, item = get_selection('Create from package files in a local Directory\n'
                                         'Sync from an alternate Repository\n'
                                         'Skip',
                                         'D\nR\nS',
                                         'Repository source? ')

        if ch == 'E':
            repo = PowerupRepo(repo_id, repo_name)
            repo_dir = repo.get_repo_dir()
            self._add_dependent_packages(repo_dir, dep_list)
            self._add_dependent_packages(repo_dir, more)
            repo.create_meta()
            content = repo.get_yum_dotrepo_content(gpgcheck=0, local=True)
            repo.write_yum_dot_repo_file(content)
            content = repo.get_yum_dotrepo_content(gpgcheck=0, client=True)
            filename = repo_id + '-powerup.repo'
            self.sw_vars['yum_powerup_repo_files'][filename] = content

        elif ch == 'D':
            repo = PowerupRepoFromDir(repo_id, repo_name)

            if f'{repo_id}_src_dir' in self.sw_vars:
                src_dir = self.sw_vars[f'{repo_id}_src_dir']
            else:
                src_dir = None
            src_dir, dest_dir = repo.copy_dirs(src_dir)
            if src_dir:
                self.sw_vars[f'{repo_id}_src_dir'] = src_dir
                repo.create_meta()
                content = repo.get_yum_dotrepo_content(gpgcheck=0, local=True)
                repo.write_yum_dot_repo_file(content)
                content = repo.get_yum_dotrepo_content(gpgcheck=0, client=True)
                filename = repo_id + '-powerup.repo'
                self.sw_vars['yum_powerup_repo_files'][filename] = content

        elif ch == 'R':
            if f'{repo_id}_alt_url' in self.sw_vars:
                alt_url = self.sw_vars[f'{repo_id}_alt_url']
            else:
                alt_url = None

            repo = PowerupYumRepoFromRepo(repo_id, repo_name)

<<<<<<< HEAD
            url = repo.get_repo_url(baseurl, alt_url, contains=[repo_id],
                                    filelist=['bzip2-*'])
=======
            url = repo.get_repo_url(baseurl)
>>>>>>> 502ffa78
            if url:
                if not url == baseurl:
                    self.sw_vars[f'{repo_id}_alt_url'] = url
                # Set up access to the repo
                content = repo.get_yum_dotrepo_content(url, gpgcheck=0)
                repo.write_yum_dot_repo_file(content)

                repo.sync()
                repo.create_meta()

                # Setup local access to the new repo copy in /srv/repo/
                if platform.machine() == self.arch:
                    content = repo.get_yum_dotrepo_content(gpgcheck=0, local=True)
                    repo.write_yum_dot_repo_file(content)
                # Prep setup of POWER-Up client access to the repo copy
                content = repo.get_yum_dotrepo_content(gpgcheck=0, client=True)
                filename = repo_id + '-powerup.repo'
                self.sw_vars['yum_powerup_repo_files'][filename] = content
                self.log.info('Repository setup complete')

        else:
            print(f'{repo_name} repository not updated')

        # Get Anaconda
        ana_name = 'Anaconda content'
        ana_src = self.globs[ana_name]
        ana_url = 'https://repo.continuum.io/archive/'
        if f'{ana_name}_alt_url' in self.sw_vars:
            alt_url = self.sw_vars[f'{ana_name}_alt_url']
        else:
            alt_url = 'http://'

        exists = self.status_prep(which=ana_name)

        heading1('Set up Anaconda\n')

        if exists:
            self.log.info(f'The {ana_name} exists already '
                          'in the POWER-Up server.')

        if not exists or get_yesno(f'Recopy {ana_name} '):

            src_path, dest_path, state = setup_source_file(ana_name, ana_src, ana_url,
                                                           alt_url=alt_url)
            if dest_path:
                self.sw_vars['content_files'][get_name_dir(ana_name)] = dest_path
            if src_path and 'http' in src_path:
                self.sw_vars[f'{ana_name}_alt_url'] = os.path.dirname(src_path) + '/'

        # Setup Anaconda Free Repo.  (not a YUM repo)
        repo_id = 'anaconda'
        repo_name = 'Anaconda Free Repository'
        baseurl = 'https://repo.continuum.io/pkgs/free/linux-ppc64le/'
        heading1(f'Set up {repo_name}\n')

        vars_key = get_name_dir(repo_name)  # format the name
        if f'{vars_key}-alt-url' in self.sw_vars:
            alt_url = self.sw_vars[f'{vars_key}-alt-url']
        else:
            alt_url = None

        exists = self.status_prep(which='Anaconda Free Repository')
        if exists:
            self.log.info('The Anaconda Repository exists already'
                          ' in the POWER-Up server\n')

        repo = PowerupAnaRepoFromRepo(repo_id, repo_name)

        ch = repo.get_action(exists)
        if ch in 'Y':
            # if not exists or ch == 'F':
            url = repo.get_repo_url(baseurl, alt_url, contains=['free', 'linux',
                                    'ppc64le'], excludes=['noarch', 'main'],
                                    filelist=['conda-4.3*'])
            if url:
                if not url == baseurl:
                    self.sw_vars[f'{vars_key}-alt-url'] = url
                dest_dir = repo.sync_ana(url)
                dest_dir = dest_dir[4 + dest_dir.find('/srv'):5 + dest_dir.find('free')]
                # form .condarc channel entry. Note that conda adds
                # the corresponding 'noarch' channel automatically.
                channel = f'  - http://{{{{ host_ip.stdout }}}}{dest_dir}'
                if channel not in self.sw_vars['ana_powerup_repo_channels']:
                    self.sw_vars['ana_powerup_repo_channels'].append(channel)
                noarch_url = os.path.split(url.rstrip('/'))[0] + '/noarch/'
                rejlist = ','.join(self.pkgs['anaconda_free_pkgs']['reject_list'])

                repo.sync_ana(noarch_url, rejlist=rejlist)

        # Setup Anaconda Main Repo.  (not a YUM repo)
        repo_id = 'anaconda'
        repo_name = 'Anaconda Main Repository'
        baseurl = 'https://repo.continuum.io/pkgs/main/linux-ppc64le/'
        heading1(f'Set up {repo_name}\n')

        vars_key = get_name_dir(repo_name)  # format the name
        if f'{vars_key}-alt-url' in self.sw_vars:
            alt_url = self.sw_vars[f'{vars_key}-alt-url']
        else:
            alt_url = None

        exists = self.status_prep(which='Anaconda Main Repository')
        if exists:
            self.log.info('The Anaconda Repository exists already'
                          ' in the POWER-Up server\n')

        repo = PowerupAnaRepoFromRepo(repo_id, repo_name)

        ch = repo.get_action(exists)
        if ch in 'Y':
            url = repo.get_repo_url(baseurl, alt_url, contains=['main', 'linux',
                                    'ppc64le'], excludes=['noarch', 'free'],
                                    filelist=['numpy-1.15*'])
            if url:
                if not url == baseurl:
                    self.sw_vars[f'{vars_key}-alt-url'] = url

                al = ','.join(self.pkgs['anaconda_main_pkgs']['accept_list'])

                dest_dir = repo.sync_ana(url, acclist=al)
                # dest_dir = repo.sync_ana(url)
                dest_dir = dest_dir[4 + dest_dir.find('/srv'):5 + dest_dir.find('main')]
                # form .condarc channel entry. Note that conda adds
                # the corresponding 'noarch' channel automatically.
                channel = f'  - http://{{{{ host_ip.stdout }}}}{dest_dir}'
                if channel not in self.sw_vars['ana_powerup_repo_channels']:
                    self.sw_vars['ana_powerup_repo_channels'].insert(0, channel)
                noarch_url = os.path.split(url.rstrip('/'))[0] + '/noarch/'
                repo.sync_ana(noarch_url)

        # Setup Python package repository. (pypi)
        repo_id = 'pypi'
        repo_name = 'Python Package'
        baseurl = 'https://pypi.org'
        heading1(f'Set up {repo_name} repository\n')
        if f'{repo_id}_alt_url' in self.sw_vars:
            alt_url = self.sw_vars[f'{repo_id}_alt_url']
        else:
            alt_url = None

        exists = self.status_prep(which='Python Package Repository')
        if exists:
            self.log.info('The Python Package Repository exists already'
                          ' in the POWER-Up server')

        repo = PowerupPypiRepoFromRepo(repo_id, repo_name)
        ch = repo.get_action(exists, exists_prompt_yn=True)

        pkg_list = ' '.join(self.pkgs['python_pkgs'])
        if not exists or ch == 'Y':
            url = repo.get_repo_url(baseurl, alt_url, name=repo_name,
                                    contains=repo_id, filelist=['Flask-*'])
            if url == baseurl:
                repo.sync(pkg_list)
            elif url:
                self.sw_vars[f'{repo_id}_alt_url'] = url
                repo.sync(pkg_list, url + 'simple')

        # Get cudnn tar file
        name = 'CUDA dnn content'
        heading1(f'Set up {name.title()} \n')
        cudnn_src = self.globs[name]
        cudnn_url = ''

        if f'{name}_alt_url' in self.sw_vars:
            alt_url = self.sw_vars[f'{name}_alt_url']
        else:
            alt_url = None

        exists = self.status_prep(name)

        if exists:
            self.log.info('CUDA dnn content exists already in the POWER-Up server')

        if not exists or get_yesno(f'Copy a new {name.title()} file '):
            src_path, dest_path, state = setup_source_file(name, cudnn_src, cudnn_url,
                                                           alt_url=alt_url)
            if dest_path:
                self.sw_vars['content_files'][get_name_dir(name)] = dest_path
            if src_path and 'http' in src_path:
                self.sw_vars[f'{name}_alt_url'] = os.path.dirname(src_path) + '/'

        # Get cuda nccl2 tar file
        name = 'CUDA nccl2 content'
        heading1(f'Set up {name.title()} \n')
        nccl2_src = self.globs[name]
        nccl2_url = ''
        exists = self.status_prep(name)

        if exists:
            self.log.info('CUDA nccl2 content exists already in the POWER-Up server')

        if not exists or get_yesno(f'Copy a new {name.title()} file '):
            src_path, dest_path, state = setup_source_file(name, nccl2_src, nccl2_url,
                                                           alt_url=alt_url)

            if dest_path:
                self.sw_vars['content_files'][get_name_dir(name)] = dest_path
            if src_path and 'http' in src_path:
                self.sw_vars[f'{name}_alt_url'] = os.path.dirname(src_path) + '/'

        # Setup CUDA
        repo_id = 'cuda'
        repo_name = 'CUDA Toolkit'
        baseurl = 'http://developer.download.nvidia.com/compute/cuda/repos/rhel7/ppc64le'
        gpgkey = f'{baseurl}/7fa2af80.pub'
        heading1(f'Set up {repo_name} repository\n')
        if f'{repo_id}_alt_url' in self.sw_vars:
            alt_url = self.sw_vars[f'{repo_id}_alt_url']
        else:
            alt_url = None

        exists = self.status_prep(which='CUDA Toolkit Repository')
        if exists:
            self.log.info('The CUDA Toolkit Repository exists already'
                          ' in the POWER-Up server')

        repo = PowerupYumRepoFromRepo(repo_id, repo_name)

        ch = repo.get_action(exists)
        if ch in 'Y':
            url = repo.get_repo_url(baseurl, alt_url, contains=[repo_id],
                                    filelist=['cuda-*'])
            if url:
                if not url == baseurl:
                    self.sw_vars[f'{repo_id}_alt_url'] = url
                    content = repo.get_yum_dotrepo_content(url, gpgcheck=0)
                else:
                    content = repo.get_yum_dotrepo_content(url, gpgkey=gpgkey)
                repo.write_yum_dot_repo_file(content)

                try:
                    repo.sync()
                except UserException as exc:
                    self.log.error(f'Repo sync error: {exc}')

                # recheck status after sync.
                exists = self.status_prep(which='CUDA Toolkit Repository')

                if not exists:
                    repo.create_meta()
                else:
                    repo.create_meta(update=True)

                content = repo.get_yum_dotrepo_content(gpgcheck=0, local=True)
                repo.write_yum_dot_repo_file(content)
                content = repo.get_yum_dotrepo_content(gpgcheck=0, client=True)
                filename = repo_id + '-powerup.repo'
                self.sw_vars['yum_powerup_repo_files'][filename] = content

        # Setup EPEL Repo
        repo_id = 'epel-ppc64le'
        repo_name = 'Extra Packages for Enterprise Linux 7 (EPEL) - ppc64le'
        baseurl = 'https://mirrors.fedoraproject.org/metalink?repo=epel-7&arch=ppc64le'
        gpgkey = 'file:///etc/pki/rpm-gpg/RPM-GPG-KEY-EPEL-7'
        heading1(f'Set up {repo_name} repository')
        if f'{repo_id}_alt_url' in self.sw_vars:
            alt_url = self.sw_vars[f'{repo_id}_alt_url']
        else:
            alt_url = None

        exists = self.status_prep(which='EPEL Repository')
        if exists:
            self.log.info('The EPEL Repository exists already'
                          ' in the POWER-Up server')

        repo = PowerupYumRepoFromRepo(repo_id, repo_name)

        ch = repo.get_action(exists)
        if ch in 'Y':
            url = repo.get_repo_url(baseurl, alt_url, contains=[repo_id],
                                    filelist=['epel-release-*'])
            if url:
                if not url == baseurl:
                    self.sw_vars[f'{repo_id}_alt_url'] = url
                    content = repo.get_yum_dotrepo_content(url, gpgkey=gpgkey)
                else:
                    content = repo.get_yum_dotrepo_content(url, gpgkey=gpgkey,
                                                           metalink=True)
                repo.write_yum_dot_repo_file(content)

            if url:
                repo.sync()
                # recheck status after sync.
                exists = self.status_prep(which='EPEL Repository')
                if not exists:
                    repo.create_meta()
                else:
                    repo.create_meta(update=True)

                content = repo.get_yum_dotrepo_content(gpgcheck=0, local=True)
                repo.write_yum_dot_repo_file(content)
                content = repo.get_yum_dotrepo_content(gpgcheck=0, client=True)
                filename = repo_id + '-powerup.repo'
                self.sw_vars['yum_powerup_repo_files'][filename] = content

        # Create custom repositories
        heading1('Create custom repositories')
        if get_yesno('Would you like to create a custom repository '):
            repo_id = input('Enter a repo id (yum short name): ')
            repo_name = input('Enter a repo name (Descriptive name): ')

            ch, item = get_selection('Create from files in a directory\n'
                                     'Create from an RPM file\n'
                                     'Create from an existing repository',
                                     'dir\nrpm\nrepo',
                                     'Repository source? ', allow_none=True)
            if ch != 'N':
                if ch == 'rpm':
                    repo = PowerupRepoFromRpm(repo_id, repo_name)

                    if f'{repo_id}_src_rpm_dir' in self.sw_vars:
                        src_path = self.sw_vars[f'{repo_id}_src_rpm_dir']
                    else:
                        # default is to search recursively under all /home/
                        # directories
                        src_path = '/home/**/*.rpm'
                    rpm_path = repo.get_rpm_path(src_path)
                    if rpm_path:
                        self.sw_vars[f'{repo_id}_src_rpm_dir'] = rpm_path
                        repo.copy_rpm()
                        repodata_dir = repo.extract_rpm()
                        if repodata_dir:
                            content = repo.get_yum_dotrepo_content(
                                repo_dir=repodata_dir, gpgcheck=0, local=True)
                        else:
                            content = repo.get_yum_dotrepo_content(gpgcheck=0,
                                                                   local=True)
                            repo.create_meta()
                        repo.write_yum_dot_repo_file(content)
                        content = repo.get_yum_dotrepo_content(
                            repo_dir=repodata_dir, gpgcheck=0, client=True)
                        filename = repo_id + '-powerup.repo'
                        self.sw_vars['yum_powerup_repo_files'][filename] = content
                    else:
                        self.log.info('No path chosen. Skipping create custom '
                                      'repository.')

                elif ch == 'dir':
                    repo = PowerupRepoFromDir(repo_id, repo_name)

                    if f'{repo_id}_src_dir' in self.sw_vars:
                        src_dir = self.sw_vars[f'{repo_id}_src_dir']
                    else:
                        src_dir = None
                    src_dir, dest_dir = repo.copy_dirs(src_dir)
                    if src_dir:
                        self.sw_vars[f'{repo_id}_src_dir'] = src_dir
                        repo.create_meta()
                        content = repo.get_yum_dotrepo_content(gpgcheck=0,
                                                               local=True)
                        repo.write_yum_dot_repo_file(content)
                        content = repo.get_yum_dotrepo_content(gpgcheck=0,
                                                               client=True)
                        filename = repo_id + '-powerup.repo'
                        self.sw_vars['yum_powerup_repo_files'][filename] = content
                elif ch == 'repo':
                    baseurl = 'http://'

                    if f'{repo_id}_alt_url' in self.sw_vars:
                        alt_url = self.sw_vars[f'{repo_id}_alt_url']
                    else:
                        alt_url = None

                    repo = PowerupYumRepoFromRepo(repo_id, repo_name)

                    new = True
                    if os.path.isfile(f'/etc/yum.repos.d/{repo_id}.repo') and \
                            os.path.exists(repo.get_repo_dir()):
                        new = False

                    url = repo.get_repo_url(baseurl)
                    if not url == baseurl:
                        self.sw_vars[f'{repo_id}_alt_url'] = url
                    # Set up access to the repo
                    content = repo.get_yum_dotrepo_content(url, gpgcheck=0)
                    repo.write_yum_dot_repo_file(content)

                    repo.sync()

                    if new:
                        repo.create_meta()
                    else:
                        repo.create_meta(update=True)

                    # Setup local access to the new repo copy in /srv/repo/
                    content = repo.get_yum_dotrepo_content(gpgcheck=0, local=True)
                    repo.write_yum_dot_repo_file(content)
                    # Prep setup of POWER-Up client access to the repo copy
                    content = repo.get_yum_dotrepo_content(gpgcheck=0, client=True)
                    filename = repo_id + '-powerup.repo'
                    self.sw_vars['yum_powerup_repo_files'][filename] = content
                self.log.info('Repository setup complete')
        # Display status
        self.status_prep()
        # write software-vars file. Although also done in __del__, the software
        # vars files are written here in case the user is running all phases of
        # install
        if not os.path.exists(GEN_SOFTWARE_PATH):
            os.mkdir(GEN_SOFTWARE_PATH)
        if self.eval_ver:
            with open(GEN_SOFTWARE_PATH + 'software-vars-eval.yml', 'w') as f:
                f.write('# Do not edit this file. This file is autogenerated.\n')
            with open(GEN_SOFTWARE_PATH + 'software-vars-eval.yml', 'a') as f:
                yaml.dump(self.sw_vars, f, default_flow_style=False)
        else:
            with open(GEN_SOFTWARE_PATH + 'software-vars.yml', 'w') as f:
                f.write('# Do not edit this file. This file is autogenerated.\n')
            with open(GEN_SOFTWARE_PATH + 'software-vars.yml', 'a') as f:
                yaml.dump(self.sw_vars, f, default_flow_style=False)

    def _add_dependent_packages(self, repo_dir, dep_list):
        cmd = (f'yumdownloader --resolve --archlist={self.arch} --destdir '
               f'{repo_dir} {dep_list}')
        resp, err, rc = sub_proc_exec(cmd)
        if rc != 0:
            self.log.error('An error occurred while downloading dependent packages\n'
                           f'rc: {rc} err: {err}')
        resp = resp.splitlines()
        for item in resp:
            if 'No Match' in item:
                self.log.error(f'Dependent packages download error. {item}')

        cmd = 'yum clean packages expire-cache'
        resp, err, rc = sub_proc_exec(cmd)
        if rc != 0:
            self.log.error('An error occurred while cleaning the yum cache\n'
                           f'rc: {rc} err: {err}')

        cmd = 'yum makecache fast'
        resp, err, rc = sub_proc_exec(cmd)
        if rc != 0:
            self.log.error('An error occurred while making the yum cache\n'
                           f'rc: {rc} err: {err}')

    def init_clients(self):
        log = logger.getlogger()

        self.sw_vars['ansible_inventory'] = get_ansible_inventory()

        sudo_password = None
        if self.sw_vars['ansible_become_pass'] is None:
            sudo_password = self._cache_sudo_pass()
        else:
            self._unlock_vault()
        if self.eval_ver:
            cmd = ('{} -i {} {}init_clients.yml --extra-vars "@{}" '
                   .format(get_ansible_playbook_path(),
                           self.sw_vars['ansible_inventory'],
                           GEN_SOFTWARE_PATH,
                           GEN_SOFTWARE_PATH + "software-vars-eval.yml"))
        else:
            cmd = ('{} -i {} {}init_clients.yml --extra-vars "@{}" '
                   .format(get_ansible_playbook_path(),
                           self.sw_vars['ansible_inventory'],
                           GEN_SOFTWARE_PATH,
                           GEN_SOFTWARE_PATH + "software-vars.yml"))
        prompt_msg = ""
        if sudo_password is not None:
            cmd += f'--extra-vars "ansible_become_pass={sudo_password}" '
        elif os.path.isfile(self.vault_pass_file):
            cmd += '--vault-password-file ' + self.vault_pass_file
        elif self.sw_vars['ansible_become_pass'] is None:
            cmd += '--ask-become-pass '
            prompt_msg = "\nClient password required for privilege escalation"

        run = True
        while run:
            log.info(f"Running Ansible playbook 'init_clients.yml' ...")
            print(prompt_msg)
            resp, err, rc = sub_proc_exec(cmd, shell=True)
            log.debug(f"cmd: {cmd}\nresp: {resp}\nerr: {err}\nrc: {rc}")
            if rc != 0:
                log.warning("Ansible playbook failed!")
                if resp != '':
                    print(f"stdout:\n{ansible_pprint(resp)}\n")
                if err != '':
                    print(f"stderr:\n{err}\n")
                choice, item = get_selection(['Retry', 'Continue', 'Exit'])
                if choice == "1":
                    pass
                elif choice == "2":
                    run = False
                elif choice == "3":
                    log.debug('User chooses to exit.')
                    sys.exit('Exiting')
            else:
                log.info("Ansible playbook ran successfully")
                run = False
            print('All done')

    def _cache_sudo_pass(self):
        from ansible_vault import Vault
        log = logger.getlogger()

        print("\nPlease provide the client sudo password below. Note: All "
              "client nodes must use the same password!")
        client_sudo_pass_validated = False

        ansible_become_pass = getpass(prompt="Client sudo password: ")

        while not self._validate_ansible_become_pass(ansible_become_pass):
            choice, item = get_selection(['Re-enter password',
                                          'Continue without caching password',
                                          'Exit'])
            if choice == "1":
                ansible_become_pass = getpass(prompt="Client sudo password: ")
            elif choice == "2":
                ansible_become_pass = None
                break
            elif choice == "3":
                log.debug('User chooses to exit.')
                sys.exit('Exiting')

        self.vault_pass = ansible_become_pass

        if ansible_become_pass is not None:
            vault = Vault(self.vault_pass)
            data = vault.dump(ansible_become_pass).decode(encoding='UTF-8')
            self.sw_vars['ansible_become_pass'] = YAMLVault(data)

        return ansible_become_pass

    def _validate_ansible_become_pass(self, ansible_become_pass):
        log = logger.getlogger()

        print("\nValidating sudo password on all clients...")

        sudo_test = f'{GEN_SOFTWARE_PATH}paie111_ansible/sudo_test.yml'
        cmd = (f'{get_ansible_playbook_path()} '
               f'-i {self.sw_vars["ansible_inventory"]} '
               f'{GEN_SOFTWARE_PATH}paie111_ansible/run.yml '
               f'--extra-vars "task_file={sudo_test}" ')
        if ansible_become_pass is not None:
            cmd += f'--extra-vars "ansible_become_pass={ansible_become_pass}" '
        elif os.path.isfile(self.vault_pass_file):
            cmd += f' --vault-password-file {self.vault_pass_file} '
            cmd += f'--extra-vars "@{GEN_SOFTWARE_PATH}software-vars.yml" '
        else:
            cmd += ' --ask-become-pass '
        resp, err, rc = sub_proc_exec(cmd, shell=True)
        log.debug(f"cmd: {cmd}\nresp: {resp}\nerr: {err}\nrc: {rc}")
        if rc == 0:
            print(bold("Validation passed!\n"))
            return True
        else:
            print(bold("Validation failed!"))
            if resp != '':
                print(f"stdout:\n{ansible_pprint(resp)}\n")
            if err != '':
                print(f"stderr:\n{err}\n")
            return False

    def _unlock_vault(self, validate=True):
        while True:
            if self.sw_vars['ansible_become_pass'] is None:
                return False
            elif self.vault_pass is None:
                self.vault_pass = getpass(prompt="\nClient sudo password: ")
            with open(self.vault_pass_file, 'w') as vault_pass_file_out:
                vault_pass_file_out.write(self.vault_pass)
            os.chmod(self.vault_pass_file, 0o600)

            if not validate or self._validate_ansible_become_pass(None):
                return True
            else:
                print(bold("Cached sudo password decryption/validation fail!"))
                choice, item = get_selection(['Retry Password', 'Exit'])
                if choice == "1":
                    self.vault_pass = None
                elif choice == "2":
                    log.debug('User chooses to exit.')
                    sys.exit('Exiting')
                    sys.exit(1)

    def install(self):
        print()
        if self.eval_ver:
            if self.lic_prep_timestamp > self.eval_prep_timestamp:
                print(bold('You have requested to install the evaluation version'))
                print('of PowerAI Enterprise but last ran preparation for ')
                print('licensed version.')
                resp = get_yesno('Continue with evaluation installation ')
                if not resp:
                    sys.exit('Installation ended by user')
        else:
            if self.eval_prep_timestamp > self.lic_prep_timestamp:
                print(bold('You have requested to install the licensed version'))
                print('of PowerAI Enterprise but last ran preparation for ')
                print('evaluation version.')
                resp = get_yesno('Continue with licensed installation ')
                if not resp:
                    sys.exit('Installation ended by user')

        log = logger.getlogger()
        if self.sw_vars['ansible_inventory'] is None:
            self.sw_vars['ansible_inventory'] = get_ansible_inventory()
        else:
            print("Validating software inventory '{}'..."
                  .format(self.sw_vars['ansible_inventory']))
            if validate_software_inventory(self.sw_vars['ansible_inventory']):
                print(bold("Validation passed!"))
            else:
                print(bold("Validation FAILED!"))
                self.sw_vars['ansible_inventory'] = get_ansible_inventory()

        self._unlock_vault()

        install_tasks = yaml.load(open(GEN_SOFTWARE_PATH +
                                       'paie111_install_procedure.yml'))
        for task in install_tasks:
            heading1(f"Client Node Action: {task['description']}")
            if task['description'] == "Install Anaconda installer":
                _interactive_anaconda_license_accept(
                    self.sw_vars['ansible_inventory'],
                    self.sw_vars['content_files']['anaconda'])
            elif (task['description'] ==
                    "Check PowerAI Enterprise License acceptance"):
                _interactive_paie_license_accept(
                    self.sw_vars['ansible_inventory'])
            elif (task['description'] ==
                    "Install IBM Spectrum Conductor"):
                _set_spectrum_conductor_install_env(
                    self.sw_vars['ansible_inventory'], 'spark')
            elif (task['description'] ==
                    "Install IBM Spectrum Conductor DLI"):
                _set_spectrum_conductor_install_env(
                    self.sw_vars['ansible_inventory'], 'dli')
            extra_args = ''
            if 'hosts' in task:
                extra_args = f"--limit \'{task['hosts']},localhost\'"
            self._run_ansible_tasks(task['tasks'], extra_args)
        print('Done')

    def _run_ansible_tasks(self, tasks_path, extra_args=''):
        log = logger.getlogger()
        tasks_path = 'paie111_ansible/' + tasks_path
        if self.sw_vars['ansible_become_pass'] is not None:
            extra_args += ' --vault-password-file ' + self.vault_pass_file
        elif 'become:' in open(f'{GEN_SOFTWARE_PATH}{tasks_path}').read():
            extra_args += ' --ask-become-pass'
        if self.eval_ver:
            cmd = ('{0} -i {1} {2}paie111_ansible/run.yml '
                   '--extra-vars "task_file={2}{3}" '
                   '--extra-vars "@{2}{4}" {5}'
                   .format(get_ansible_playbook_path(),
                           self.sw_vars['ansible_inventory'], GEN_SOFTWARE_PATH,
                           tasks_path, 'software-vars-eval.yml', extra_args))
        else:
            cmd = ('{0} -i {1} {2}paie111_ansible/run.yml '
                   '--extra-vars "task_file={2}{3}" '
                   '--extra-vars "@{2}{4}" {5}'
                   .format(get_ansible_playbook_path(),
                           self.sw_vars['ansible_inventory'], GEN_SOFTWARE_PATH,
                           tasks_path, 'software-vars.yml', extra_args))
        run = True
        while run:
            log.info(f'Running Ansible tasks found in \'{tasks_path}\' ...')
            if ('notify: Reboot' in
                    open(f'{GEN_SOFTWARE_PATH}{tasks_path}').read()):
                print(bold('\nThis step requires changed systems to reboot! '
                           '(16 minute timeout)'))
            if '--ask-become-pass' in cmd:
                print('\nClient password required for privilege escalation')
            elif '--vault-password-file' in cmd:
                self._unlock_vault(validate=False)
            resp, err, rc = sub_proc_exec(cmd, shell=True)
            log.debug(f"cmd: {cmd}\nresp: {resp}\nerr: {err}\nrc: {rc}")
            print("")  # line break

            # If .vault file is missing a retry should work
            if rc != 0 and '.vault was not found' in err:
                log.warning("Vault file missing, retrying...")
            elif rc != 0:
                log.warning("Ansible tasks failed!")
                if resp != '':
                    print(f"stdout:\n{ansible_pprint(resp)}\n")
                if err != '':
                    print(f"stderr:\n{err}\n")
                choice, item = get_selection(['Retry', 'Continue', 'Exit'])
                if choice == "1":
                    pass
                elif choice == "2":
                    run = False
                elif choice == "3":
                    log.debug('User chooses to exit.')
                    sys.exit('Exiting')
            else:
                log.info("Ansible tasks ran successfully")
                run = False
        return rc


def _interactive_anaconda_license_accept(ansible_inventory, ana_path):
    log = logger.getlogger()
    cmd = (f'ansible-inventory --inventory {ansible_inventory} --list')
    resp, err, rc = sub_proc_exec(cmd, shell=True)
    inv = json.loads(resp)
    hostname, hostvars = inv['_meta']['hostvars'].popitem()
    ip = re.search(r'(Anaconda\d)-\d+.\d+.\d+', ana_path, re.IGNORECASE).group(1)
    ip = f'/opt/{ip}/'.lower()
    base_cmd = f'ssh -t {hostvars["ansible_user"]}@{hostname} '
    if "ansible_ssh_private_key_file" in hostvars:
        base_cmd += f'-i {hostvars["ansible_ssh_private_key_file"]} '
    if "ansible_ssh_common_args" in hostvars:
        base_cmd += f'{hostvars["ansible_ssh_common_args"]} '

    cmd = base_cmd + f' ls {ip}'
    resp, err, rc = sub_proc_exec(cmd)

    # If install directory already exists assume license has been accepted
    if rc == 0:
        print(f'Anaconda license already accepted on {hostname}')
    else:
        print(bold('Manual Anaconda license acceptance required on at least '
                   'one client!'))
        rlinput(f'Press Enter to run interactively on {hostname}')
        fn = os.path.basename(ana_path)
        cmd = f'{base_cmd} sudo ~/{fn} -p {ip}'
        rc = sub_proc_display(cmd)
        if rc == 0:
            print('\nLicense accepted. Acceptance script will be run quietly '
                  'on remaining servers.')
        else:
            log.error("Anaconda license acceptance required to continue!")
            sys.exit('Exiting')
    return rc


def _interactive_paie_license_accept(ansible_inventory):
    log = logger.getlogger()

    cmd = (f'ansible-inventory --inventory {ansible_inventory} --list')
    resp, err, rc = sub_proc_exec(cmd, shell=True)
    inv = json.loads(resp)

    accept_cmd = ('sudo /opt/DL/powerai-enterprise/license/bin/'
                  'accept-powerai-enterprise-license.sh ')
    check_cmd = ('/opt/DL/powerai-enterprise/license/bin/'
                 'check-powerai-enterprise-license.sh ')

    print(bold('Acceptance of the PowerAI Enterprise license is required on '
               'all nodes in the cluster.'))
    rlinput(f'Press Enter to run interactively on each hosts')

    for hostname, hostvars in inv['_meta']['hostvars'].items():
        base_cmd = f'ssh -t {hostvars["ansible_user"]}@{hostname} '
        if "ansible_ssh_common_args" in hostvars:
            base_cmd += f'{hostvars["ansible_ssh_common_args"]} '
        if "ansible_ssh_private_key_file" in hostvars:
            base_cmd += f'-i {hostvars["ansible_ssh_private_key_file"]} '

        cmd = base_cmd + check_cmd
        resp, err, rc = sub_proc_exec(cmd)
        if rc == 0:
            print(bold('PowerAI Enterprise license already accepted on '
                       f'{hostname}'))
        else:
            run = True
            while run:
                print(bold('\nRunning PowerAI Enterprise license script on '
                           f'{hostname}'))
                cmd = base_cmd + accept_cmd
                rc = sub_proc_display(cmd)
                if rc == 0:
                    print(f'\nLicense accepted on {hostname}.')
                    run = False
                else:
                    print(f'\nWARNING: License not accepted on {hostname}!')
                    choice, item = get_selection(['Retry', 'Continue', 'Exit'])
                    if choice == "1":
                        pass
                    elif choice == "2":
                        run = False
                    elif choice == "3":
                        log.debug('User chooses to exit.')
                        sys.exit('Exiting')


def _set_spectrum_conductor_install_env(ansible_inventory, package):
    cmd = (f'ansible-inventory --inventory {ansible_inventory} --list')
    resp, err, rc = sub_proc_exec(cmd, shell=True)
    inv = json.loads(resp)
    hostname, hostvars = inv['_meta']['hostvars'].popitem()

    if package == 'spark':
        envs_path = (f'{GEN_SOFTWARE_PATH}/paie111_ansible/'
                     'envs_spectrum_conductor.yml')
        if not os.path.isfile(envs_path):
            copy2(f'{GEN_SOFTWARE_PATH}/paie111_ansible/'
                  'envs_spectrum_conductor_template.yml',
                  f'{GEN_SOFTWARE_PATH}/paie111_ansible/'
                  'envs_spectrum_conductor.yml')

        replace_regex(envs_path, '^CLUSTERADMIN:\s*$',
                      f'CLUSTERADMIN: {hostvars["ansible_user"]}\n')
    elif package == 'dli':
        envs_path = (f'{GEN_SOFTWARE_PATH}/paie111_ansible/'
                     'envs_spectrum_conductor_dli.yml')
        if not os.path.isfile(envs_path):
            copy2(f'{GEN_SOFTWARE_PATH}/paie111_ansible/'
                  'envs_spectrum_conductor_dli_template.yml',
                  f'{GEN_SOFTWARE_PATH}/paie111_ansible/'
                  'envs_spectrum_conductor_dli.yml')

        replace_regex(envs_path, '^CLUSTERADMIN:\s*$',
                      f'CLUSTERADMIN: {hostvars["ansible_user"]}\n')
        replace_regex(envs_path, '^DLI_CONDA_HOME:\s*$',
                      f'DLI_CONDA_HOME: /opt/anaconda2\n')

    env_validated = False
    while not env_validated:
        try:
            for key, value in yaml.load(open(envs_path)).items():
                if value is None:
                    break
            else:
                env_validated = True
        except IOError:
            print('Failed to load Spectrum Conductor configuration')

        if not env_validated:
            print('\nSpectrum Conductor Configuration variables incomplete!')
            _ = input('Press enter to edit configuration file')
            click.edit(filename=envs_path)

    user_name = os.getlogin()
    if os.getuid() == 0 and user_name != 'root':
        user_uid = pwd.getpwnam(user_name).pw_uid
        user_gid = grp.getgrnam(user_name).gr_gid
        os.chown(envs_path, user_uid, user_gid)
        os.chmod(envs_path, 0o644)

    print('Spectrum Conductor configuration variables successfully loaded\n')


class YAMLVault(yaml.YAMLObject):
    yaml_tag = u'!vault'

    def __init__(self, ansible_become_pass):
        self.ansible_become_pass = ansible_become_pass

    @classmethod
    def from_yaml(cls, loader, node):
        return YAMLVault(node.value)

    @classmethod
    def to_yaml(cls, dumper, data):
        return dumper.represent_scalar(cls.yaml_tag, data.ansible_become_pass)


if __name__ == '__main__':
    parser = argparse.ArgumentParser()
    parser.add_argument('action', choices=['setup', 'install'],
                        help='Action to take: setup or install')

    parser.add_argument('--print', '-p', dest='log_lvl_print',
                        help='print log level', default='info')

    parser.add_argument('--file', '-f', dest='log_lvl_file',
                        help='file log level', default='info')

    args = parser.parse_args()

    logger.create(args.log_lvl_print, args.log_lvl_file)

    soft = software()

    if args.action == 'setup':
        soft.setup()
    elif args.action == 'install':
        soft.install()<|MERGE_RESOLUTION|>--- conflicted
+++ resolved
@@ -696,12 +696,8 @@
 
             repo = PowerupYumRepoFromRepo(repo_id, repo_name)
 
-<<<<<<< HEAD
             url = repo.get_repo_url(baseurl, alt_url, contains=[repo_id],
                                     filelist=['bzip2-*'])
-=======
-            url = repo.get_repo_url(baseurl)
->>>>>>> 502ffa78
             if url:
                 if not url == baseurl:
                     self.sw_vars[f'{repo_id}_alt_url'] = url
